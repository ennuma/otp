/*
 * %CopyrightBegin%
 *
 * Copyright Ericsson AB 1997-2011. All Rights Reserved.
 *
 * The contents of this file are subject to the Erlang Public License,
 * Version 1.1, (the "License"); you may not use this file except in
 * compliance with the License. You should have received a copy of the
 * Erlang Public License along with this software. If not, it can be
 * retrieved online at http://www.erlang.org/.
 *
 * Software distributed under the License is distributed on an "AS IS"
 * basis, WITHOUT WARRANTY OF ANY KIND, either express or implied. See
 * the License for the specific language governing rights and limitations
 * under the License.
 *
 * %CopyrightEnd%
 */
/*
 * Purpose: Provides file and directory operations for Windows.
 */

#include <windows.h>
#include "sys.h"
#include <ctype.h>
#include <wchar.h>
#include "erl_efile.h"

/*
 * Microsoft-specific function to map a WIN32 error code to a Posix errno.
 */

#define ISSLASH(a)  ((a) == L'\\' || (a) == L'/')

#define ISDIR(st) (((st).st_mode&S_IFMT) == S_IFDIR)
#define ISREG(st) (((st).st_mode&S_IFMT) == S_IFREG)

#define IS_DOT_OR_DOTDOT(s) \
    ((s)[0] == L'.' && ((s)[1] == L'\0' || ((s)[1] == L'.' && (s)[2] == L'\0')))

#ifndef INVALID_FILE_ATTRIBUTES
#define INVALID_FILE_ATTRIBUTES ((DWORD) 0xFFFFFFFF)
#endif

static int check_error(int result, Efile_error* errInfo);
static int set_error(Efile_error* errInfo);
static int is_root_unc_name(const WCHAR *path);
static int extract_root(WCHAR *name);
static unsigned short dos_to_posix_mode(int attr, const WCHAR *name);

static int errno_map(DWORD last_error) {

    switch (last_error) {
    case ERROR_SUCCESS:
	return 0;
    case ERROR_INVALID_FUNCTION:
    case ERROR_INVALID_DATA:
    case ERROR_INVALID_PARAMETER:
    case ERROR_INVALID_TARGET_HANDLE:
    case ERROR_INVALID_CATEGORY:
    case ERROR_NEGATIVE_SEEK:
	return EINVAL;
    case ERROR_DIR_NOT_EMPTY:
	return EEXIST;
    case ERROR_BAD_FORMAT:
	return ENOEXEC;
    case ERROR_PATH_NOT_FOUND:
    case ERROR_FILE_NOT_FOUND:
    case ERROR_NO_MORE_FILES:
	return ENOENT;
    case ERROR_TOO_MANY_OPEN_FILES:
	return EMFILE;
    case ERROR_ACCESS_DENIED:
    case ERROR_INVALID_ACCESS:
    case ERROR_CURRENT_DIRECTORY:
    case ERROR_SHARING_VIOLATION:
    case ERROR_LOCK_VIOLATION:
    case ERROR_INVALID_PASSWORD:
    case ERROR_DRIVE_LOCKED:
	return EACCES;
    case ERROR_INVALID_HANDLE:
	return EBADF;
    case ERROR_NOT_ENOUGH_MEMORY:
    case ERROR_OUTOFMEMORY:
    case ERROR_OUT_OF_STRUCTURES:
	return ENOMEM;
    case ERROR_INVALID_DRIVE:
    case ERROR_BAD_UNIT:
    case ERROR_NOT_READY:
    case ERROR_REM_NOT_LIST:
    case ERROR_DUP_NAME:
    case ERROR_BAD_NETPATH:
    case ERROR_NETWORK_BUSY:
    case ERROR_DEV_NOT_EXIST:
    case ERROR_BAD_NET_NAME:
	return ENXIO;
    case ERROR_NOT_SAME_DEVICE:
	return EXDEV;
    case ERROR_WRITE_PROTECT:
	return EROFS;
    case ERROR_BAD_LENGTH:
    case ERROR_BUFFER_OVERFLOW:
	return E2BIG;
    case ERROR_SEEK:
    case ERROR_SECTOR_NOT_FOUND:
	return ESPIPE;
    case ERROR_NOT_DOS_DISK:
	return ENODEV;
    case ERROR_GEN_FAILURE:
	return ENODEV;
    case ERROR_SHARING_BUFFER_EXCEEDED:
    case ERROR_NO_MORE_SEARCH_HANDLES:
	return EMFILE;
    case ERROR_HANDLE_EOF:
    case ERROR_BROKEN_PIPE:
	return EPIPE;
    case ERROR_HANDLE_DISK_FULL:
    case ERROR_DISK_FULL:
	return ENOSPC;
    case ERROR_NOT_SUPPORTED:
	return ENOTSUP;
    case ERROR_FILE_EXISTS:
    case ERROR_ALREADY_EXISTS:
    case ERROR_CANNOT_MAKE:
	return EEXIST;
    case ERROR_ALREADY_ASSIGNED:
	return EBUSY;
    case ERROR_NO_PROC_SLOTS:
	return EAGAIN;
    case ERROR_CANT_RESOLVE_FILENAME:
	return EMLINK;
    case ERROR_ARENA_TRASHED:
    case ERROR_INVALID_BLOCK:
    case ERROR_BAD_ENVIRONMENT:
    case ERROR_BAD_COMMAND:
    case ERROR_CRC:
    case ERROR_OUT_OF_PAPER:
    case ERROR_READ_FAULT:
    case ERROR_WRITE_FAULT:
    case ERROR_WRONG_DISK:
    case ERROR_NET_WRITE_FAULT:
	return EIO;
    default: /* not to do with files I expect. */
	return EIO;
    }	
}

static int
check_error(int result, Efile_error* errInfo)
{
    if (result < 0) {
	errInfo->posix_errno = errno;
	errInfo->os_errno = GetLastError();
	return 0;
    }
    return 1;
}

/*
 * Fills the provided error information structure with information
 * with the error code given by GetLastError() and its corresponding
 * Posix error number.
 *
 * Returns 0.
 */

static int
set_error(Efile_error* errInfo)
{
    errInfo->posix_errno = errno_map(errInfo->os_errno = GetLastError());
    return 0;
}

/*
 * A writev with Unix semantics, but with Windows arguments 
 */
static int 
win_writev(Efile_error* errInfo,
	   HANDLE fd,                  /* handle to file */
	   FILE_SEGMENT_ELEMENT iov[], /* array of buffer pointers */
	   DWORD *size)                /* number of bytes to write */
{
    OVERLAPPED ov;
    ov.Offset = 0L;
    ov.OffsetHigh = 0L;
    ov.hEvent = CreateEvent(NULL, TRUE, FALSE, NULL);
    if (ov.hEvent == NULL)
	return set_error(errInfo);
    if (! write_file_gather(fd, iov, *size, NULL, &ov))
	return set_error(errInfo);
    if (WaitForSingleObject(ov.hEvent, INFINITE) != WAIT_OBJECT_0)
	return set_error(errInfo);
    if (! GetOverlappedResult(fd, &ov, size, FALSE))
	return set_error(errInfo);
    return 1;
}



int
efile_mkdir(Efile_error* errInfo,	/* Where to return error codes. */
	    char* name)			/* Name of directory to create. */
{
    return check_error(_wmkdir((WCHAR *) name), errInfo);
}

int
efile_rmdir(Efile_error* errInfo,	/* Where to return error codes. */
	    char* name)			/* Name of directory to delete. */
{
    OSVERSIONINFO os;
    DWORD attr;
    WCHAR *wname = (WCHAR *) name;

    if (RemoveDirectoryW(wname) != FALSE) {
	return 1;
    }
    errno = errno_map(GetLastError());
    if (errno == EACCES) {
	attr = GetFileAttributesW(wname);
	if (attr != (DWORD) -1) {
	    if ((attr & FILE_ATTRIBUTE_DIRECTORY) == 0) {
		/* 
		 * Windows 95 reports calling RemoveDirectory on a file as an 
		 * EACCES, not an ENOTDIR.
		 */
		
		errno = ENOTDIR;
		goto end;
	    }

	    /* 
	     * Windows 95 reports removing a non-empty directory as
	     * an EACCES, not an EEXIST.  If the directory is not empty,
	     * change errno so caller knows what's going on.
	     */

	    os.dwOSVersionInfoSize = sizeof(os);
	    GetVersionEx(&os);
	    if (os.dwPlatformId == VER_PLATFORM_WIN32_WINDOWS) {
		HANDLE handle;
		WIN32_FIND_DATAW data;
		WCHAR buffer[2*MAX_PATH];
		int len;

		len = wcslen(wname);
		wcscpy(buffer, wname);
		if (buffer[0] && buffer[len-1] != L'\\' && buffer[len-1] != L'/') {
		    wcscat(buffer, L"\\");
		}
		wcscat(buffer, L"*.*");
		handle = FindFirstFileW(buffer, &data);
		if (handle != INVALID_HANDLE_VALUE) {
		    while (1) {
			if ((wcscmp(data.cFileName, L".") != 0)
				&& (wcscmp(data.cFileName, L"..") != 0)) {
			    /*
			     * Found something in this directory.
			     */

			    errno = EEXIST;
			    break;
			}
			if (FindNextFileW(handle, &data) == FALSE) {
			    break;
			}
		    }
		    FindClose(handle);
		}
	    }
	}
    }

    if (errno == ENOTEMPTY) {
	/* 
	 * Posix allows both EEXIST or ENOTEMPTY, but we'll always
	 * return EEXIST to allow easy matching in Erlang code.
	 */

	errno = EEXIST;
    }

 end:
    return check_error(-1, errInfo);
}

int
efile_delete_file(Efile_error* errInfo,		/* Where to return error codes. */
		  char* name)			/* Name of file to delete. */
{
    DWORD attr;
    WCHAR *wname = (WCHAR *) name;

    if (DeleteFileW(wname) != FALSE) {
	return 1;
    }

    errno = errno_map(GetLastError());
    if (errno == EACCES) {
        attr = GetFileAttributesW(wname);
	if (attr != (DWORD) -1) {
	    if (attr & FILE_ATTRIBUTE_DIRECTORY) {
		/*
		 * Windows NT reports removing a directory as EACCES instead
		 * of EPERM.
		 */

		errno = EPERM;
	    }
	}
    } else if (errno == ENOENT) {
        attr = GetFileAttributesW(wname);
	if (attr != (DWORD) -1) {
	    if (attr & FILE_ATTRIBUTE_DIRECTORY) {
	    	/*
		 * Windows 95 reports removing a directory as ENOENT instead 
		 * of EPERM.
		 */

		errno = EPERM;
	    }
	}
    } else if (errno == EINVAL) {
	/*
	 * Windows NT reports removing a char device as EINVAL instead of
	 * EACCES.
	 */
	
	errno = EACCES;
    }

    return check_error(-1, errInfo);
}

/*
 *---------------------------------------------------------------------------
 *
 *      Changes the name of an existing file or directory, from src to dst.
 *	If src and dst refer to the same file or directory, does nothing
 *	and returns success.  Otherwise if dst already exists, it will be
 *	deleted and replaced by src subject to the following conditions:
 *	    If src is a directory, dst may be an empty directory.
 *	    If src is a file, dst may be a file.
 *	In any other situation where dst already exists, the rename will
 *	fail.  
 *
 *	Some possible error codes:
 *
 *	EACCES:     src or dst parent directory can't be read and/or written.
 *	EEXIST:	    dst is a non-empty directory.
 *	EINVAL:	    src is a root directory or dst is a subdirectory of src.
 *	EISDIR:	    dst is a directory, but src is not.
 *	ENOENT:	    src doesn't exist, or src or dst is "".
 *	ENOTDIR:    src is a directory, but dst is not.  
 *	EXDEV:	    src and dst are on different filesystems.
 *	
 * Side effects:
 *	The implementation of rename may allow cross-filesystem renames,
 *	but the caller should be prepared to emulate it with copy and
 *	delete if errno is EXDEV.
 *
 *---------------------------------------------------------------------------
 */

int
efile_rename(Efile_error* errInfo,	/* Where to return error codes. */
	     char* src,			/* Original name. */
	     char* dst)			/* New name. */
{
    DWORD srcAttr, dstAttr;
    WCHAR *wsrc = (WCHAR *) src;
    WCHAR *wdst = (WCHAR *) dst;
    
    if (MoveFileW(wsrc, wdst) != FALSE) {
	return 1;
    }

    errno = errno_map(GetLastError());
    srcAttr = GetFileAttributesW(wsrc);
    dstAttr = GetFileAttributesW(wdst);
    if (srcAttr == (DWORD) -1) {
	srcAttr = 0;
    }
    if (dstAttr == (DWORD) -1) {
	dstAttr = 0;
    }

    if (errno == EBADF) {
	errno = EACCES;
	return check_error(-1, errInfo);
    }
    if (errno == EACCES) {
	decode:
	if (srcAttr & FILE_ATTRIBUTE_DIRECTORY) {
	    WCHAR srcPath[MAX_PATH], dstPath[MAX_PATH];
	    WCHAR *srcRest, *dstRest;
	    int size;

	    size = GetFullPathNameW(wsrc, MAX_PATH, srcPath, &srcRest);
	    if ((size == 0) || (size > MAX_PATH)) {
		return check_error(-1, errInfo);
	    }
	    size = GetFullPathNameW(wdst, MAX_PATH, dstPath, &dstRest);
	    if ((size == 0) || (size > MAX_PATH)) {
		return check_error(-1, errInfo);
	    }
	    if (srcRest == NULL) {
		srcRest = srcPath + wcslen(srcPath);
	    }
	    if (_wcsnicmp(srcPath, dstPath, srcRest - srcPath) == 0) {
		/*
		 * Trying to move a directory into itself.
		 */

		errno = EINVAL;
	    }
	    if (extract_root(srcPath)) {
		/*
		 * Attempt to move a root directory.  Never allowed.
		 */
		errno = EINVAL;
	    }

	    (void) extract_root(dstPath);
	    if (dstPath[0] == L'\0') {
		/*
		 * The filename was invalid.  (Don't know why,
		 * but play it safe.)
		 */
		errno = EINVAL;
	    }
	    if (_wcsicmp(srcPath, dstPath) != 0) {
		/*
		 * If src is a directory and dst filesystem != src
		 * filesystem, errno should be EXDEV.  It is very
		 * important to get this behavior, so that the caller
		 * can respond to a cross filesystem rename by
		 * simulating it with copy and delete.  The MoveFile
		 * system call already handles the case of moving a
		 * *file* between filesystems.
		 */

		errno = EXDEV;
	    }
	}

	/*
	 * Other types of access failure is that dst is a read-only
	 * filesystem, that an open file referred to src or dest, or that
	 * src or dest specified the current working directory on the
	 * current filesystem.  EACCES is returned for those cases.
	 */

    } else if (errno == EEXIST) {
	/*
	 * Reports EEXIST any time the target already exists.  If it makes
	 * sense, remove the old file and try renaming again.
	 */

	if (srcAttr & FILE_ATTRIBUTE_DIRECTORY) {
	    if (dstAttr & FILE_ATTRIBUTE_DIRECTORY) {
		/*
		 * Overwrite empty dst directory with src directory.  The
		 * following call will remove an empty directory.  If it
		 * fails, it's because it wasn't empty.
		 */

		if (RemoveDirectoryW(wdst)) {
		    /*
		     * Now that that empty directory is gone, we can try
		     * renaming again.  If that fails, we'll put this empty
		     * directory back, for completeness.
		     */

		    if (MoveFileW(wsrc, wdst) != FALSE) {
			return 1;
		    }

		    /*
		     * Some new error has occurred.  Don't know what it
		     * could be, but report this one.
		     */

		    errno = errno_map(GetLastError());
		    CreateDirectoryW(wdst, NULL);
		    SetFileAttributesW(wdst, dstAttr);
		    if (errno == EACCES) {
			/*
			 * Decode the EACCES to a more meaningful error.
			 */

			goto decode;
		    }
		}
	    } else {	/* (dstAttr & FILE_ATTRIBUTE_DIRECTORY) == 0 */
		errno = ENOTDIR;
	    }
	} else {    /* (srcAttr & FILE_ATTRIBUTE_DIRECTORY) == 0 */
	    if (dstAttr & FILE_ATTRIBUTE_DIRECTORY) {
		errno = EISDIR;
	    } else {
		/*
		 * Overwrite existing file by:
		 * 
		 * 1. Rename existing file to temp name.
		 * 2. Rename old file to new name.
		 * 3. If success, delete temp file.  If failure,
		 *    put temp file back to old name.
		 */

		WCHAR tempName[MAX_PATH];
		int result, size;
		WCHAR *rest;
		
		size = GetFullPathNameW(wdst, MAX_PATH, tempName, &rest);
		if ((size == 0) || (size > MAX_PATH) || (rest == NULL)) {
		    return check_error(-1, errInfo);
		}
		*rest = L'\0';
		result = -1;
		if (GetTempFileNameW(tempName, L"erlr", 0, tempName) != 0) {
		    /*
		     * Strictly speaking, need the following DeleteFile and
		     * MoveFile to be joined as an atomic operation so no
		     * other app comes along in the meantime and creates the
		     * same temp file.
		     */
		     
		    DeleteFileW(tempName);
		    if (MoveFileW(wdst, tempName) != FALSE) {
			if (MoveFileW(wsrc, wdst) != FALSE) {
			    SetFileAttributesW(tempName, FILE_ATTRIBUTE_NORMAL);
			    DeleteFileW(tempName);
			    return 1;
			} else {
			    DeleteFileW(wdst);
			    MoveFileW(tempName, wdst);
			}
		    } 

		    /*
		     * Can't backup dst file or move src file.  Return that
		     * error.  Could happen if an open file refers to dst.
		     */

		    errno = errno_map(GetLastError());
		    if (errno == EACCES) {
			/*
			 * Decode the EACCES to a more meaningful error.
			 */

			goto decode;
		    }
		}
		return result;
	    }
	}
    }
    return check_error(-1, errInfo);
}

int
efile_chdir(Efile_error* errInfo,	/* Where to return error codes. */
	    char* name)			/* Name of directory to make current. */
{
    int success = check_error(_wchdir((WCHAR *) name), errInfo);
    if (!success && errInfo->posix_errno == EINVAL)
	/* POSIXification of errno */
	errInfo->posix_errno = ENOENT;
    return success;
}

int
efile_getdcwd(Efile_error* errInfo,		/* Where to return error codes. */
	      int drive,			/* 0 - current, 1 - A, 2 - B etc. */
	      char* buffer,			/* Where to return the current directory. */
	      size_t size)			/* Size of buffer. */
{
    WCHAR *wbuffer = (WCHAR *) buffer;
    size_t wbuffer_size = size / 2; 
    if (_wgetdcwd(drive, wbuffer, wbuffer_size) == NULL)
	return check_error(-1, errInfo);
    for ( ; *wbuffer; wbuffer++) 
	if (*wbuffer == L'\\')
	    *wbuffer = L'/';
    return 1;
}

int
efile_readdir(Efile_error* errInfo, /* Where to return error codes. */
	      char* name,           /* Name of directory to list */
	      EFILE_DIR_HANDLE* dir_handle, /* Handle of opened directory or NULL */
	      char* buffer,                 /* Buffer to put one filename in */ 
	      size_t *size)                 /* in-out size of buffer/size of filename excluding zero
					       termination in bytes*/
{
    HANDLE dir;			/* Handle to directory. */
    WCHAR wildcard[MAX_PATH];	/* Wildcard to search for. */
    WIN32_FIND_DATAW findData;	/* Data found by FindFirstFile() or FindNext(). */
    /* Alignment is not honored, this works on x86 because of alignment fixup by processor.
       Not perfect, but faster than alinging by hand (really) */
    WCHAR *wname = (WCHAR *) name;
    WCHAR *wbuffer = (WCHAR *) buffer;

    /*
     * First time we must setup everything.
     */

    if (*dir_handle == NULL) {
	int length = wcslen(wname);
	WCHAR* s;

	if (length+3 >= MAX_PATH) {
	    errno = ENAMETOOLONG;
	    return check_error(-1, errInfo);
	}

	wcscpy(wildcard, wname);
	s = wildcard+length-1;
	if (*s != L'/' && *s != L'\\')
	    *++s = L'\\';
	*++s = L'*';
	*++s = L'\0';
	DEBUGF(("Reading %ws\n", wildcard));
	dir = FindFirstFileW(wildcard, &findData);
	if (dir == INVALID_HANDLE_VALUE)
	    return set_error(errInfo);
	*dir_handle = (EFILE_DIR_HANDLE) dir;

	if (!IS_DOT_OR_DOTDOT(findData.cFileName)) {
	    wcscpy(wbuffer, findData.cFileName);
	    *size = wcslen(wbuffer)*2;
	    return 1;
	}
    }


    /*
     * Retrieve the name of the next file using the directory handle.
     */

    dir = (HANDLE) *dir_handle;

    for (;;) {
	if (FindNextFileW(dir, &findData)) {
	    if (IS_DOT_OR_DOTDOT(findData.cFileName))
		continue;
	    wcscpy(wbuffer, findData.cFileName);
	    *size = wcslen(wbuffer)*2;
	    return 1;
	}

	if (GetLastError() == ERROR_NO_MORE_FILES) {
	    FindClose(dir);
	    errInfo->posix_errno = errInfo->os_errno = 0;
	    return 0;
	}

	set_error(errInfo);
	FindClose(dir);
	return 0;
    }
}

int
efile_openfile(Efile_error* errInfo,		/* Where to return error codes. */
	       char* name,			/* Name of directory to open. */
	       int flags,			/* Flags to use for opening. */
	       int* pfd,			/* Where to store the file descriptor. */
	       Sint64* pSize)			/* Where to store the size of the file. */
{
    BY_HANDLE_FILE_INFORMATION fileInfo; /* File information from a handle. */
    HANDLE fd;			/* Handle to open file. */
    DWORD access;		/* Access mode: GENERIC_READ, GENERIC_WRITE. */
    DWORD crFlags;
    WCHAR *wname = (WCHAR *) name;

    switch (flags & (EFILE_MODE_READ|EFILE_MODE_WRITE)) {
    case EFILE_MODE_READ:
	access = GENERIC_READ;
	crFlags = OPEN_EXISTING;
	break;
    case EFILE_MODE_WRITE:
	access = GENERIC_WRITE;
	crFlags = CREATE_ALWAYS;
	break;
    case EFILE_MODE_READ_WRITE:
	access = GENERIC_READ|GENERIC_WRITE;
	crFlags = OPEN_ALWAYS;
	break;
    default:
	errno = EINVAL;
	check_error(-1, errInfo);
	return 0;
    }

    if (flags & EFILE_MODE_APPEND) {
	crFlags = OPEN_ALWAYS;
    }
    if (flags & EFILE_MODE_EXCL) {
	crFlags = CREATE_NEW;
    }
    fd = CreateFileW(wname, access,
		    FILE_SHARE_READ | FILE_SHARE_WRITE | FILE_SHARE_DELETE,
		    NULL, crFlags, FILE_ATTRIBUTE_NORMAL, NULL);

    /*
     * Check for errors.
     */

    if (fd == INVALID_HANDLE_VALUE) {
	DWORD attr;

	set_error(errInfo);

	/*
	 * If the error is EACESS, the reason could be that we tried to
	 * open a directory.  In that case, we'll change the error code
	 * to EISDIR.
	 */
	if (errInfo->posix_errno && 
	    (attr = GetFileAttributesW(wname)) != INVALID_FILE_ATTRIBUTES && 
	    (attr & FILE_ATTRIBUTE_DIRECTORY)) {
	    errInfo->posix_errno = EISDIR;
	}
	return 0;
    }

    /*
     * Get and return the length of the open file.
     */
       
    if (!GetFileInformationByHandle(fd, &fileInfo))
	return set_error(errInfo);
    *pfd = (int) fd;
    if (pSize) {
	*pSize = (Sint64)
	    (((Uint64)fileInfo.nFileSizeHigh << 32) | 
	     (Uint64)fileInfo.nFileSizeLow);
    }
    return 1;
}

int 
efile_may_openfile(Efile_error* errInfo, char *name) {
    WCHAR *wname = (WCHAR *) name;
    DWORD attr;

    if ((attr = GetFileAttributes(wname)) == INVALID_FILE_ATTRIBUTES) {
        return 0;
    }

    if (attr & FILE_ATTRIBUTE_DIRECTORY) {
	errno = EISDIR;
	return check_error(-1, errInfo);
        return 0;
    }
    return 1;
}

void
efile_closefile(fd)
int fd;				/* File descriptor for file to close. */
{
    CloseHandle((HANDLE) fd);
}

int
efile_fdatasync(errInfo, fd)
Efile_error* errInfo;		/* Where to return error codes. */
int fd;				/* File descriptor for file to sync. */
{
    /* Not available in Windows, just call regular fsync */
    return efile_fsync(errInfo, fd);
}

int
efile_fsync(errInfo, fd)
Efile_error* errInfo;		/* Where to return error codes. */
int fd;				/* File descriptor for file to sync. */
{
    if (!FlushFileBuffers((HANDLE) fd)) {
	return check_error(-1, errInfo);
    }
    return 1;
}

int
efile_fileinfo(Efile_error* errInfo, Efile_info* pInfo,
	       char* orig_name, int info_for_link)
{
    HANDLE findhandle;		/* Handle returned by FindFirstFile(). */
    WIN32_FIND_DATAW findbuf;	/* Data return by FindFirstFile(). */
    WCHAR name[_MAX_PATH];
    int name_len;
    WCHAR *path;
    WCHAR pathbuf[_MAX_PATH];
    int drive;			/* Drive for filename (1 = A:, 2 = B: etc). */
    WCHAR *worig_name = (WCHAR *) orig_name; 

    /* Don't allow wildcards to be interpreted by system */

    if (wcspbrk(worig_name, L"?*")) {
    enoent:
	errInfo->posix_errno = ENOENT;
	errInfo->os_errno = ERROR_FILE_NOT_FOUND;
        return 0;
    }

    /*
     * Move the name to a buffer and make sure to remove a trailing
     * slash, because it causes FindFirstFile() to fail on Win95.
     */

    if ((name_len = wcslen(worig_name)) >= _MAX_PATH) {
	goto enoent;
    } else {
	wcscpy(name, worig_name);
	if (name_len > 2 && ISSLASH(name[name_len-1]) &&
	    name[name_len-2] != L':') {
	    name[name_len-1] = L'\0';
	}
    }
    
    /* Try to get disk from name.  If none, get current disk.  */

    if (name[1] != L':') {
        drive = 0;
        if (GetCurrentDirectoryW(_MAX_PATH, pathbuf) &&
	    pathbuf[1] == L':') {
	    drive = towlower(pathbuf[0]) - L'a' + 1;
	}
    } else if (*name && name[2] == L'\0') {
	/*
	 * X: and nothing more is an error.
	 */
	errInfo->posix_errno = ENOENT;
	errInfo->os_errno = ERROR_FILE_NOT_FOUND;
	return 0;
    } else
        drive = towlower(*name) - L'a' + 1;

    findhandle = FindFirstFileW(name, &findbuf);
    if (findhandle == INVALID_HANDLE_VALUE) {
        if (!(wcspbrk(name, L"./\\") &&
	      (path = _wfullpath(pathbuf, name, _MAX_PATH)) &&
	      /* root dir. ('C:\') or UNC root dir. ('\\server\share\') */
	      ((wcslen(path) == 3) || is_root_unc_name(path)) &&
	      (GetDriveTypeW(path) > 1)   ) ) {
	    errInfo->posix_errno = ENOENT;
	    errInfo->os_errno = ERROR_FILE_NOT_FOUND;
	    return 0;
	}

        /*
         * Root directories (such as C:\ or \\server\share\ are fabricated.
         */
	
        findbuf.dwFileAttributes = FILE_ATTRIBUTE_DIRECTORY;
        findbuf.nFileSizeHigh = 0;
        findbuf.nFileSizeLow = 0;
        findbuf.cFileName[0] = L'\0';

	pInfo->links = 1;
	pInfo->modifyTime.year = 1980;
	pInfo->modifyTime.month = 1;
	pInfo->modifyTime.day = 1;
	pInfo->modifyTime.hour = 0;
	pInfo->modifyTime.minute = 0;
	pInfo->modifyTime.second = 0;

	pInfo->accessTime = pInfo->modifyTime;
    } else {
	SYSTEMTIME SystemTime;
        FILETIME LocalFTime;

	/*first check if we are a symlink */
	if (!info_for_link && (findbuf.dwFileAttributes &
			       FILE_ATTRIBUTE_REPARSE_POINT)){
	    /*
	     * given that we know this is a symlink,
	     we should be able to find its target */
	    WCHAR target_name[_MAX_PATH];
	    if (efile_readlink(errInfo, (char *) name, 
			       (char *) target_name,256) == 1) {
		FindClose(findhandle);
		return efile_fileinfo(errInfo, pInfo,
				      (char *) target_name, info_for_link);
	    }
	}

	/* number of links: */
	{
	    HANDLE handle;	/* Handle returned by CreateFile() */
	    BY_HANDLE_FILE_INFORMATION fileInfo; /* from  CreateFile() */
	    if (handle = CreateFileW(name, GENERIC_READ, 0,NULL,
				    OPEN_EXISTING, 0, NULL)) {
		GetFileInformationByHandle(handle, &fileInfo);
		pInfo->links = fileInfo.nNumberOfLinks;
		CloseHandle(handle);
	    } else {
		pInfo->links = 1;
	    }	
	}

#define GET_TIME(dst, src) \
if (!FileTimeToLocalFileTime(&findbuf.src, &LocalFTime) || \
    !FileTimeToSystemTime(&LocalFTime, &SystemTime)) { \
    return set_error(errInfo); \
} \
(dst).year = SystemTime.wYear; \
(dst).month = SystemTime.wMonth; \
(dst).day = SystemTime.wDay; \
(dst).hour = SystemTime.wHour; \
(dst).minute = SystemTime.wMinute; \
(dst).second = SystemTime.wSecond;

        GET_TIME(pInfo->modifyTime, ftLastWriteTime);

        if (findbuf.ftLastAccessTime.dwLowDateTime == 0 &&
	    findbuf.ftLastAccessTime.dwHighDateTime == 0) {
	    pInfo->accessTime = pInfo->modifyTime;
	} else {
	    GET_TIME(pInfo->accessTime, ftLastAccessTime);
	}

        if (findbuf.ftCreationTime.dwLowDateTime == 0 &&
	    findbuf.ftCreationTime.dwHighDateTime == 0) {
	    pInfo->cTime = pInfo->modifyTime;
	} else {
	    GET_TIME(pInfo->cTime, ftCreationTime);
	}
#undef GET_TIME
        FindClose(findhandle);
    }

    pInfo->size_low = findbuf.nFileSizeLow;
    pInfo->size_high = findbuf.nFileSizeHigh;
	
    if (info_for_link && (findbuf.dwFileAttributes &
			  FILE_ATTRIBUTE_REPARSE_POINT))
	pInfo->type = FT_SYMLINK;
    else if (findbuf.dwFileAttributes & FILE_ATTRIBUTE_DIRECTORY)
	pInfo->type = FT_DIRECTORY;
    else
	pInfo->type = FT_REGULAR;

    if (findbuf.dwFileAttributes & FILE_ATTRIBUTE_READONLY)
	pInfo->access = FA_READ;
    else
	pInfo->access = FA_READ|FA_WRITE;

    pInfo->mode = dos_to_posix_mode(findbuf.dwFileAttributes, name);
    pInfo->major_device = drive;
    pInfo->minor_device = 0;
    pInfo->inode = 0;
    pInfo->uid = 0;
    pInfo->gid = 0;
    
    return 1;
}

int
efile_write_info(Efile_error* errInfo,
		 Efile_info* pInfo,
		 char* name)
{
    SYSTEMTIME timebuf;
    FILETIME LocalFileTime;
    FILETIME ModifyFileTime;
    FILETIME AccessFileTime;
    FILETIME CreationFileTime;
    HANDLE fd;
    FILETIME* mtime = NULL;
    FILETIME* atime = NULL;
    FILETIME* ctime = NULL;
    DWORD attr;
    DWORD tempAttr;
    BOOL modifyTime = FALSE;
    WCHAR *wname = (WCHAR *) name;

    /*
     * Get the attributes for the file.
     */

    tempAttr = attr = GetFileAttributesW(wname);
    if (attr == 0xffffffff) {
	return set_error(errInfo);
    }
    if (pInfo->mode != -1) {
	if (pInfo->mode & _S_IWRITE) {
	    /* clear read only bit */
	    attr &= ~FILE_ATTRIBUTE_READONLY;
	} else {
	    /* set read only bit */
	    attr |= FILE_ATTRIBUTE_READONLY;
	}
    }

    /*
     * Construct all file times.
     */

#define MKTIME(tb, ts, ptr) \
    timebuf.wYear = ts.year; \
    timebuf.wMonth = ts.month; \
    timebuf.wDay = ts.day; \
    timebuf.wHour = ts.hour; \
    timebuf.wMinute = ts.minute; \
    timebuf.wSecond = ts.second; \
    timebuf.wMilliseconds = 0; \
    if (ts.year != -1) { \
      modifyTime = TRUE; \
      ptr = &tb; \
      if (!SystemTimeToFileTime(&timebuf, &LocalFileTime ) || \
	!LocalFileTimeToFileTime(&LocalFileTime, &tb)) { \
        errno = EINVAL; \
	return check_error(-1, errInfo); \
     } \
    }

    MKTIME(ModifyFileTime, pInfo->modifyTime, mtime);
    MKTIME(AccessFileTime, pInfo->accessTime, atime);
    MKTIME(CreationFileTime, pInfo->cTime, ctime);
#undef MKTIME

    /*
     * If necessary, set the file times.
     */

    if (modifyTime) {
	/*
	 * If the has read only access, we must temporarily turn on
	 * write access (this is necessary for native filesystems,
	 * but not for NFS filesystems).
	 */

	if (tempAttr & FILE_ATTRIBUTE_READONLY) {
	    tempAttr &= ~FILE_ATTRIBUTE_READONLY;
	    if (!SetFileAttributesW(wname, tempAttr)) {
		return set_error(errInfo);
	    }
	}

	fd = CreateFileW(wname, GENERIC_READ|GENERIC_WRITE,
			FILE_SHARE_READ | FILE_SHARE_WRITE,
			NULL, OPEN_EXISTING, FILE_ATTRIBUTE_NORMAL, NULL);
	if (fd != INVALID_HANDLE_VALUE) {
	    BOOL result = SetFileTime(fd, ctime, atime, mtime);
	    if (!result) {
		return set_error(errInfo);
	    }
	    CloseHandle(fd);
	}
    }

    /*
     * If the file doesn't have the correct attributes, set them now.
     * (It could have been done before setting the file times, above).
     */

    if (tempAttr != attr) {
	if (!SetFileAttributesW(wname, attr)) {
	    return set_error(errInfo);
	}
    }
    return 1;
}


int
efile_pwrite(errInfo, fd, buf, count, offset)
Efile_error* errInfo;		/* Where to return error codes. */
int fd;				/* File descriptor to write to. */
char* buf;			/* Buffer to write. */
size_t count;			/* Number of bytes to write. */
Sint64 offset;			/* where to write it */
{
    int res  = efile_seek(errInfo, fd, offset, EFILE_SEEK_SET, NULL);
    if (res) {
	return efile_write(errInfo, EFILE_MODE_WRITE, fd, buf, count);
    } else {
	return res;
    }
}

/* position and read/write as a single atomic op */
int
efile_pread(errInfo, fd, offset, buf, count, pBytesRead)
Efile_error* errInfo;		/* Where to return error codes. */
int fd;				/* File descriptor to read from. */
Sint64 offset;			/* Offset in bytes from BOF. */
char* buf;			/* Buffer to read into. */
size_t count;			/* Number of bytes to read. */
size_t* pBytesRead;		/* Where to return number of bytes read. */
{
    int res = efile_seek(errInfo, fd, offset, EFILE_SEEK_SET, NULL);
    if (res) {
	return efile_read(errInfo, EFILE_MODE_READ, fd, buf, count, pBytesRead);
    } else {
	return res;
    }
}



int
efile_write(errInfo, flags, fd, buf, count)
Efile_error* errInfo;		/* Where to return error codes. */
int flags;			/* Flags given when file was opened. */
int fd;				/* File descriptor to write to. */
char* buf;			/* Buffer to write. */
size_t count;			/* Number of bytes to write. */
{
    DWORD written;		/* Bytes written in last operation. */
    OVERLAPPED overlapped;
    OVERLAPPED* pOverlapped = NULL;

    if (flags & EFILE_MODE_APPEND) {
	memset(&overlapped, 0, sizeof(overlapped));
	overlapped.Offset = 0xffffffff;
	overlapped.OffsetHigh = 0xffffffff;
	pOverlapped = &overlapped;
    }
    while (count > 0) {
	if (!WriteFile((HANDLE) fd, buf, count, &written, pOverlapped))
	    return set_error(errInfo);
	buf += written;
	count -= written;
    }
    return 1;
}

int
efile_writev(Efile_error* errInfo,   /* Where to return error codes */
	     int flags,              /* Flags given when file was
				      * opened */
	     int fd,                 /* File descriptor to write to */
	     SysIOVec* iov,          /* Vector of buffer structs.
				      * The structs are unchanged 
				      * after the call */
	     int iovcnt,             /* Number of structs in vector */
	     size_t size)            /* Number of bytes to write */
{
    int cnt;                         /* Buffers so far written */
    OVERLAPPED overlapped;
    OVERLAPPED* pOverlapped = NULL;

    ASSERT(iovcnt >= 0);
    
    if (flags & EFILE_MODE_APPEND) {
	memset(&overlapped, 0, sizeof(overlapped));
	overlapped.Offset = 0xffffffff;
	overlapped.OffsetHigh = 0xffffffff;
	pOverlapped = &overlapped;
    }
    for (cnt = 0; cnt < iovcnt; cnt++) {
	if (iov[cnt].iov_base && iov[cnt].iov_len > 0) {
	    /* Non-empty buffer */
	    int p;                   /* Position in buffer */
	    int w = iov[cnt].iov_len;/* Bytes written in this call */
	    for (p = 0; p < iov[cnt].iov_len; p += w) {
		if (!WriteFile((HANDLE) fd, 
			       iov[cnt].iov_base + p, 
			       iov[cnt].iov_len - p, 
			       &w, 
			       pOverlapped))
		    return set_error(errInfo);
	    }
	}
    }	
    return 1;
}

int
efile_read(errInfo, flags, fd, buf, count, pBytesRead)
Efile_error* errInfo;		/* Where to return error codes. */
int flags;			/* Flags given when file was opened. */
int fd;				/* File descriptor to read from. */
char* buf;			/* Buffer to read into. */
size_t count;			/* Number of bytes to read. */
size_t* pBytesRead;		/* Where to return number of bytes read. */
{
    if (!ReadFile((HANDLE) fd, buf, count, (DWORD *) pBytesRead, NULL))
	return set_error(errInfo);
    return 1;
}

int
efile_seek(errInfo, fd, offset, origin, new_location)
Efile_error* errInfo;		/* Where to return error codes. */
int fd;				/* File descriptor to do the seek on. */
Sint64 offset;			/* Offset in bytes from the given origin. */
int origin;			/* Origin of seek (SEEK_SET, SEEK_CUR,
				 * SEEK_END).
				 */
Sint64* new_location;		/* Resulting new location in file. */
{
    LARGE_INTEGER off, new_loc;
    
    switch (origin) {
    case EFILE_SEEK_SET: origin = FILE_BEGIN; break;
    case EFILE_SEEK_CUR: origin = FILE_CURRENT; break;
    case EFILE_SEEK_END: origin = FILE_END; break;
    default:
	errno = EINVAL;
	check_error(-1, errInfo);
	break;
    }
    
    off.QuadPart = offset;
    if (! SetFilePointerEx((HANDLE) fd, off,
	new_location ? &new_loc : NULL, origin)) {
	return set_error(errInfo);
    }
    if (new_location) {
	*new_location = new_loc.QuadPart;
	DEBUGF(("efile_seek(offset=%ld, origin=%d) -> %ld\n", 
		(long) offset, origin, (long) *new_location));
    } else {
	DEBUGF(("efile_seek(offset=%ld, origin=%d)\n", (long) offset, origin));
    }
    return 1;
}

int
efile_truncate_file(errInfo, fd, flags)
Efile_error* errInfo;		/* Where to return error codes. */
int *fd;				/* File descriptor for file to truncate. */
int flags;
{
    if (!SetEndOfFile((HANDLE) (*fd)))
	return set_error(errInfo);
    return 1;
}


/*
 * is_root_unc_name - returns TRUE if the argument is a UNC name specifying
 *      a root share.  That is, if it is of the form \\server\share\.
 *      This routine will also return true if the argument is of the
 *      form \\server\share (no trailing slash) but Win32 currently
 *      does not like that form.
 *
 *      Forward slashes ('/') may be used instead of backslashes ('\').
 */

static int
is_root_unc_name(const WCHAR *path)
{
    /*
     * If a root UNC name, path will start with 2 (but not 3) slashes
     */

    if ((wcslen(path) >= 5) /* minimum string is "//x/y" */
	&& ISSLASH(path[0]) && ISSLASH(path[1]))
    {
        const WCHAR *p = path + 2;

        /*
         * find the slash between the server name and share name
         */
        while ( * ++ p )
            if ( ISSLASH(*p) )
                break ;

        if ( *p && p[1] )
        {
            /*
             * is there a further slash?
             */
            while ( * ++ p )
                if ( ISSLASH(*p) )
                    break ;

            /*
             * just final slash (or no final slash)
             */
            if ( !*p || !p[1])
                return 1;
        }
    }

    return 0 ;
}

/*
 * Extracts the root part of an absolute filename (by modifying the string
 * pointed to by the name argument).  The name can start
 * with either a driver letter (for example, C:\), or a UNC name
 * (for example, \\guinness\bjorn).
 *
 * If the name is invalid, the buffer will be modified to point to
 * an empty string.
 *
 * Returns: 1 if the name consists of just the root part, 0 if
 * 	    the name was longer.
 */

static int
extract_root(WCHAR* name)
{
    int len = wcslen(name);

    if (iswalpha(name[0]) && name[1] == L':' && ISSLASH(name[2])) {
	WCHAR c = name[3];
	name[3] = L'\0';
	return c == L'\0';
    } else if (len < 5 || !ISSLASH(name[0]) || !ISSLASH(name[1])) {
	goto error;
    } else {			/* Try to find the end of the UNC name. */
	WCHAR* p;
	WCHAR c;

        /*
         * Find the slash between the server name and share name.
         */

	for (p = name + 2; *p; p++)
            if (ISSLASH(*p))
                break;
	if (*p == L'\0')
	    goto error;

	/*
	 * Find the slash after the share name.
	 */

	for (p++; *p; p++)
            if (ISSLASH(*p))
                break;
	c = *p;
	*p = L'\0';
	return c == L'\0' || p[1] == L'\0';
    }

 error:
    *name = L'\0';
    return 1;
}

static unsigned short
dos_to_posix_mode(int attr, const WCHAR *name)
{
    register unsigned short uxmode;
    unsigned dosmode;
    register const WCHAR *p;

    dosmode = attr & 0xff;
    if ((p = name)[1] == L':')
	p += 2;

    /* check to see if this is a directory - note we must make a special
     * check for the root, which DOS thinks is not a directory
     */

    uxmode = (unsigned short)
	(((ISSLASH(*p) && !p[1]) || (dosmode & FILE_ATTRIBUTE_DIRECTORY) ||
	       *p == L'\0') ? _S_IFDIR|_S_IEXEC : _S_IFREG);

    /* If attribute byte does not have read-only bit, it is read-write */

    uxmode |= (dosmode & FILE_ATTRIBUTE_READONLY) ?
	_S_IREAD : (_S_IREAD|_S_IWRITE);

    /* see if file appears to be executable - check extension of name */

    if (p = wcsrchr(name, L'.')) {
        if (!_wcsicmp(p, L".exe") ||
	    !_wcsicmp(p, L".cmd") ||
	    !_wcsicmp(p, L".bat") ||
	    !_wcsicmp(p, L".com"))
            uxmode |= _S_IEXEC;
    }

    /* propagate user read/write/execute bits to group/other fields */

    uxmode |= (uxmode & 0700) >> 3;
    uxmode |= (uxmode & 0700) >> 6;

    return uxmode;
}

int
efile_readlink(Efile_error* errInfo, char* name, char* buffer, size_t size)
{
    /*
     * load dll and see if we have CreateSymbolicLink at runtime:
     * (Vista only)
     */
    HINSTANCE hModule = NULL;
    WCHAR *wname = (WCHAR *) name;
    WCHAR *wbuffer = (WCHAR *) buffer;
    if ((hModule = LoadLibrary("kernel32.dll")) != NULL) {
	typedef DWORD (WINAPI * GETFINALPATHNAMEBYHANDLEPTR)(
							     HANDLE hFile,
							     LPCWSTR lpFilePath,
							     DWORD cchFilePath,
							     DWORD dwFlags);

	GETFINALPATHNAMEBYHANDLEPTR pGetFinalPathNameByHandle =
	    (GETFINALPATHNAMEBYHANDLEPTR)GetProcAddress(hModule, "GetFinalPathNameByHandleW");

	if (pGetFinalPathNameByHandle == NULL) {
	    FreeLibrary(hModule);
	} else {
	    /* first check if file is a symlink; {error, einval} otherwise */
	    DWORD fileAttributes =  GetFileAttributesW(wname);
	    if ((fileAttributes & FILE_ATTRIBUTE_REPARSE_POINT)) {
		BOOLEAN success = 0;
		HANDLE h = CreateFileW(wname, GENERIC_READ, 0,NULL, OPEN_EXISTING, FILE_FLAG_BACKUP_SEMANTICS, NULL);
		int len;
		if(h != INVALID_HANDLE_VALUE) {
		    success = pGetFinalPathNameByHandle(h, wbuffer, size,0);
		    /* GetFinalPathNameByHandle prepends path with "\\?\": */
		    len = wcslen(wbuffer);
		    wmemmove(wbuffer,wbuffer+4,len-3);
		    if (len - 4 >= 2 && wbuffer[1] == L':' && wbuffer[0] >= L'A' &&
			wbuffer[0] <= L'Z') {
			wbuffer[0] = wbuffer[0] + L'a' - L'A';
		    }
			
		    for ( ; *wbuffer; wbuffer++) 
			if (*wbuffer == L'\\')
			    *wbuffer = L'/';
		    CloseHandle(h);
		} 
		FreeLibrary(hModule);
		if (success) {
		    return 1;
		} else {
		    return set_error(errInfo);
		}
	    } else {
		FreeLibrary(hModule);
		errno = EINVAL;
		return check_error(-1, errInfo);
	    }
	}
    }
    errno = ENOTSUP;
    return check_error(-1, errInfo);
}


int
efile_altname(Efile_error* errInfo, char* orig_name, char* buffer, size_t size)
{
    WIN32_FIND_DATAW wfd;
    HANDLE fh;
    WCHAR name[_MAX_PATH+1];
    int name_len;
    WCHAR* path;
    WCHAR pathbuf[_MAX_PATH+1]; /* Unclear weather GetCurrentDirectory will access one char after
				   _MAX_PATH */
    WCHAR *worig_name = (WCHAR *) orig_name;
    WCHAR *wbuffer = (WCHAR *) buffer;
    int drive;			/* Drive for filename (1 = A:, 2 = B: etc). */

    /* Don't allow wildcards to be interpreted by system */

    if (wcspbrk(worig_name, L"?*")) {
    enoent:
	errInfo->posix_errno = ENOENT;
	errInfo->os_errno = ERROR_FILE_NOT_FOUND;
        return 0;
    }

    /*
     * Move the name to a buffer and make sure to remove a trailing
     * slash, because it causes FindFirstFile() to fail on Win95.
     */

    if ((name_len = wcslen(worig_name)) >= _MAX_PATH) {
	goto enoent;
    } else {
	wcscpy(name, worig_name);
	if (name_len > 2 && ISSLASH(name[name_len-1]) &&
	    name[name_len-2] != L':') {
	    name[name_len-1] = L'\0';
	}
    }
    
    /* Try to get disk from name.  If none, get current disk.  */

    if (name[1] != L':') {
        drive = 0;
        if (GetCurrentDirectoryW(_MAX_PATH, pathbuf) &&
	    pathbuf[1] == L':') {
	    drive = towlower(pathbuf[0]) - L'a' + 1;
	}
    } else if (*name && name[2] == L'\0') {
	/*
	 * X: and nothing more is an error.
	 */
	goto enoent;
    } else {
        drive = towlower(*name) - L'a' + 1;
    }
    fh = FindFirstFileW(name,&wfd);
    if (fh == INVALID_HANDLE_VALUE) {
        if (!(wcspbrk(name, L"./\\") &&
	      (path = _wfullpath(pathbuf, name, _MAX_PATH)) &&
	      /* root dir. ('C:\') or UNC root dir. ('\\server\share\') */
	      ((wcslen(path) == 3) || is_root_unc_name(path)) &&
	      (GetDriveTypeW(path) > 1)   ) ) {
	    errno = errno_map(GetLastError());
	    return check_error(-1, errInfo);
	}
        /*
         * Root directories (such as C:\ or \\server\share\ are fabricated.
         */
	wcscpy(wbuffer,name);
	return 1;
    }
	
    wcscpy(wbuffer,wfd.cAlternateFileName);
    if (!*wbuffer) {
	wcscpy(wbuffer,wfd.cFileName);
    }
    FindClose(fh);
    return 1;
}


int
efile_link(Efile_error* errInfo, char* old, char* new)
{
    WCHAR *wold = (WCHAR *) old;
    WCHAR *wnew = (WCHAR *) new;
    if(!CreateHardLinkW(wnew, wold, NULL)) {
	return set_error(errInfo);
    }
    return 1;
}

int
efile_symlink(Efile_error* errInfo, char* old, char* new)
{
    /*
     * Load dll and see if we have CreateSymbolicLink at runtime:
     * (Vista only)
     */
    HINSTANCE hModule = NULL;
    WCHAR *wold = (WCHAR *) old;
    WCHAR *wnew = (WCHAR *) new;
    if ((hModule = LoadLibrary("kernel32.dll")) != NULL) {
	typedef BOOLEAN (WINAPI  * CREATESYMBOLICLINKFUNCPTR) (
	     LPCWSTR lpSymlinkFileName,
	     LPCWSTR lpTargetFileName,
	     DWORD dwFlags);

	CREATESYMBOLICLINKFUNCPTR pCreateSymbolicLink =
	    (CREATESYMBOLICLINKFUNCPTR) GetProcAddress(hModule,
						       "CreateSymbolicLinkW");
	/* A for MBCS, W for UNICODE... char* above implies 'W'! */
	if (pCreateSymbolicLink != NULL) {
	    DWORD attr = GetFileAttributesW(wold);
	    int flag = (attr != INVALID_FILE_ATTRIBUTES &&
			attr & FILE_ATTRIBUTE_DIRECTORY) ? 1 : 0;
	    /*  SYMBOLIC_LINK_FLAG_DIRECTORY = 1 */
	    BOOLEAN success = pCreateSymbolicLink(wnew, wold, flag);
	    FreeLibrary(hModule);

	    if (success) {
		return 1;
	    } else {
		return set_error(errInfo);
	    }
	} else
	    FreeLibrary(hModule);
    }
    errno = ENOTSUP;
    return check_error(-1, errInfo);
}

int
efile_fadvise(Efile_error* errInfo, int fd, Sint64 offset,
	    Sint64 length, int advise)
{
    /* posix_fadvise is not available on Windows, do nothing */
    errno = ERROR_SUCCESS;
    return check_error(0, errInfo);
}

int
<<<<<<< HEAD
efile_fallocate(Efile_error* errInfo, int fd, Sint64 newFileLength)
{
    /* No file preallocation method available in Windows. */
    errno = errno_map(ERROR_NOT_SUPPORTED);
    SetLastError(ERROR_NOT_SUPPORTED);

=======
efile_sendfile(Efile_error* errInfo, int in_fd, int out_fd,
	       off_t *offset, size_t *count)
{
    /* TODO: write proper Windows TransmitFile based implementation */
    /*       use overlapped I/O and driver_select on the structure? */
    /* int res = efile_seek(errInfo, in_fd, *offset, EFILE_SEEK_SET, NULL); */
    /* if (res) { */
    /* 	/\* TODO: could in_fd be shared and require protecting/locking */
    /* 	   efile_seek/SetFilePointerEx? *\/ */
    /* 	if (TransmitFile((SOCKET) out_fd, (HANDLE) in_fd, *count, */
    /* 			 0, NULL, NULL, 0)) { */
    /* 	    return check_error(0, errInfo); */
    /* 	} else { */
    /* 	    /\* TODO: correct error handling? *\/ */
    /* 	    return set_error(errInfo); */
    /* 	} */
    /* } else { */
    /* 	return res; */
    /* } */
    errno = ENOTSUP;
>>>>>>> e362bb25
    return check_error(-1, errInfo);
}<|MERGE_RESOLUTION|>--- conflicted
+++ resolved
@@ -1585,14 +1585,15 @@
 }
 
 int
-<<<<<<< HEAD
 efile_fallocate(Efile_error* errInfo, int fd, Sint64 newFileLength)
 {
     /* No file preallocation method available in Windows. */
     errno = errno_map(ERROR_NOT_SUPPORTED);
     SetLastError(ERROR_NOT_SUPPORTED);
-
-=======
+    return check_error(-1, errInfo);
+}
+
+
 efile_sendfile(Efile_error* errInfo, int in_fd, int out_fd,
 	       off_t *offset, size_t *count)
 {
@@ -1613,6 +1614,5 @@
     /* 	return res; */
     /* } */
     errno = ENOTSUP;
->>>>>>> e362bb25
     return check_error(-1, errInfo);
 }
--- conflicted
+++ resolved
@@ -162,9 +162,6 @@
 int efile_may_openfile(Efile_error* errInfo, char *name);
 int efile_fadvise(Efile_error* errInfo, int fd, Sint64 offset, Sint64 length,
 		  int advise);
-<<<<<<< HEAD
 int efile_fallocate(Efile_error* errInfo, int fd, Sint64 newFileLength);
-=======
 int efile_sendfile(Efile_error* errInfo, int in_fd, int out_fd, off_t *offset,
 		   size_t *count);
->>>>>>> e362bb25

/*
 * %CopyrightBegin%
 *
 * Copyright Ericsson AB 1996-2011. All Rights Reserved.
 *
 * The contents of this file are subject to the Erlang Public License,
 * Version 1.1, (the "License"); you may not use this file except in
 * compliance with the License. You should have received a copy of the
 * Erlang Public License along with this software. If not, it can be
 * retrieved online at http://www.erlang.org/.
 *
 * Software distributed under the License is distributed on an "AS IS"
 * basis, WITHOUT WARRANTY OF ANY KIND, either express or implied. See
 * the License for the specific language governing rights and limitations
 * under the License.
 *
 * %CopyrightEnd%
 */

#ifdef HAVE_CONFIG_H
#  include "config.h"
#endif

#include <stddef.h> /* offsetof() */
#include "sys.h"
#include "erl_vm.h"
#include "erl_sys_driver.h"
#include "global.h"
#include "erl_process.h"
#include "error.h"
#include "bif.h"
#include "big.h"
#include "dist.h"
#include "erl_version.h"
#include "erl_binary.h"
#include "beam_bp.h"
#include "erl_db_util.h"
#include "register.h"
#include "erl_thr_progress.h"

static Export* flush_monitor_message_trap = NULL;
static Export* set_cpu_topology_trap = NULL;
static Export* await_proc_exit_trap = NULL;
Export* erts_format_cpu_topology_trap = NULL;

#define DECL_AM(S) Eterm AM_ ## S = am_atom_put(#S, sizeof(#S) - 1)

/*
 * The BIF's now follow, see the Erlang Manual for a description of what
 * each individual BIF does.
 */

BIF_RETTYPE spawn_3(BIF_ALIST_3)
{
    ErlSpawnOpts so;
    Eterm pid;

    so.flags = 0;
    pid = erl_create_process(BIF_P, BIF_ARG_1, BIF_ARG_2, BIF_ARG_3, &so);
    if (is_non_value(pid)) {
	BIF_ERROR(BIF_P, so.error_code);
    } else {
	if (ERTS_USE_MODIFIED_TIMING()) {
	    BIF_TRAP2(erts_delay_trap, BIF_P, pid, ERTS_MODIFIED_TIMING_DELAY);
	}
	BIF_RET(pid);
    }
}

/**********************************************************************/

/* Utility to add a new link between processes p and another internal
 * process (rpid). Process p must be the currently executing process.
 */
static int insert_internal_link(Process* p, Eterm rpid)
{
    Process *rp;
    ErtsProcLocks rp_locks = ERTS_PROC_LOCK_LINK;

    ASSERT(is_internal_pid(rpid));

#ifdef ERTS_SMP
    if (IS_TRACED(p) && (p->trace_flags & (F_TRACE_SOL|F_TRACE_SOL1)))
	rp_locks = ERTS_PROC_LOCKS_ALL;

    erts_smp_proc_lock(p, ERTS_PROC_LOCK_LINK);
#endif

    /* get a pointer to the process struct of the linked process */
    rp = erts_pid2proc_opt(p, ERTS_PROC_LOCK_MAIN|ERTS_PROC_LOCK_LINK,
			   rpid, rp_locks,
			   ERTS_P2P_FLG_ALLOW_OTHER_X);

    if (!rp) {
	erts_smp_proc_unlock(p, ERTS_PROC_LOCK_LINK);
	return 0;
    }

    if (p != rp) {
	erts_add_link(&(p->nlinks), LINK_PID, rp->id);
	erts_add_link(&(rp->nlinks), LINK_PID, p->id);

	ASSERT(is_nil(p->tracer_proc)
	       || is_internal_pid(p->tracer_proc)
	       || is_internal_port(p->tracer_proc));

	if (IS_TRACED(p)) {
	    if (p->trace_flags & (F_TRACE_SOL|F_TRACE_SOL1))  {
		rp->trace_flags |= (p->trace_flags & TRACEE_FLAGS);
		rp->tracer_proc = p->tracer_proc; /* maybe steal */

		if (p->trace_flags & F_TRACE_SOL1)  { /* maybe override */
		    rp->trace_flags &= ~(F_TRACE_SOL1 | F_TRACE_SOL);
		    p->trace_flags &= ~(F_TRACE_SOL1 | F_TRACE_SOL);
		}
	    }
	}
    }
    if (IS_TRACED_FL(rp, F_TRACE_PROCS))
	trace_proc(p, rp, am_getting_linked, p->id);

    if (p == rp)
	erts_smp_proc_unlock(p, rp_locks & ~ERTS_PROC_LOCK_MAIN);
    else {
	erts_smp_proc_unlock(p, ERTS_PROC_LOCK_LINK);
	erts_smp_proc_unlock(rp, rp_locks);
    }

    return 1;
}


/* create a link to the process */
BIF_RETTYPE link_1(BIF_ALIST_1)
{
    DistEntry *dep;

    if (IS_TRACED_FL(BIF_P, F_TRACE_PROCS)) {
	trace_proc(BIF_P, BIF_P, am_link, BIF_ARG_1);
    }
    /* check that the pid or port which is our argument is OK */

    if (is_internal_pid(BIF_ARG_1)) {
	if (internal_pid_index(BIF_ARG_1) >= erts_max_processes) {
	    BIF_ERROR(BIF_P, BADARG);
	}

	if (insert_internal_link(BIF_P, BIF_ARG_1)) {
	    BIF_RET(am_true);
	}
	else {
	    goto res_no_proc;
	}
    }

    if (is_internal_port(BIF_ARG_1)) {
	Port *pt = erts_id2port(BIF_ARG_1, BIF_P, ERTS_PROC_LOCK_MAIN);
	if (!pt) {
	    goto res_no_proc;
	}

	erts_smp_proc_lock(BIF_P, ERTS_PROC_LOCK_LINK);
	
	if (erts_add_link(&(BIF_P->nlinks), LINK_PID, BIF_ARG_1) >= 0)
	    erts_add_link(&(pt->nlinks), LINK_PID, BIF_P->id);
	/* else: already linked */

	erts_smp_proc_unlock(BIF_P, ERTS_PROC_LOCK_LINK);
	erts_smp_port_unlock(pt);
	BIF_RET(am_true);
    }
    else if (is_external_port(BIF_ARG_1)
	     && external_port_dist_entry(BIF_ARG_1) == erts_this_dist_entry) {
	goto res_no_proc;
    }

    if (is_external_pid(BIF_ARG_1)) {

	erts_smp_proc_lock(BIF_P, ERTS_PROC_LOCK_LINK);

	/* We may earn time by checking first that we're not linked already */
	if (erts_lookup_link(BIF_P->nlinks, BIF_ARG_1) != NULL) {
	    erts_smp_proc_unlock(BIF_P, ERTS_PROC_LOCK_LINK);
	    BIF_RET(am_true);
	}
	else {
	    ErtsLink *lnk;
	    int code;
	    ErtsDSigData dsd;
	    dep = external_pid_dist_entry(BIF_ARG_1);
	    if (dep == erts_this_dist_entry) {
		erts_smp_proc_unlock(BIF_P, ERTS_PROC_LOCK_LINK);
		goto res_no_proc;
	    }

	    code = erts_dsig_prepare(&dsd, dep, BIF_P, ERTS_DSP_RLOCK, 0);
	    switch (code) {
	    case ERTS_DSIG_PREP_NOT_ALIVE:
		/* Let the dlink trap handle it */
	    case ERTS_DSIG_PREP_NOT_CONNECTED:
		erts_smp_proc_unlock(BIF_P, ERTS_PROC_LOCK_LINK);
		BIF_TRAP1(dlink_trap, BIF_P, BIF_ARG_1);

	    case ERTS_DSIG_PREP_CONNECTED:
		/* We are connected. Setup link and send link signal */

		erts_smp_de_links_lock(dep);

		erts_add_link(&(BIF_P->nlinks), LINK_PID, BIF_ARG_1);
		lnk = erts_add_or_lookup_link(&(dep->nlinks),
					      LINK_PID,
					      BIF_P->id);
		ASSERT(lnk != NULL);
		erts_add_link(&ERTS_LINK_ROOT(lnk), LINK_PID, BIF_ARG_1);

		erts_smp_de_links_unlock(dep);
		erts_smp_de_runlock(dep);
		erts_smp_proc_unlock(BIF_P, ERTS_PROC_LOCK_LINK);

		code = erts_dsig_send_link(&dsd, BIF_P->id, BIF_ARG_1);
		if (code == ERTS_DSIG_SEND_YIELD)
		    ERTS_BIF_YIELD_RETURN(BIF_P, am_true);
		BIF_RET(am_true);
	    default:
		ASSERT(! "Invalid dsig prepare result");
		BIF_ERROR(BIF_P, EXC_INTERNAL_ERROR);
	    }
	}
    }

    BIF_ERROR(BIF_P, BADARG);

 res_no_proc:
    if (BIF_P->flags & F_TRAPEXIT) {
	ErtsProcLocks locks = ERTS_PROC_LOCK_MAIN;
	erts_deliver_exit_message(BIF_ARG_1, BIF_P, &locks, am_noproc, NIL);
	erts_smp_proc_unlock(BIF_P, ~ERTS_PROC_LOCK_MAIN & locks);
	BIF_RET(am_true);
    }
    else
	BIF_ERROR(BIF_P, EXC_NOPROC);
}

#define ERTS_DEMONITOR_FALSE		2
#define ERTS_DEMONITOR_TRUE		1
#define ERTS_DEMONITOR_BADARG		0
#define ERTS_DEMONITOR_YIELD_TRUE	-1
#define ERTS_DEMONITOR_INTERNAL_ERROR	-2

static int
remote_demonitor(Process *c_p, DistEntry *dep, Eterm ref, Eterm to)
{
    ErtsDSigData dsd;
    ErtsMonitor *dmon;
    ErtsMonitor *mon;
    int code;
    int res;
#ifndef ERTS_SMP
    int stale_mon = 0;
#endif

    ERTS_SMP_LC_ASSERT((ERTS_PROC_LOCK_MAIN|ERTS_PROC_LOCK_LINK)
		       == erts_proc_lc_my_proc_locks(c_p));

    code = erts_dsig_prepare(&dsd, dep, c_p, ERTS_DSP_RLOCK, 0);
    switch (code) {
    case ERTS_DSIG_PREP_NOT_ALIVE:
    case ERTS_DSIG_PREP_NOT_CONNECTED:
#ifndef ERTS_SMP
	/* XXX Is this possible? Shouldn't this link
	   previously have been removed if the node
	   had previously been disconnected. */
	ASSERT(0);
	stale_mon = 1;
#endif
	/*
	 * In the smp case this is possible if the node goes
	 * down just before the call to demonitor.
	 */
	if (dep) {
	    erts_smp_de_links_lock(dep);
	    dmon = erts_remove_monitor(&dep->monitors, ref);
	    erts_smp_de_links_unlock(dep);
	    if (dmon)
		erts_destroy_monitor(dmon);
	}
	mon = erts_remove_monitor(&c_p->monitors, ref);
	erts_smp_proc_unlock(c_p, ERTS_PROC_LOCK_LINK);

	res = ERTS_DEMONITOR_TRUE;
	break;

    case ERTS_DSIG_PREP_CONNECTED:

	erts_smp_de_links_lock(dep);
	mon = erts_remove_monitor(&c_p->monitors, ref);
	dmon = erts_remove_monitor(&dep->monitors, ref);
	erts_smp_de_links_unlock(dep);
	erts_smp_de_runlock(dep);
	erts_smp_proc_unlock(c_p, ERTS_PROC_LOCK_LINK);

	if (!dmon) {
#ifndef ERTS_SMP
	    /* XXX How is this possible? Shouldn't this link
	       previously have been removed when the distributed
	       end was removed. */
	    ASSERT(0);
	    stale_mon = 1;
#endif
	    /*
	     * This is possible when smp support is enabled.
	     * 'DOWN' message just arrived.
	     */
	    res = ERTS_DEMONITOR_TRUE;
	}
	else {
	    /*
	     * Soft (no force) send, use ->data in dist slot 
	     * monitor list since in case of monitor name 
	     * the atom is stored there. Yield if necessary.
	     */
	    code = erts_dsig_send_demonitor(&dsd,
					    c_p->id, 
					    (mon->name != NIL
					     ? mon->name
					     : mon->pid), 
					    ref,
					    0);
	    res = (code == ERTS_DSIG_SEND_YIELD
		   ? ERTS_DEMONITOR_YIELD_TRUE
		   : ERTS_DEMONITOR_TRUE);
	    erts_destroy_monitor(dmon);

	}
	break;
    default:
	ASSERT(! "Invalid dsig prepare result");
	res = ERTS_DEMONITOR_INTERNAL_ERROR;
	break;
    }

#ifndef ERTS_SMP
    if (stale_mon) {
	erts_dsprintf_buf_t *dsbufp = erts_create_logger_dsbuf();
	erts_dsprintf(dsbufp, "Stale process monitor %T to ", ref);
	if (is_atom(to))
	    erts_dsprintf(dsbufp, "{%T, %T}", to, dep->sysname);
	else
	    erts_dsprintf(dsbufp, "%T", to);
	erts_dsprintf(dsbufp, " found\n");
	erts_send_error_to_logger(c_p->group_leader, dsbufp);
    }
#endif

    /*
     * We aren't allowed to destroy 'mon' until now, since 'to'
     * may refer into 'mon' (external pid).
     */
    ASSERT(mon); /* Since link lock wasn't released between
		    lookup and remove */
    erts_destroy_monitor(mon);

    ERTS_SMP_LC_ASSERT(ERTS_PROC_LOCK_MAIN == erts_proc_lc_my_proc_locks(c_p));
    return res;
}

static int demonitor(Process *c_p, Eterm ref)
{
   ErtsMonitor *mon = NULL;  /* The monitor entry to delete */
   Process  *rp;    /* Local target process */
   Eterm     to = NIL;    /* Monitor link traget */
   DistEntry *dep = NULL;  /* Target's distribution entry */
   int deref_de = 0;
   int res;
   int unlock_link = 1;


   erts_smp_proc_lock(c_p, ERTS_PROC_LOCK_LINK);

   if (is_not_internal_ref(ref)) {
       res = ERTS_DEMONITOR_BADARG;
       goto done; /* Cannot be this monitor's ref */
   }

   mon = erts_lookup_monitor(c_p->monitors, ref);
   if (!mon) {
       res = ERTS_DEMONITOR_FALSE;
       goto done;
   }

   if (mon->type != MON_ORIGIN) {
       res = ERTS_DEMONITOR_BADARG;
       goto done;
   }
   to = mon->pid;

   if (is_atom(to)) {
       /* Monitoring a name at node to */
       ASSERT(is_node_name_atom(to));
       dep = erts_sysname_to_connected_dist_entry(to);
       ASSERT(dep != erts_this_dist_entry);
       if (dep)
	   deref_de = 1;
   } else {
       ASSERT(is_pid(to));
       dep = pid_dist_entry(to);
   }
   if (dep != erts_this_dist_entry) {
       res = remote_demonitor(c_p, dep, ref, to);
       /* remote_demonitor() unlocks link lock on c_p */
       unlock_link = 0;
   }
   else { /* Local monitor */
       if (deref_de) {
	   deref_de = 0;
	   erts_deref_dist_entry(dep);
       }
       dep = NULL;
       rp = erts_pid2proc_opt(c_p,
			      ERTS_PROC_LOCK_MAIN|ERTS_PROC_LOCK_LINK,
			      to,
			      ERTS_PROC_LOCK_LINK,
			      ERTS_P2P_FLG_ALLOW_OTHER_X);
       mon = erts_remove_monitor(&c_p->monitors, ref);
#ifndef ERTS_SMP
       ASSERT(mon);
#else
       if (!mon)
	   res = ERTS_DEMONITOR_FALSE;
       else
#endif
       {
	   res = ERTS_DEMONITOR_TRUE;
	   erts_destroy_monitor(mon);
       }
       if (rp) {
	   ErtsMonitor *rmon;
	   rmon = erts_remove_monitor(&(rp->monitors), ref);
	   if (rp != c_p)
	       erts_smp_proc_unlock(rp, ERTS_PROC_LOCK_LINK);
	   if (rmon != NULL)
	       erts_destroy_monitor(rmon);
       }
       else {
	   ERTS_SMP_ASSERT_IS_NOT_EXITING(c_p);
       }

   }

 done:

   if (unlock_link)
       erts_smp_proc_unlock(c_p, ERTS_PROC_LOCK_LINK);

   if (deref_de) {
       ASSERT(dep);
       erts_deref_dist_entry(dep);
   }

   ERTS_SMP_LC_ASSERT(ERTS_PROC_LOCK_MAIN == erts_proc_lc_my_proc_locks(c_p));
   return res;
}

BIF_RETTYPE demonitor_1(BIF_ALIST_1)
{
    switch (demonitor(BIF_P, BIF_ARG_1)) {
    case ERTS_DEMONITOR_FALSE:
    case ERTS_DEMONITOR_TRUE:
	BIF_RET(am_true);
    case ERTS_DEMONITOR_YIELD_TRUE:
	ERTS_BIF_YIELD_RETURN(BIF_P, am_true);
    case ERTS_DEMONITOR_BADARG:
	BIF_ERROR(BIF_P, BADARG);
    case ERTS_DEMONITOR_INTERNAL_ERROR:
    default:
	ASSERT(! "demonitor(): internal error");
	BIF_ERROR(BIF_P, EXC_INTERNAL_ERROR);
    }
}

BIF_RETTYPE demonitor_2(BIF_ALIST_2)
{
    Eterm res = am_true;
    int info = 0;
    int flush = 0;
    Eterm list = BIF_ARG_2;

    while (is_list(list)) {
	Eterm* consp = list_val(list);
	switch (CAR(consp)) {
	case am_flush:
	    flush = 1;
	    break;
	case am_info:
	    info = 1;
	    break;
	default:
	    goto badarg;
	}
	list = CDR(consp);	
    }

    if (is_not_nil(list))
	goto badarg;

    switch (demonitor(BIF_P, BIF_ARG_1)) {
    case ERTS_DEMONITOR_FALSE:
	if (info)
	    res = am_false;
	if (flush)
	    BIF_TRAP2(flush_monitor_message_trap, BIF_P, BIF_ARG_1, res);
    case ERTS_DEMONITOR_TRUE:
	BIF_RET(res);
    case ERTS_DEMONITOR_YIELD_TRUE:
	ERTS_BIF_YIELD_RETURN(BIF_P, am_true);
    case ERTS_DEMONITOR_BADARG:
    badarg:
	BIF_ERROR(BIF_P, BADARG);
    case ERTS_DEMONITOR_INTERNAL_ERROR:
    default:
	ASSERT(! "demonitor(): internal error");
	BIF_ERROR(BIF_P, EXC_INTERNAL_ERROR);
    }
}

/* Type must be atomic object! */
void
erts_queue_monitor_message(Process *p,
			   ErtsProcLocks *p_locksp,
			   Eterm ref,
			   Eterm type,
			   Eterm item,
			   Eterm reason)
{
    Eterm tup;
    Eterm* hp;
    Eterm reason_copy, ref_copy, item_copy;
    Uint reason_size, ref_size, item_size, heap_size;
    ErlOffHeap *ohp;
    ErlHeapFragment *bp;

    reason_size = IS_CONST(reason) ? 0 : size_object(reason);
    item_size   = IS_CONST(item) ? 0 : size_object(item);
    ref_size    = size_object(ref);

    heap_size = 6+reason_size+ref_size+item_size;

    hp = erts_alloc_message_heap(heap_size,
				 &bp,
				 &ohp,
				 p,
				 p_locksp);

    reason_copy = (IS_CONST(reason)
		   ? reason
		   : copy_struct(reason, reason_size, &hp, ohp));
    item_copy   = (IS_CONST(item)
		   ? item
		   : copy_struct(item, item_size, &hp, ohp));
    ref_copy    = copy_struct(ref, ref_size, &hp, ohp);

    tup = TUPLE5(hp, am_DOWN, ref_copy, type, item_copy, reason_copy);
    erts_queue_message(p, p_locksp, bp, tup, NIL);
}

static BIF_RETTYPE
local_pid_monitor(Process *p, Eterm target)
{
    BIF_RETTYPE ret;
    Eterm mon_ref;
    Process *rp;
    ErtsProcLocks p_locks = ERTS_PROC_LOCK_MAIN|ERTS_PROC_LOCK_LINK;

    mon_ref = erts_make_ref(p);
    ERTS_BIF_PREP_RET(ret, mon_ref);
    if (target == p->id) {
	return ret;
    }

    erts_smp_proc_lock(p, ERTS_PROC_LOCK_LINK);
    rp = erts_pid2proc_opt(p, p_locks,
			   target, ERTS_PROC_LOCK_LINK,
			   ERTS_P2P_FLG_ALLOW_OTHER_X);
    if (!rp) {
	erts_smp_proc_unlock(p, ERTS_PROC_LOCK_LINK);
	p_locks &= ~ERTS_PROC_LOCK_LINK;
	erts_queue_monitor_message(p, &p_locks,
				   mon_ref, am_process, target, am_noproc);
    }
    else {
	ASSERT(rp != p);

	erts_add_monitor(&(p->monitors), MON_ORIGIN, mon_ref, target, NIL);
	erts_add_monitor(&(rp->monitors), MON_TARGET, mon_ref, p->id, NIL);

	erts_smp_proc_unlock(rp, ERTS_PROC_LOCK_LINK);
    }

    erts_smp_proc_unlock(p, p_locks & ~ERTS_PROC_LOCK_MAIN);

    return ret;
}

static BIF_RETTYPE
local_name_monitor(Process *p, Eterm target_name)
{
    BIF_RETTYPE ret;
    Eterm mon_ref;
    ErtsProcLocks p_locks = ERTS_PROC_LOCK_MAIN|ERTS_PROC_LOCK_LINK;
    Process *rp;

    mon_ref = erts_make_ref(p);
    ERTS_BIF_PREP_RET(ret, mon_ref);
    erts_smp_proc_lock(p, ERTS_PROC_LOCK_LINK);
    rp = erts_whereis_process(p, p_locks, target_name, ERTS_PROC_LOCK_LINK,
			      ERTS_P2P_FLG_ALLOW_OTHER_X);
    if (!rp) {
	DeclareTmpHeap(lhp,3,p);
	Eterm item;
	UseTmpHeap(3,p);
	erts_smp_proc_unlock(p, ERTS_PROC_LOCK_LINK);
	p_locks &= ~ERTS_PROC_LOCK_LINK;
	item = TUPLE2(lhp, target_name, erts_this_dist_entry->sysname);
	erts_queue_monitor_message(p, &p_locks,
				   mon_ref, am_process, item, am_noproc);
	UnUseTmpHeap(3,p);
    }
    else if (rp != p) {
	erts_add_monitor(&(p->monitors), MON_ORIGIN, mon_ref, rp->id,
			 target_name);
	erts_add_monitor(&(rp->monitors), MON_TARGET, mon_ref, p->id,
			 target_name);
	erts_smp_proc_unlock(rp, ERTS_PROC_LOCK_LINK);
    }

    erts_smp_proc_unlock(p, p_locks & ~ERTS_PROC_LOCK_MAIN);

    return ret;
}

static BIF_RETTYPE
remote_monitor(Process *p, Eterm bifarg1, Eterm bifarg2,
	       DistEntry *dep, Eterm target, int byname)
{
    ErtsDSigData dsd;
    BIF_RETTYPE ret;
    int code;

    erts_smp_proc_lock(p, ERTS_PROC_LOCK_LINK);
    code = erts_dsig_prepare(&dsd, dep, p, ERTS_DSP_RLOCK, 0);
    switch (code) {
    case ERTS_DSIG_PREP_NOT_ALIVE:
	/* Let the dmonitor_p trap handle it */
    case ERTS_DSIG_PREP_NOT_CONNECTED:
	erts_smp_proc_unlock(p, ERTS_PROC_LOCK_LINK);
	ERTS_BIF_PREP_TRAP2(ret, dmonitor_p_trap, p, bifarg1, bifarg2);
	break;
    case ERTS_DSIG_PREP_CONNECTED:
	if (!(dep->flags & DFLAG_DIST_MONITOR)
	    || (byname && !(dep->flags & DFLAG_DIST_MONITOR_NAME))) {
	    erts_smp_de_runlock(dep);
	    erts_smp_proc_unlock(p, ERTS_PROC_LOCK_LINK);
	    ERTS_BIF_PREP_ERROR(ret, p, BADARG);
	}
	else {
	    Eterm p_trgt, p_name, d_name, mon_ref;

	    mon_ref = erts_make_ref(p);

	    if (byname) {
		p_trgt = dep->sysname;
		p_name = target;
		d_name = target;
	    }
	    else {
		p_trgt = target;
		p_name = NIL;
		d_name = NIL;
	    }

	    erts_smp_de_links_lock(dep);

	    erts_add_monitor(&(p->monitors), MON_ORIGIN, mon_ref, p_trgt,
			     p_name);
	    erts_add_monitor(&(dep->monitors), MON_TARGET, mon_ref, p->id,
			     d_name);

	    erts_smp_de_links_unlock(dep);
	    erts_smp_de_runlock(dep);
	    erts_smp_proc_unlock(p, ERTS_PROC_LOCK_LINK);

	    code = erts_dsig_send_monitor(&dsd, p->id, target, mon_ref);
	    if (code == ERTS_DSIG_SEND_YIELD)
		ERTS_BIF_PREP_YIELD_RETURN(ret, p, mon_ref);
	    else
		ERTS_BIF_PREP_RET(ret, mon_ref);
	}
	break;
    default:
	ASSERT(! "Invalid dsig prepare result");
	ERTS_BIF_PREP_ERROR(ret, p, EXC_INTERNAL_ERROR);
	break;
    }

    return ret;
}
	
BIF_RETTYPE monitor_2(BIF_ALIST_2)
{
    Eterm target = BIF_ARG_2;
    BIF_RETTYPE ret;
    DistEntry  *dep = NULL; 
    int deref_de = 0;

    /* Only process monitors are implemented */
    if (BIF_ARG_1 != am_process) {
	goto error;
    }

    if (is_internal_pid(target)) {
    local_pid:
	ret = local_pid_monitor(BIF_P, target);
    } else if (is_external_pid(target)) {
	dep = external_pid_dist_entry(target);
	if (dep == erts_this_dist_entry)
	    goto local_pid;
	ret = remote_monitor(BIF_P, BIF_ARG_1, BIF_ARG_2, dep, target, 0);
    } else if (is_atom(target)) {
	ret = local_name_monitor(BIF_P, target);
    } else if (is_tuple(target)) {
	Eterm *tp = tuple_val(target);
	Eterm remote_node;
	Eterm name;
	if (arityval(*tp) != 2) 
	    goto error;
	remote_node = tp[2];
	name = tp[1];
	if (!is_atom(remote_node) || !is_atom(name)) {
	    goto error;
	}
	if (!erts_is_alive && remote_node != am_Noname) {
	    goto error; /* Remote monitor from (this) undistributed node */
	}
	dep = erts_sysname_to_connected_dist_entry(remote_node);
	if (dep == erts_this_dist_entry) {
	    deref_de = 1;
	    ret = local_name_monitor(BIF_P, name);
	} else {
	    if (dep)
		deref_de = 1;
	    ret = remote_monitor(BIF_P, BIF_ARG_1, BIF_ARG_2, dep, name, 1);
	}
    } else {
    error:
	ERTS_BIF_PREP_ERROR(ret, BIF_P, BADARG);
    }
    if (deref_de) {
	deref_de = 0;
	erts_deref_dist_entry(dep);
    }

    return ret;
}


/**********************************************************************/
/* this is a combination of the spawn and link BIFs */

BIF_RETTYPE spawn_link_3(BIF_ALIST_3)
{
    ErlSpawnOpts so;
    Eterm pid;

    so.flags = SPO_LINK;
    pid = erl_create_process(BIF_P, BIF_ARG_1, BIF_ARG_2, BIF_ARG_3, &so);
    if (is_non_value(pid)) {
	BIF_ERROR(BIF_P, so.error_code);
    } else {
	if (ERTS_USE_MODIFIED_TIMING()) {
	    BIF_TRAP2(erts_delay_trap, BIF_P, pid, ERTS_MODIFIED_TIMING_DELAY);
	}
	BIF_RET(pid);
    }
}

/**********************************************************************/

BIF_RETTYPE spawn_opt_1(BIF_ALIST_1)
{
    ErlSpawnOpts so;
    Eterm pid;
    Eterm* tp;
    Eterm ap;
    Eterm arg;
    Eterm res;

    /*
     * Check that the first argument is a tuple of four elements.
     */
    if (is_not_tuple(BIF_ARG_1)) {
    error:
	BIF_ERROR(BIF_P, BADARG);
    }
    tp = tuple_val(BIF_ARG_1);
    if (*tp != make_arityval(4))
	goto error;

    /*
     * Store default values for options.
     */
    so.flags          = SPO_USE_ARGS;
    so.min_heap_size  = H_MIN_SIZE;
    so.min_vheap_size = BIN_VH_MIN_SIZE;
    so.priority       = PRIORITY_NORMAL;
    so.max_gen_gcs    = (Uint16) erts_smp_atomic32_read_nob(&erts_max_gen_gcs);
    so.scheduler      = 0;

    /*
     * Walk through the option list.
     */
    ap = tp[4];
    while (is_list(ap)) {
	arg = CAR(list_val(ap));
	if (arg == am_link) {
	    so.flags |= SPO_LINK;
	} else if (arg == am_monitor) {
	    so.flags |= SPO_MONITOR;
	} else if (is_tuple(arg)) {
	    Eterm* tp2 = tuple_val(arg);
	    Eterm val;
	    if (*tp2 != make_arityval(2))
		goto error;
	    arg = tp2[1];
	    val = tp2[2];
	    if (arg == am_priority) {
		if (val == am_max)
		    so.priority = PRIORITY_MAX;
		else if (val == am_high)
		    so.priority = PRIORITY_HIGH;
		else if (val == am_normal)
		    so.priority = PRIORITY_NORMAL;
		else if (val == am_low)
		    so.priority = PRIORITY_LOW;
		else
		    goto error;
	    } else if (arg == am_min_heap_size && is_small(val)) {
		Sint min_heap_size = signed_val(val);
		if (min_heap_size < 0) {
		    goto error;
		} else if (min_heap_size < H_MIN_SIZE) {
		    so.min_heap_size = H_MIN_SIZE;
		} else {
		    so.min_heap_size = erts_next_heap_size(min_heap_size, 0);
		}
	    } else if (arg == am_min_bin_vheap_size && is_small(val)) {
		Sint min_vheap_size = signed_val(val);
		if (min_vheap_size < 0) {
		    goto error;
		} else if (min_vheap_size < BIN_VH_MIN_SIZE) {
		    so.min_vheap_size = BIN_VH_MIN_SIZE;
		} else {
		    so.min_vheap_size = erts_next_heap_size(min_vheap_size, 0);
		}
	    } else if (arg == am_fullsweep_after && is_small(val)) {
		Sint max_gen_gcs = signed_val(val);
		if (max_gen_gcs < 0) {
		    goto error;
		} else {
		    so.max_gen_gcs = max_gen_gcs;
		}
	    } else if (arg == am_scheduler && is_small(val)) {
		Sint scheduler = signed_val(val);
		if (scheduler < 0 || erts_no_schedulers < scheduler)
		    goto error;
		so.scheduler = (int) scheduler;
	    } else {
		goto error;
	    }
	} else {
	    goto error;
	}
	ap = CDR(list_val(ap));
    }
    if (is_not_nil(ap)) {
	goto error;
    }

    /*
     * Spawn the process.
     */
    pid = erl_create_process(BIF_P, tp[1], tp[2], tp[3], &so);
    if (is_non_value(pid)) {
	BIF_ERROR(BIF_P, so.error_code);
    } else if (so.flags & SPO_MONITOR) {
	Eterm* hp = HAlloc(BIF_P, 3);
	res = TUPLE2(hp, pid, so.mref);
    } else {
	res = pid;
    }

    if (ERTS_USE_MODIFIED_TIMING()) {
	BIF_TRAP2(erts_delay_trap, BIF_P, res, ERTS_MODIFIED_TIMING_DELAY);
    }
    else {
	BIF_RET(res);
    }
}

  
/**********************************************************************/
/* remove a link from a process */
BIF_RETTYPE unlink_1(BIF_ALIST_1)
{
    Process *rp;
    DistEntry *dep;
    ErtsLink *l = NULL, *rl = NULL;

    /*
     * SMP specific note concerning incoming exit signals:
     *   We have to have at least the status lock during removal of
     *   the link half on current process, and check for and handle
     *   a present pending exit while the status lock is held. This
     *   in order to ensure that we wont be exited by a link after
     *   it has been removed.
     *
     *   (We also have to have the link lock, of course, in order to
     *    be allowed to remove the link...)
     */

    if (IS_TRACED_FL(BIF_P, F_TRACE_PROCS)) {
	trace_proc(BIF_P, BIF_P, am_unlink, BIF_ARG_1);
    }

    if (is_internal_port(BIF_ARG_1)) {
	Port *pt = erts_id2port_sflgs(BIF_ARG_1,
				      BIF_P,
				      ERTS_PROC_LOCK_MAIN,
				      ERTS_PORT_SFLGS_DEAD);

	erts_smp_proc_lock(BIF_P, ERTS_PROC_LOCK_LINK|ERTS_PROC_LOCK_STATUS);
#ifdef ERTS_SMP
	if (ERTS_PROC_PENDING_EXIT(BIF_P)) {
	    if (pt)
		erts_smp_port_unlock(pt);
	    goto handle_pending_exit;
	}
#endif

	l = erts_remove_link(&BIF_P->nlinks, BIF_ARG_1);

	ASSERT(pt || !l);

	if (pt) {
	    rl = erts_remove_link(&pt->nlinks, BIF_P->id);
	    erts_smp_port_unlock(pt);
	    if (rl)
		erts_destroy_link(rl);
	}

	erts_smp_proc_unlock(BIF_P, ERTS_PROC_LOCK_LINK|ERTS_PROC_LOCK_STATUS);

	if (l)
	    erts_destroy_link(l);

	BIF_RET(am_true);
    }
    else if (is_external_port(BIF_ARG_1)
	     && external_port_dist_entry(BIF_ARG_1) == erts_this_dist_entry) {
	BIF_RET(am_true);
    }

    if (is_not_pid(BIF_ARG_1))
	BIF_ERROR(BIF_P, BADARG);

    if (is_external_pid(BIF_ARG_1)) {
	ErtsDistLinkData dld;
	int code;
	ErtsDSigData dsd;
	/* Blind removal, we might have trapped or anything, this leaves
	   us in a state where monitors might be inconsistent, but the dist
	   code should take care of it. */
	erts_smp_proc_lock(BIF_P, ERTS_PROC_LOCK_LINK|ERTS_PROC_LOCK_STATUS);
#ifdef ERTS_SMP
	if (ERTS_PROC_PENDING_EXIT(BIF_P))
	    goto handle_pending_exit;
#endif
	l = erts_remove_link(&BIF_P->nlinks,BIF_ARG_1);

	erts_smp_proc_unlock(BIF_P,
			     ERTS_PROC_LOCK_LINK|ERTS_PROC_LOCK_STATUS);

	if (l)
	    erts_destroy_link(l);

	dep = external_pid_dist_entry(BIF_ARG_1);
	if (dep == erts_this_dist_entry) {
	    BIF_RET(am_true);
	}

	code = erts_dsig_prepare(&dsd, dep, BIF_P, ERTS_DSP_NO_LOCK, 0);
	switch (code) {
	case ERTS_DSIG_PREP_NOT_ALIVE:
	case ERTS_DSIG_PREP_NOT_CONNECTED:
#if 1
	    BIF_RET(am_true);
#else
	    /*
	     * This is how we used to do it, but the link is obviously not
	     * active, so I see no point in setting up a connection.
	     * /Rickard
	     */
	    BIF_TRAP1(dunlink_trap, BIF_P, BIF_ARG_1);
#endif

	case ERTS_DSIG_PREP_CONNECTED:
	    erts_remove_dist_link(&dld, BIF_P->id, BIF_ARG_1, dep);
	    code = erts_dsig_send_unlink(&dsd, BIF_P->id, BIF_ARG_1);
	    erts_destroy_dist_link(&dld);
	    if (code == ERTS_DSIG_SEND_YIELD)
		ERTS_BIF_YIELD_RETURN(BIF_P, am_true);
	    BIF_RET(am_true);

	default:
	    ASSERT(! "Invalid dsig prepare result");
	    BIF_ERROR(BIF_P, EXC_INTERNAL_ERROR);
	}
    }

    /* Internal pid... */

     /* process ok ? */
    if (internal_pid_index(BIF_ARG_1) >= erts_max_processes)
	BIF_ERROR(BIF_P, BADARG);

    erts_smp_proc_lock(BIF_P, ERTS_PROC_LOCK_LINK|ERTS_PROC_LOCK_STATUS);

    /* get process struct */
    rp = erts_pid2proc_opt(BIF_P, (ERTS_PROC_LOCK_MAIN
				   | ERTS_PROC_LOCK_LINK
				   | ERTS_PROC_LOCK_STATUS),
			   BIF_ARG_1, ERTS_PROC_LOCK_LINK,
			   ERTS_P2P_FLG_ALLOW_OTHER_X);

#ifdef ERTS_SMP
    if (ERTS_PROC_PENDING_EXIT(BIF_P)) {
	if (rp && rp != BIF_P)
	    erts_smp_proc_unlock(rp, ERTS_PROC_LOCK_LINK);
	goto handle_pending_exit;
    }
#endif

    /* unlink and ignore errors */
    l = erts_remove_link(&BIF_P->nlinks,BIF_ARG_1);
    if (l != NULL)
	erts_destroy_link(l);

    if (!rp) {
	ERTS_SMP_ASSERT_IS_NOT_EXITING(BIF_P);
    }
    else {
	rl = erts_remove_link(&(rp->nlinks),BIF_P->id);
	if (rl != NULL)
	    erts_destroy_link(rl);

	if (IS_TRACED_FL(rp, F_TRACE_PROCS) && rl != NULL) {
	    trace_proc(BIF_P, rp, am_getting_unlinked, BIF_P->id);
	}

	if (rp != BIF_P)
	    erts_smp_proc_unlock(rp, ERTS_PROC_LOCK_LINK);
    }
 
    erts_smp_proc_unlock(BIF_P, ERTS_PROC_LOCK_LINK|ERTS_PROC_LOCK_STATUS);

    BIF_RET(am_true);

#ifdef ERTS_SMP
 handle_pending_exit:
    erts_handle_pending_exit(BIF_P, (ERTS_PROC_LOCK_MAIN
				     | ERTS_PROC_LOCK_LINK
				     | ERTS_PROC_LOCK_STATUS));
    ASSERT(ERTS_PROC_IS_EXITING(BIF_P)); 
    erts_smp_proc_unlock(BIF_P,	ERTS_PROC_LOCK_LINK|ERTS_PROC_LOCK_STATUS);
    ERTS_BIF_EXITED(BIF_P);
#endif
}

BIF_RETTYPE hibernate_3(BIF_ALIST_3)
{
    /*
     * hibernate/3 is usually translated to an instruction; therefore
     * this function is only called from HiPE or when the call could not
     * be translated.
     */
    Eterm reg[3];

    if (erts_hibernate(BIF_P, BIF_ARG_1, BIF_ARG_2, BIF_ARG_3, reg)) {
        /*
         * If hibernate succeeded, TRAP. The process will be suspended
         * if status is P_WAITING or continue (if any message was in the queue).
         */
        BIF_TRAP_CODE_PTR_(BIF_P, BIF_P->i);
    }
    return THE_NON_VALUE;
}

/**********************************************************************/

BIF_RETTYPE get_stacktrace_0(BIF_ALIST_0)
{
    Eterm t = build_stacktrace(BIF_P, BIF_P->ftrace);
    BIF_RET(t);
}

/**********************************************************************/
/*
 * This is like exit/1, except that errors are logged if they terminate
 * the process, and the final error value will be {Term,StackTrace}.
 */

BIF_RETTYPE error_1(BIF_ALIST_1)
{
    BIF_P->fvalue = BIF_ARG_1;
    BIF_ERROR(BIF_P, EXC_ERROR);
}

/**********************************************************************/
/*
 * This is like error/1, except that the given 'args' will be included
 * in the stacktrace.
 */

BIF_RETTYPE error_2(BIF_ALIST_2)
{
    Eterm* hp = HAlloc(BIF_P, 3);

    BIF_P->fvalue = TUPLE2(hp, BIF_ARG_1, BIF_ARG_2);
    BIF_ERROR(BIF_P, EXC_ERROR_2);
}

/**********************************************************************/
/*
 * This is like exactly like error/1. The only difference is
 * that Dialyzer thinks that it it will return an arbitrary term.
 * It is useful in stub functions for NIFs.
 */

BIF_RETTYPE nif_error_1(BIF_ALIST_1)
{
    BIF_P->fvalue = BIF_ARG_1;
    BIF_ERROR(BIF_P, EXC_ERROR);
}

/**********************************************************************/
/*
 * This is like exactly like error/2. The only difference is
 * that Dialyzer thinks that it it will return an arbitrary term.
 * It is useful in stub functions for NIFs.
 */

BIF_RETTYPE nif_error_2(BIF_ALIST_2)
{
    Eterm* hp = HAlloc(BIF_P, 3);

    BIF_P->fvalue = TUPLE2(hp, BIF_ARG_1, BIF_ARG_2);
    BIF_ERROR(BIF_P, EXC_ERROR_2);
}

/**********************************************************************/
/* this is like throw/1 except that we set freason to EXC_EXIT */

BIF_RETTYPE exit_1(BIF_ALIST_1)
{
    BIF_P->fvalue = BIF_ARG_1;  /* exit value */
    BIF_ERROR(BIF_P, EXC_EXIT);
}


/**********************************************************************/
/* raise an exception of given class, value and stacktrace.
 *
 * If there is an error in the argument format, 
 * return the atom 'badarg' instead.
 */
BIF_RETTYPE raise_3(BIF_ALIST_3)
{
    Process *c_p = BIF_P;
    Eterm class = BIF_ARG_1;
    Eterm value = BIF_ARG_2;
    Eterm stacktrace = BIF_ARG_3;
    Eterm reason;
    Eterm l, *hp, *hp_end, *tp;
    int depth, cnt;
    size_t sz;
    int must_copy = 0;
    struct StackTrace *s;

    if (class == am_error) {
	c_p->fvalue = value;
	reason = EXC_ERROR;
    } else if (class == am_exit) {
	c_p->fvalue = value;
	reason = EXC_EXIT;
    } else if (class == am_throw) {
	c_p->fvalue = value;
	reason = EXC_THROWN;
    } else goto error;
    reason &= ~EXF_SAVETRACE;
    
    /* Check syntax of stacktrace, and count depth.
     * Accept anything that can be returned from erlang:get_stacktrace/0,
     * as well as a 2-tuple with a fun as first element that the
     * error_handler may need to give us. Also allow old-style
     * MFA three-tuples.
     */
    for (l = stacktrace, depth = 0;  
	 is_list(l);  
	 l = CDR(list_val(l)), depth++) {
	Eterm t = CAR(list_val(l));
	Eterm location = NIL;

	if (is_not_tuple(t)) goto error;
	tp = tuple_val(t);
	switch (arityval(tp[0])) {
	case 2:
	    /* {Fun,Args} */
	    if (is_fun(tp[1])) {
		must_copy = 1;
	    } else {
		goto error;
	    }
	    break;
	case 3:
	    /*
	     * One of:
	     * {Fun,Args,Location}
	     * {M,F,A}
	     */
	    if (is_fun(tp[1])) {
		location = tp[3];
	    } else if (is_atom(tp[1]) && is_atom(tp[2])) {
		must_copy = 1;
	    } else {
		goto error;
	    }
	    break;
	case 4:
	    if (!(is_atom(tp[1]) && is_atom(tp[2]))) {
		goto error;
	    }
	    location = tp[4];
	    break;
	default:
	    goto error;
	}
	if (is_not_list(location) && is_not_nil(location)) {
	    goto error;
	}
    }
    if (is_not_nil(l)) goto error;
    
    /* Create stacktrace and store */
    if (erts_backtrace_depth < depth) {
	depth = erts_backtrace_depth;
	must_copy = 1;
    }
    if (must_copy) {
	cnt = depth;
	c_p->ftrace = NIL;
    } else {
	/* No need to copy the stacktrace */
	cnt = 0;
	c_p->ftrace = stacktrace;
    }

    tp = &c_p->ftrace;
    sz = (offsetof(struct StackTrace, trace) + sizeof(Eterm) - 1) 
	/ sizeof(Eterm);
    hp = HAlloc(c_p, sz + (2+6)*(cnt + 1));
    hp_end = hp + sz + (2+6)*(cnt + 1);
    s = (struct StackTrace *) hp;
    s->header = make_neg_bignum_header(sz - 1);
    s->freason = reason;
    s->pc = NULL;
    s->current = NULL;
    s->depth = 0;
    hp += sz;
    if (must_copy) {
	int cnt;

	/* Copy list up to depth */
	for (cnt = 0, l = stacktrace;
	     cnt < depth;
	     cnt++, l = CDR(list_val(l))) {
	    Eterm t;
	    Eterm *tpp;
	    int arity;

	    ASSERT(*tp == NIL);
	    t = CAR(list_val(l));
	    tpp = tuple_val(t);
	    arity = arityval(tpp[0]);
	    if (arity == 2) {
		t = TUPLE3(hp, tpp[1], tpp[2], NIL);
		hp += 4;
	    } else if (arity == 3 && is_atom(tpp[1])) {
		t = TUPLE4(hp, tpp[1], tpp[2], tpp[3], NIL);
		hp += 5;
	    }
	    *tp = CONS(hp, t, *tp);
	    tp = &CDR(list_val(*tp));
	    hp += 2;
	}
    }
    c_p->ftrace = CONS(hp, c_p->ftrace, make_big((Eterm *) s));
    hp += 2;
    ASSERT(hp <= hp_end);
    HRelease(c_p, hp_end, hp);
    BIF_ERROR(c_p, reason);
    
 error:
    return am_badarg;
}

/**********************************************************************/
/* send an exit message to another process (if trapping exits) or
   exit the other process */

BIF_RETTYPE exit_2(BIF_ALIST_2)
{
     Process *rp;

     /*
      * If the first argument is not a pid, or a local port it is an error.
      */

     if (is_internal_port(BIF_ARG_1)) {
	 Port *prt;
	 erts_smp_proc_unlock(BIF_P, ERTS_PROC_LOCK_MAIN);
	 prt = erts_id2port(BIF_ARG_1, NULL, 0);
	 if (prt) {
	     erts_do_exit_port(prt, BIF_P->id, BIF_ARG_2);
	     erts_port_release(prt);
	 }
	 erts_smp_proc_lock(BIF_P, ERTS_PROC_LOCK_MAIN);
	 ERTS_BIF_CHK_EXITED(BIF_P);
	 BIF_RET(am_true);
     }
     else if(is_external_port(BIF_ARG_1)
	     && external_port_dist_entry(BIF_ARG_1) == erts_this_dist_entry)
	 BIF_RET(am_true);
     
     /*
      * If it is a remote pid, send a signal to the remote node.
      */

     if (is_external_pid(BIF_ARG_1)) {
	 int code;
	 ErtsDSigData dsd;
	 DistEntry *dep;

	 dep = external_pid_dist_entry(BIF_ARG_1);
	 if(dep == erts_this_dist_entry)
	     BIF_RET(am_true);

	 code = erts_dsig_prepare(&dsd, dep, BIF_P, ERTS_DSP_NO_LOCK, 0);
	 switch (code) {
	 case ERTS_DSIG_PREP_NOT_ALIVE:
	 case ERTS_DSIG_PREP_NOT_CONNECTED:
	     BIF_TRAP2(dexit_trap, BIF_P, BIF_ARG_1, BIF_ARG_2);
	 case ERTS_DSIG_PREP_CONNECTED:
	     code = erts_dsig_send_exit2(&dsd, BIF_P->id, BIF_ARG_1, BIF_ARG_2);
	     if (code == ERTS_DSIG_SEND_YIELD)
		 ERTS_BIF_YIELD_RETURN(BIF_P, am_true);
	     BIF_RET(am_true);
	 default:
	     ASSERT(! "Invalid dsig prepare result");
	     BIF_ERROR(BIF_P, EXC_INTERNAL_ERROR);
	 }
     }
     else if (is_not_internal_pid(BIF_ARG_1)) {
       BIF_ERROR(BIF_P, BADARG);
     }
     else {
	 /*
	  * The pid is internal.  Verify that it refers to an existing process.
	  */
	 ErtsProcLocks rp_locks;

	 if (internal_pid_index(BIF_ARG_1) >= erts_max_processes)
	     BIF_ERROR(BIF_P, BADARG);
	 if (BIF_ARG_1 == BIF_P->id) {
	     rp_locks = ERTS_PROC_LOCKS_ALL;
	     rp = BIF_P;
	     erts_smp_proc_lock(rp, ERTS_PROC_LOCKS_ALL_MINOR);
	 }
	 else {
	     rp_locks = ERTS_PROC_LOCKS_XSIG_SEND;
	     rp = erts_pid2proc_opt(BIF_P, ERTS_PROC_LOCK_MAIN,
				    BIF_ARG_1, rp_locks,
				    ERTS_P2P_FLG_SMP_INC_REFC);
	     if (!rp) {
		 BIF_RET(am_true);
	     }
	 }

	 /*
	  * Send an exit signal.
	  */
	 erts_send_exit_signal(BIF_P,
			       BIF_P->id,
			       rp,
			       &rp_locks,
			       BIF_ARG_2,
			       NIL,
			       NULL,
			       BIF_P == rp ? ERTS_XSIG_FLG_NO_IGN_NORMAL : 0);
#ifdef ERTS_SMP
	 if (rp == BIF_P)
	     rp_locks &= ~ERTS_PROC_LOCK_MAIN;
	 if (rp_locks)
	     erts_smp_proc_unlock(rp, rp_locks);
	 if (rp != BIF_P)
	     erts_smp_proc_dec_refc(rp);
#endif
	 /*
	  * We may have exited ourselves and may have to take action.
	  */
	 ERTS_BIF_CHK_EXITED(BIF_P);
	 BIF_RET(am_true);
     }
}

/**********************************************************************/
/* this sets some process info- trapping exits or the error handler */


/* Handle flags common to both process_flag_2 and process_flag_3. */
static BIF_RETTYPE process_flag_aux(Process *BIF_P,
				    Process *rp,
				    Eterm flag,
				    Eterm val)
{
   Eterm old_value = NIL;	/* shut up warning about use before set */
   Sint i;
   if (flag == am_save_calls) {
       struct saved_calls *scb;
       if (!is_small(val))
	   goto error;
       i = signed_val(val);
       if (i < 0 || i > 10000)
	   goto error;

       if (i == 0)
	   scb = NULL;
       else {
	   Uint sz = sizeof(*scb) + (i-1) * sizeof(scb->ct[0]);
	   scb = erts_alloc(ERTS_ALC_T_CALLS_BUF, sz);
	   scb->len = i;
	   scb->cur = 0;
	   scb->n = 0;
       }

       scb = ERTS_PROC_SET_SAVED_CALLS_BUF(rp, ERTS_PROC_LOCK_MAIN, scb);

       if (!scb)
	   old_value = make_small(0);
       else {
	   old_value = make_small(scb->len);
	   erts_free(ERTS_ALC_T_CALLS_BUF, (void *) scb);
       }

       /* Make sure the process in question is rescheduled
	  immediately, if it's us, so the call saving takes effect. */
       if (rp == BIF_P)
	   BIF_RET2(old_value, CONTEXT_REDS);
       else
	   BIF_RET(old_value);
   }
   else if (flag == am_flush_message_queue) {
       Sint i;
       Sint n = 0;
       ErlMessage* mp;

       if (!is_small(val)) {
	   goto error;
       }
       i = signed_val(val);
       if (i < 0) {
	   goto error;
       }

       erts_smp_proc_lock(rp, ERTS_PROC_LOCK_MSGQ);
       ERTS_SMP_MSGQ_MV_INQ2PRIVQ(rp);
       mp = rp->msg.first;
       while(mp != NULL) {
	   ErlMessage* next_mp = mp->next;
	   if (i > 0 && n >= i) {
	       break;
	   }
	   ++n;
	   if (mp->data.attached) {
	       if (is_value(mp->m[0]))
		   free_message_buffer(mp->data.heap_frag);
	       else {
		   if (is_not_nil(mp->m[1])) {
		       ErlHeapFragment *heap_frag;
		       heap_frag = (ErlHeapFragment *) mp->data.dist_ext->ext_endp;
		       erts_cleanup_offheap(&heap_frag->off_heap);
		   }
		   erts_free_dist_ext_copy(mp->data.dist_ext);
	       }
	   }
	   if (rp->msg.save == &mp->next) {
	       rp->msg.save = &rp->msg.first;
	   }
	   free_message(mp);
	   mp = next_mp;
       }
       if (mp) {
	   rp->msg.first = mp;
	   rp->msg.len -= n;
       } else {
	   rp->msg.first = NULL;
	   rp->msg.last = &rp->msg.first;
	   rp->msg.save = &rp->msg.first;
	   rp->msg.len = 0;
       }
       erts_smp_proc_unlock(rp, ERTS_PROC_LOCK_MSGQ);
       BIF_RET(make_small(n));
   }

 error:
   BIF_ERROR(BIF_P, BADARG);
}

BIF_RETTYPE process_flag_2(BIF_ALIST_2)
{
   Eterm old_value;
   if (BIF_ARG_1 == am_error_handler) {
      if (is_not_atom(BIF_ARG_2)) {
	 goto error;
      }
      old_value = erts_proc_set_error_handler(BIF_P,
					      ERTS_PROC_LOCK_MAIN,
					      BIF_ARG_2);
      BIF_RET(old_value);
   }
   else if (BIF_ARG_1 == am_priority) {
       erts_smp_proc_lock(BIF_P, ERTS_PROC_LOCK_STATUS);
       old_value = erts_set_process_priority(BIF_P, BIF_ARG_2);
       erts_smp_proc_unlock(BIF_P, ERTS_PROC_LOCK_STATUS);
       if (old_value == THE_NON_VALUE)
	   goto error;
       BIF_RET(old_value);
   }
   else if (BIF_ARG_1 == am_trap_exit) {
       Uint trap_exit;
       if (BIF_ARG_2 == am_true) {
	   trap_exit = 1;
       } else if (BIF_ARG_2 == am_false) {
	   trap_exit = 0;
       } else {
	   goto error;
       }
       /*
	* NOTE: It is important that we check for pending exit signals
	*       and handle them before flag trap_exit is set to true.
	*       For more info, see implementation of erts_send_exit_signal().
	*/
       erts_smp_proc_lock(BIF_P, ERTS_PROC_LOCK_STATUS);
       ERTS_SMP_BIF_CHK_PENDING_EXIT(BIF_P,
				     ERTS_PROC_LOCK_MAIN|ERTS_PROC_LOCK_STATUS);
       old_value = ERTS_PROC_IS_TRAPPING_EXITS(BIF_P) ? am_true : am_false;
       if (trap_exit) {
	   ERTS_PROC_SET_TRAP_EXIT(BIF_P);
       } else {
	   ERTS_PROC_UNSET_TRAP_EXIT(BIF_P);
       }
       erts_smp_proc_unlock(BIF_P, ERTS_PROC_LOCK_STATUS);
       BIF_RET(old_value);
   }
   else if (BIF_ARG_1 == am_scheduler) {
       int yield;
       ErtsRunQueue *old;
       ErtsRunQueue *new;
       Sint sched;
       if (!is_small(BIF_ARG_2))
	   goto error;
       sched = signed_val(BIF_ARG_2);
       if (sched < 0 || erts_no_schedulers < sched)
	   goto error;
       erts_smp_proc_lock(BIF_P, ERTS_PROC_LOCK_STATUS);
       old = BIF_P->bound_runq;
#ifdef ERTS_SMP
       ASSERT(!old || old == BIF_P->run_queue);
#endif
       new = !sched ? NULL : erts_schedid2runq(sched);
#ifndef ERTS_SMP
       yield = 0;
#else
       if (new == old)
	   yield = 0;
       else {
	   ErtsRunQueue *curr = BIF_P->run_queue;
	   if (!new)
	       erts_smp_runq_lock(curr);
	   else
	       erts_smp_runqs_lock(curr, new);
	   yield = new && BIF_P->run_queue != new;
#endif
	   BIF_P->bound_runq = new;
#ifdef ERTS_SMP
	   if (new)
	       BIF_P->run_queue = new;
	   if (!new)
	       erts_smp_runq_unlock(curr);
	   else
	       erts_smp_runqs_unlock(curr, new);
       }
#endif
       erts_smp_proc_unlock(BIF_P, ERTS_PROC_LOCK_STATUS);
       old_value = old ? make_small(old->ix+1) : make_small(0);
       if (yield)
	   ERTS_BIF_YIELD_RETURN_X(BIF_P, old_value, am_scheduler);
       else
	   BIF_RET(old_value);
   }
   else if (BIF_ARG_1 == am_min_heap_size) {
       Sint i;
       if (!is_small(BIF_ARG_2)) {
	   goto error;
       }
       i = signed_val(BIF_ARG_2);
       if (i < 0) {
	   goto error;
       }
       old_value = make_small(BIF_P->min_heap_size);
       if (i < H_MIN_SIZE) {
	   BIF_P->min_heap_size = H_MIN_SIZE;
       } else {
	   BIF_P->min_heap_size = erts_next_heap_size(i, 0);
       }
       BIF_RET(old_value);
   }
   else if (BIF_ARG_1 == am_min_bin_vheap_size) {
       Sint i;
       if (!is_small(BIF_ARG_2)) {
	   goto error;
       }
       i = signed_val(BIF_ARG_2);
       if (i < 0) {
	   goto error;
       }
       old_value = make_small(BIF_P->min_vheap_size);
       if (i < BIN_VH_MIN_SIZE) {
	   BIF_P->min_vheap_size = BIN_VH_MIN_SIZE;
       } else {
	   BIF_P->min_vheap_size = erts_next_heap_size(i, 0);
       }
       BIF_RET(old_value);
   }
   else if (BIF_ARG_1 == am_sensitive) {
       Uint is_sensitive;
       if (BIF_ARG_2 == am_true) {
	   is_sensitive = 1;
       } else if (BIF_ARG_2 == am_false) {
	   is_sensitive = 0;
       } else {
	   goto error;
       }
       erts_smp_proc_lock(BIF_P, ERTS_PROC_LOCKS_ALL_MINOR);
       old_value = BIF_P->trace_flags & F_SENSITIVE ? am_true : am_false;
       if (is_sensitive) {
	   BIF_P->trace_flags |= F_SENSITIVE;
       } else {
	   BIF_P->trace_flags &= ~F_SENSITIVE;
       }
       erts_smp_proc_unlock(BIF_P, ERTS_PROC_LOCKS_ALL_MINOR);
       BIF_RET(old_value);
   }
   else if (BIF_ARG_1 == am_monitor_nodes) {
       /*
	* This argument is intentionally *not* documented. It is intended
	* to be used by net_kernel:monitor_nodes/1.
	*/
       old_value = erts_monitor_nodes(BIF_P, BIF_ARG_2, NIL);
       if (old_value == THE_NON_VALUE)
	   goto error;
       BIF_RET(old_value);
   }
   else if (is_tuple(BIF_ARG_1)) {
       /*
	* This argument is intentionally *not* documented. It is intended
	* to be used by net_kernel:monitor_nodes/2.
	*/
       Eterm *tp = tuple_val(BIF_ARG_1);
       if (arityval(tp[0]) == 2) {
	   if (tp[1] == am_monitor_nodes) {
	       old_value = erts_monitor_nodes(BIF_P, BIF_ARG_2, tp[2]);
	       if (old_value == THE_NON_VALUE)
		   goto error;
	       BIF_RET(old_value);
	   }
       }
       /* Fall through and try process_flag_aux() ... */
   }

   BIF_RET(process_flag_aux(BIF_P, BIF_P, BIF_ARG_1, BIF_ARG_2));
 error:
   BIF_ERROR(BIF_P, BADARG);
}

BIF_RETTYPE process_flag_3(BIF_ALIST_3)
{
   Process *rp;
   Eterm res;

   if ((rp = erts_pid2proc(BIF_P, ERTS_PROC_LOCK_MAIN,
			   BIF_ARG_1, ERTS_PROC_LOCK_MAIN)) == NULL) {
       BIF_ERROR(BIF_P, BADARG);
   }

   res = process_flag_aux(BIF_P, rp, BIF_ARG_2, BIF_ARG_3);

   if (rp != BIF_P)
       erts_smp_proc_unlock(rp, ERTS_PROC_LOCK_MAIN);

   return res;
}

/**********************************************************************/

/* register(atom, Process|Port) registers a global process or port
   (for this node) */

BIF_RETTYPE register_2(BIF_ALIST_2)   /* (Atom, Pid|Port)   */
{
    if (erts_register_name(BIF_P, BIF_ARG_1, BIF_ARG_2))
	BIF_RET(am_true);
    else {
	BIF_ERROR(BIF_P, BADARG);
    }
}


/**********************************************************************/

/* removes the registration of a process or port */

BIF_RETTYPE unregister_1(BIF_ALIST_1)
{
    int res;
    if (is_not_atom(BIF_ARG_1)) {
	BIF_ERROR(BIF_P, BADARG);
    }
    res = erts_unregister_name(BIF_P, ERTS_PROC_LOCK_MAIN, NULL, BIF_ARG_1);
    if (res == 0) {
	BIF_ERROR(BIF_P, BADARG);
    }
    BIF_RET(am_true);
}

/**********************************************************************/

/* find out the pid of a registered process */
/* this is a rather unsafe BIF as it allows users to do nasty things. */

BIF_RETTYPE whereis_1(BIF_ALIST_1)
{
    Eterm res;

    if (is_not_atom(BIF_ARG_1)) {
	BIF_ERROR(BIF_P, BADARG);
    }
    res = erts_whereis_name_to_id(BIF_P, BIF_ARG_1);
    BIF_RET(res);
}

/**********************************************************************/

/*
 * erlang:'!'/2
 */

BIF_RETTYPE
ebif_bang_2(BIF_ALIST_2)
{
    return erl_send(BIF_P, BIF_ARG_1, BIF_ARG_2);
}


/*
 * Send a message to Process, Port or Registered Process.
 * Returns non-negative reduction bump or negative result code.
 */
#define SEND_TRAP		(-1)
#define SEND_YIELD		(-2)
#define SEND_YIELD_RETURN	(-3)
#define SEND_BADARG		(-4)
#define SEND_USER_ERROR		(-5)
#define SEND_INTERNAL_ERROR	(-6)

Sint do_send(Process *p, Eterm to, Eterm msg, int suspend, int prepend);

static Sint remote_send(Process *p, DistEntry *dep,
			Eterm to, Eterm full_to, Eterm msg, int suspend)
{
    Sint res;
    int code;
    ErtsDSigData dsd;

    ASSERT(is_atom(to) || is_external_pid(to));

    code = erts_dsig_prepare(&dsd, dep, p, ERTS_DSP_NO_LOCK, !suspend);
    switch (code) {
    case ERTS_DSIG_PREP_NOT_ALIVE:
    case ERTS_DSIG_PREP_NOT_CONNECTED:
	res = SEND_TRAP;
	break;
    case ERTS_DSIG_PREP_WOULD_SUSPEND:
	ASSERT(!suspend);
	res = SEND_YIELD;
	break;
    case ERTS_DSIG_PREP_CONNECTED: {

	if (is_atom(to))
	    code = erts_dsig_send_reg_msg(&dsd, to, msg);
	else
	    code = erts_dsig_send_msg(&dsd, to, msg);
	/*
	 * Note that reductions have been bumped on calling
	 * process by erts_dsig_send_reg_msg() or
	 * erts_dsig_send_msg().
	 */
	if (code == ERTS_DSIG_SEND_YIELD)
	    res = SEND_YIELD_RETURN;
	else
	    res = 0;
	break;
    }
    default:
	ASSERT(! "Invalid dsig prepare result");
	res = SEND_INTERNAL_ERROR;
    }

    if (res >= 0) {
	if (IS_TRACED(p))
	    trace_send(p, full_to, msg);
	if (ERTS_PROC_GET_SAVED_CALLS_BUF(p))
	    save_calls(p, &exp_send);
    }

    return res;
}

Sint
do_send(Process *p, Eterm to, Eterm msg, int suspend, int prepend) {
    Eterm portid;
    Port *pt;
    Process* rp;
    DistEntry *dep;
    Eterm* tp;

    erts_incr_message_count(&p->msg_send);
    if (is_internal_pid(to)) {
	if (IS_TRACED(p))
	    trace_send(p, to, msg);
	if (ERTS_PROC_GET_SAVED_CALLS_BUF(p))
	    save_calls(p, &exp_send);
	
	if (internal_pid_index(to) >= erts_max_processes)
	    return SEND_BADARG;

	rp = erts_pid2proc_opt(p, ERTS_PROC_LOCK_MAIN,
			       to,
			       prepend ? (ERTS_PROC_LOCK_MAIN|ERTS_PROC_LOCK_STATUS) : 0,
			       ERTS_P2P_FLG_SMP_INC_REFC);
	
	if (!rp) {
	    ERTS_SMP_ASSERT_IS_NOT_EXITING(p);
	    return 0;
	}
    } else if (is_external_pid(to)) {
	dep = external_pid_dist_entry(to);
	if(dep == erts_this_dist_entry) {
	    erts_dsprintf_buf_t *dsbufp = erts_create_logger_dsbuf();
	    erts_dsprintf(dsbufp,
			  "Discarding message %T from %T to %T in an old "
			  "incarnation (%d) of this node (%d)\n",
			  msg,
			  p->id,
			  to,
			  external_pid_creation(to),
			  erts_this_node->creation);
	    erts_send_error_to_logger(p->group_leader, dsbufp);
	    return 0;
	}
	return remote_send(p, dep, to, to, msg, suspend);
    } else if (is_atom(to)) {
	
	/* Need to virtual schedule out sending process
	 * because of lock wait. This is only necessary
	 * for internal port calling but the lock is bundled
	 * with name lookup.
	 */
	    
	if (IS_TRACED_FL(p, F_TRACE_SCHED_PROCS)) {
	    trace_virtual_sched(p, am_out);
	}
	if (erts_system_profile_flags.runnable_procs && erts_system_profile_flags.exclusive) {
	    profile_runnable_proc(p, am_inactive);
	}
	erts_whereis_name(p, ERTS_PROC_LOCK_MAIN,
			  to,
			  &rp, 0, ERTS_P2P_FLG_SMP_INC_REFC,
			  &pt);

	if (pt) {
	    portid = pt->id;
	    goto port_common;
	}
	
	/* Not a port virtually schedule the process back in */
	if (IS_TRACED_FL(p, F_TRACE_SCHED_PROCS)) {
	    trace_virtual_sched(p, am_in);
	}
	if (erts_system_profile_flags.runnable_procs && erts_system_profile_flags.exclusive) {
	    profile_runnable_proc(p, am_active);
	}

	if (IS_TRACED(p))
	    trace_send(p, to, msg);
	if (ERTS_PROC_GET_SAVED_CALLS_BUF(p))
	    save_calls(p, &exp_send);
	
	if (!rp) {
	    return SEND_BADARG;
	}
    } else if (is_external_port(to)
	       && (external_port_dist_entry(to)
		   == erts_this_dist_entry)) {
	erts_dsprintf_buf_t *dsbufp = erts_create_logger_dsbuf();
	erts_dsprintf(dsbufp,
		      "Discarding message %T from %T to %T in an old "
		      "incarnation (%d) of this node (%d)\n",
		      msg,
		      p->id,
		      to,
		      external_port_creation(to),
		      erts_this_node->creation);
	erts_send_error_to_logger(p->group_leader, dsbufp);
	return 0;
    } else if (is_internal_port(to)) {
	portid = to;
	/* schedule out calling process, waiting for lock*/
	if (IS_TRACED_FL(p, F_TRACE_SCHED_PROCS)) {
	    trace_virtual_sched(p, am_out);
	}
	if (erts_system_profile_flags.runnable_procs && erts_system_profile_flags.exclusive) {
	    profile_runnable_proc(p, am_inactive);
	}
	pt = erts_id2port(to, p, ERTS_PROC_LOCK_MAIN);
      port_common:
	ERTS_SMP_LC_ASSERT(!pt || erts_lc_is_port_locked(pt));
        
	/* We have waited for locks, trace schedule ports */
	if (pt && IS_TRACED_FL(pt, F_TRACE_SCHED_PORTS)) {
	    trace_sched_ports_where(pt, am_in, am_command);
	}
	if (pt && erts_system_profile_flags.runnable_ports && !erts_port_is_scheduled(pt)) {
	    profile_runnable_port(pt, am_active);
	}
	
	/* XXX let port_command handle the busy stuff !!! */
	if (pt && (pt->status & ERTS_PORT_SFLG_PORT_BUSY)) {
	    if (suspend) {
		erts_suspend(p, ERTS_PROC_LOCK_MAIN, pt);
		if (erts_system_monitor_flags.busy_port) {
		    monitor_generic(p, am_busy_port, portid);
		}
	    }
	    /* Virtually schedule out the port before releasing */
	    if (IS_TRACED_FL(pt, F_TRACE_SCHED_PORTS)) {
	    	trace_sched_ports_where(pt, am_out, am_command);
	    }
	    if (erts_system_profile_flags.runnable_ports && !erts_port_is_scheduled(pt)) {
	    	profile_runnable_port(pt, am_inactive);
	    }
	    erts_port_release(pt);
	    return SEND_YIELD;
	}
	
	if (IS_TRACED(p)) 	/* trace once only !! */
	    trace_send(p, portid, msg);
	if (ERTS_PROC_GET_SAVED_CALLS_BUF(p))
	    save_calls(p, &exp_send);
	
	if (SEQ_TRACE_TOKEN(p) != NIL) {
	    seq_trace_update_send(p);
	    seq_trace_output(SEQ_TRACE_TOKEN(p), msg, 
			     SEQ_TRACE_SEND, portid, p);
	}	    
	
	/* XXX NO GC in port command */
	erts_port_command(p, p->id, pt, msg);
	if (pt) {
	    /* Virtually schedule out the port before releasing */
	    if (IS_TRACED_FL(pt, F_TRACE_SCHED_PORTS)) {
	    	trace_sched_ports_where(pt, am_out, am_command);
	    }
	    if (erts_system_profile_flags.runnable_ports && !erts_port_is_scheduled(pt)) {
	    	profile_runnable_port(pt, am_inactive);
	    }
	    erts_port_release(pt);
	}
	/* Virtually schedule in process */
	if (IS_TRACED_FL(p, F_TRACE_SCHED_PROCS)) {
	    trace_virtual_sched(p, am_in);
	}
	if (erts_system_profile_flags.runnable_procs && erts_system_profile_flags.exclusive) {
	    profile_runnable_proc(p, am_active);
	}
	if (ERTS_PROC_IS_EXITING(p)) {
	    KILL_CATCHES(p); /* Must exit */
	    return SEND_USER_ERROR;
	}
	return 0;
    } else if (is_tuple(to)) { /* Remote send */
	int ret;
	tp = tuple_val(to);
	if (*tp != make_arityval(2))
	    return SEND_BADARG;
	if (is_not_atom(tp[1]) || is_not_atom(tp[2]))
	    return SEND_BADARG;
	
	/* sysname_to_connected_dist_entry will return NULL if there
	   is no dist_entry or the dist_entry has no port,
	   but remote_send() will handle that. */

	dep = erts_sysname_to_connected_dist_entry(tp[2]);

	if (dep == erts_this_dist_entry) {
	    erts_deref_dist_entry(dep);
	    if (IS_TRACED(p))
		trace_send(p, to, msg);
	    if (ERTS_PROC_GET_SAVED_CALLS_BUF(p))
		save_calls(p, &exp_send);
	    
	    /* Need to virtual schedule out sending process
	     * because of lock wait. This is only necessary
	     * for internal port calling but the lock is bundled.
	     */
	    
	    if (IS_TRACED_FL(p, F_TRACE_SCHED_PROCS)) {
	    	trace_virtual_sched(p, am_out);
	    }
	    if (erts_system_profile_flags.runnable_procs && erts_system_profile_flags.exclusive) {
	    	profile_runnable_proc(p, am_inactive);
	    }

	    erts_whereis_name(p, ERTS_PROC_LOCK_MAIN,
			      tp[1],
			      &rp, 0, ERTS_P2P_FLG_SMP_INC_REFC,
			      &pt);
	    if (pt) {
		portid = pt->id;
		goto port_common;
	    }
	    /* Port lookup failed, virtually schedule the process
	     * back in.
	     */

	    if (IS_TRACED_FL(p, F_TRACE_SCHED_PROCS)) {
	    	trace_virtual_sched(p, am_in);
	    }
	    if (erts_system_profile_flags.runnable_procs && erts_system_profile_flags.exclusive) {
	    	profile_runnable_proc(p, am_active);
	    }

	    if (!rp) {
		return 0;
	    }
	    goto send_message;
	}

	ret = remote_send(p, dep, tp[1], to, msg, suspend);
	if (dep)
	    erts_deref_dist_entry(dep);
	return ret;
    } else {
	if (IS_TRACED(p)) /* XXX Is this really neccessary ??? */
	    trace_send(p, to, msg);
	if (ERTS_PROC_GET_SAVED_CALLS_BUF(p))
	    save_calls(p, &exp_send);
	return SEND_BADARG;
    }
    
 send_message: {
	ErtsProcLocks rp_locks = 0;
	Sint res;
#ifdef ERTS_SMP
	if (p == rp)
	    rp_locks |= ERTS_PROC_LOCK_MAIN;
	if (prepend)
	    rp_locks |= (ERTS_PROC_LOCK_MAIN|ERTS_PROC_LOCK_STATUS);
#endif
	/* send to local process */
	erts_send_message(p, rp, &rp_locks, msg, prepend ? ERTS_SND_FLG_PREPEND : 0);
	if (!erts_use_sender_punish)
	    res = 0;
	else {
#ifdef ERTS_SMP
	    res = rp->msg_inq.len*4;
	    if (ERTS_PROC_LOCK_MAIN & rp_locks)
		res += rp->msg.len*4;
#else
	    res = rp->msg.len*4;
#endif
	}
	erts_smp_proc_unlock(rp,
			     p == rp
			     ? (rp_locks & ~ERTS_PROC_LOCK_MAIN)
			     : rp_locks);
	erts_smp_proc_dec_refc(rp);
	return res;
    }
}


BIF_RETTYPE send_3(BIF_ALIST_3)
{
    Process *p = BIF_P;
    Eterm to = BIF_ARG_1;
    Eterm msg = BIF_ARG_2;
    Eterm opts = BIF_ARG_3;

    int connect = !0;
    int suspend = !0;
    int prepend = 0;
    Eterm l = opts;
    Sint result;
    
    while (is_list(l)) {
	if (CAR(list_val(l)) == am_noconnect) {
	    connect = 0;
	} else if (CAR(list_val(l)) == am_nosuspend) {
	    suspend = 0;
	} else if (CAR(list_val(l)) == am_prepend && is_internal_pid(to)) {
	    prepend = 1;
	} else {
	    BIF_ERROR(p, BADARG);
	}
	l = CDR(list_val(l));
    }
    if(!is_nil(l)) {
	BIF_ERROR(p, BADARG);
    }
    
    result = do_send(p, to, msg, suspend, prepend);
    if (result > 0) {
	ERTS_VBUMP_REDS(p, result);
	BIF_RET(am_ok);
    } else switch (result) {
    case 0:
	BIF_RET(am_ok); 
	break;
    case SEND_TRAP:
	if (connect) {
	    BIF_TRAP3(dsend3_trap, p, to, msg, opts); 
	} else {
	    BIF_RET(am_noconnect);
	}
	break;
    case SEND_YIELD:
	if (suspend) {
	    ERTS_BIF_YIELD3(bif_export[BIF_send_3], p, to, msg, opts);
	} else {
	    BIF_RET(am_nosuspend);
	}
	break;
    case SEND_YIELD_RETURN:
	if (suspend)
	    ERTS_BIF_YIELD_RETURN(p, am_ok);
	else
	    BIF_RET(am_nosuspend);
    case SEND_BADARG:
	BIF_ERROR(p, BADARG); 
	break;
    case SEND_USER_ERROR:
	BIF_ERROR(p, EXC_ERROR); 
	break;
    case SEND_INTERNAL_ERROR:
	BIF_ERROR(p, EXC_INTERNAL_ERROR);
	break;
    default:
	ASSERT(! "Illegal send result"); 
	break;
    }
    ASSERT(! "Can not arrive here");
    BIF_ERROR(p, BADARG);
}

<<<<<<< HEAD
BIF_RETTYPE send_2(BIF_ALIST_2)
{
    return erl_send(BIF_P, BIF_ARG_1, BIF_ARG_2);
}

Eterm erl_send(Process *p, Eterm to, Eterm msg)
{
    Sint result = do_send(p, to, msg, !0);
=======
Eterm
send_2(Process *p, Eterm to, Eterm msg) {
    Sint result = do_send(p, to, msg, !0, 0);
>>>>>>> d4d22bd6
    
    if (result > 0) {
	ERTS_VBUMP_REDS(p, result);
	BIF_RET(msg);
    } else switch (result) {
    case 0:
	BIF_RET(msg); 
	break;
    case SEND_TRAP:
	BIF_TRAP2(dsend2_trap, p, to, msg); 
	break;
    case SEND_YIELD:
	ERTS_BIF_YIELD2(bif_export[BIF_send_2], p, to, msg);
	break;
    case SEND_YIELD_RETURN:
	ERTS_BIF_YIELD_RETURN(p, msg);
    case SEND_BADARG:
	BIF_ERROR(p, BADARG); 
	break;
    case SEND_USER_ERROR:
	BIF_ERROR(p, EXC_ERROR); 
	break;
    case SEND_INTERNAL_ERROR:
	BIF_ERROR(p, EXC_INTERNAL_ERROR);
	break;
    default:
	ASSERT(! "Illegal send result"); 
	break;
    }
    ASSERT(! "Can not arrive here");
    BIF_ERROR(p, BADARG);
}

/**********************************************************************/
/*
 * apply/3 is implemented as an instruction and as erlang code in the
 * erlang module.
 *
 * There is only one reason that apply/3 is included in the BIF table:
 * The error handling code in the beam emulator passes the pointer to
 * this function to the error handling code if the apply instruction
 * fails.  The error handling use the function pointer to lookup
 * erlang:apply/3 in the BIF table.
 *
 * This function will never be called.  (It could be if init did something
 * like this:  apply(erlang, apply, [M, F, A]). Not recommended.)
 */

BIF_RETTYPE apply_3(BIF_ALIST_3)
{
    BIF_ERROR(BIF_P, BADARG);
}


/**********************************************************************/

/* integer to float */

/**********************************************************************/

/* returns the head of a list - this function is unecessary
   and is only here to keep Robert happy (Even more, since it's OP as well) */
BIF_RETTYPE hd_1(BIF_ALIST_1)
{
     if (is_not_list(BIF_ARG_1)) {
	 BIF_ERROR(BIF_P, BADARG);
     }
     BIF_RET(CAR(list_val(BIF_ARG_1)));
}

/**********************************************************************/

/* returns the tails of a list - same comment as above */

BIF_RETTYPE tl_1(BIF_ALIST_1)
{
    if (is_not_list(BIF_ARG_1)) {
	BIF_ERROR(BIF_P, BADARG);
    }
    BIF_RET(CDR(list_val(BIF_ARG_1)));
}


/**********************************************************************/
/* return the size of an I/O list */

static Eterm
accumulate(Eterm acc, Uint size)
{
    if (is_non_value(acc)) {
	/*
	 * There is no pre-existing accumulator. Allocate a
	 * bignum buffer with one extra word to be used if
	 * the bignum grows in the future.
	 */
	Eterm* hp = (Eterm *) erts_alloc(ERTS_ALC_T_TEMP_TERM,
					 (BIG_UINT_HEAP_SIZE+1) *
					 sizeof(Eterm));
	return uint_to_big(size, hp);
    } else {
	Eterm* big;
	int need_heap;

	/*
	 * Add 'size' to 'acc' in place. There is always one
	 * extra word allocated in case the bignum grows by one word.
	 */
	big = big_val(acc);
	need_heap = BIG_NEED_SIZE(BIG_SIZE(big));
	acc = big_plus_small(acc, size, big);
	if (BIG_NEED_SIZE(big_size(acc)) > need_heap) {
	    /*
	     * The extra word has been consumed. Grow the
	     * allocation by one word.
	     */
	    big = (Eterm *) erts_realloc(ERTS_ALC_T_TEMP_TERM,
					 big_val(acc),
					 (need_heap+1) * sizeof(Eterm));
	    acc = make_big(big);
	}
	return acc;
    }
}

static Eterm
consolidate(Process* p, Eterm acc, Uint size)
{
    Eterm* hp;

    if (is_non_value(acc)) {
	return erts_make_integer(size, p);
    } else {
	Eterm* big;
	Uint sz;
	Eterm res;
	
	acc = accumulate(acc, size);
	big = big_val(acc);
	sz = BIG_NEED_SIZE(BIG_SIZE(big));
	hp = HAlloc(p, sz);
	res = make_big(hp);
	while (sz--) {
	    *hp++ = *big++;
	}
	erts_free(ERTS_ALC_T_TEMP_TERM, (void *) big_val(acc));
	return res;
    }
}

BIF_RETTYPE iolist_size_1(BIF_ALIST_1)
{
    Eterm obj, hd;
    Eterm* objp;
    Uint size = 0;
    Uint cur_size;
    Uint new_size;
    Eterm acc = THE_NON_VALUE;
    DECLARE_ESTACK(s);

    obj = BIF_ARG_1;
    goto L_again;

    while (!ESTACK_ISEMPTY(s)) {
	obj = ESTACK_POP(s);
    L_again:
	if (is_list(obj)) {
	L_iter_list:
	    objp = list_val(obj);
	    hd = CAR(objp);
	    obj = CDR(objp);
	    /* Head */
	    if (is_byte(hd)) {
		size++;
		if (size == 0) {
		    acc = accumulate(acc, (Uint) -1);
		    size = 1;
		}
	    } else if (is_binary(hd) && binary_bitsize(hd) == 0) {
		cur_size = binary_size(hd);
		if ((new_size = size + cur_size) >= size) {
		    size = new_size;
		} else {
		    acc = accumulate(acc, size);
		    size = cur_size;
		}
	    } else if (is_list(hd)) {
		ESTACK_PUSH(s, obj);
		obj = hd;
		goto L_iter_list;
	    } else if (is_not_nil(hd)) {
		goto L_type_error;
	    }
	    /* Tail */
	    if (is_list(obj)) {
		goto L_iter_list;
	    } else if (is_binary(obj) && binary_bitsize(obj) == 0) {
		cur_size = binary_size(obj);
		if ((new_size = size + cur_size) >= size) {
		    size = new_size;
		} else {
		    acc = accumulate(acc, size);
		    size = cur_size;
		}
	    } else if (is_not_nil(obj)) {
		goto L_type_error;
	    }
	} else if (is_binary(obj) && binary_bitsize(obj) == 0) {
	    cur_size = binary_size(obj);
	    if ((new_size = size + cur_size) >= size) {
		size = new_size;
	    } else {
		acc = accumulate(acc, size);
		size = cur_size;
	    }
	} else if (is_not_nil(obj)) {
	    goto L_type_error;
	}
    }

    DESTROY_ESTACK(s);
    BIF_RET(consolidate(BIF_P, acc, size));

 L_type_error:
    DESTROY_ESTACK(s);
    BIF_ERROR(BIF_P, BADARG);
}

/**********************************************************************/

/* return the N'th element of a tuple */

BIF_RETTYPE element_2(BIF_ALIST_2)
{
    if (is_not_small(BIF_ARG_1)) {
	BIF_ERROR(BIF_P, BADARG);
    }
    if (is_tuple(BIF_ARG_2)) {
	Eterm* tuple_ptr = tuple_val(BIF_ARG_2);
	Sint ix = signed_val(BIF_ARG_1);

	if ((ix >= 1) && (ix <= arityval(*tuple_ptr)))
	    BIF_RET(tuple_ptr[ix]);
    }
    BIF_ERROR(BIF_P, BADARG);
}

/**********************************************************************/

/* return the arity of a tuple */

BIF_RETTYPE tuple_size_1(BIF_ALIST_1)
{
    if (is_tuple(BIF_ARG_1)) {
	return make_small(arityval(*tuple_val(BIF_ARG_1)));
    }
    BIF_ERROR(BIF_P, BADARG);
}

/**********************************************************************/

/* set the n'th element in a tuple */

BIF_RETTYPE setelement_3(BIF_ALIST_3)
{
    Eterm* ptr;
    Eterm* hp;
    Eterm* resp;
    Uint ix;
    Uint size;

    if (is_not_small(BIF_ARG_1) || is_not_tuple(BIF_ARG_2)) {
    error:
	BIF_ERROR(BIF_P, BADARG);
    }
    ptr = tuple_val(BIF_ARG_2);
    ix = signed_val(BIF_ARG_1);
    size = arityval(*ptr) + 1;   /* include arity */
    if ((ix < 1) || (ix >= size)) {
	goto error;
    }

    hp = HAlloc(BIF_P, size);

    /* copy the tuple */
    resp = hp;
    while (size--) {		/* XXX use memcpy? */
	*hp++ = *ptr++;
    }
    resp[ix] = BIF_ARG_3;
    BIF_RET(make_tuple(resp));
}

/**********************************************************************/

BIF_RETTYPE make_tuple_2(BIF_ALIST_2)
{
    Sint n;
    Eterm* hp;
    Eterm res;

    if (is_not_small(BIF_ARG_1) || (n = signed_val(BIF_ARG_1)) < 0) {
	BIF_ERROR(BIF_P, BADARG);
    }
    hp = HAlloc(BIF_P, n+1);
    res = make_tuple(hp);
    *hp++ = make_arityval(n);
    while (n--) {
	*hp++ = BIF_ARG_2;
    }
    BIF_RET(res);
}

BIF_RETTYPE make_tuple_3(BIF_ALIST_3)
{
    Sint n;
    Uint limit;
    Eterm* hp;
    Eterm res;
    Eterm list = BIF_ARG_3;
    Eterm* tup;

    if (is_not_small(BIF_ARG_1) || (n = signed_val(BIF_ARG_1)) < 0) {
    error:
	BIF_ERROR(BIF_P, BADARG);
    }
    limit = (Uint) n;
    hp = HAlloc(BIF_P, n+1);
    res = make_tuple(hp);
    *hp++ = make_arityval(n);
    tup = hp;
    while (n--) {
	*hp++ = BIF_ARG_2;
    }
    while(is_list(list)) {
	Eterm* cons;
	Eterm hd;
	Eterm* tp;
	Eterm index;
	Uint index_val;

	cons = list_val(list);
	hd = CAR(cons);
	list = CDR(cons);
	if (is_not_tuple_arity(hd, 2)) {
	    goto error;
	}
	tp = tuple_val(hd);
	if (is_not_small(index = tp[1])) {
	    goto error;
	}
	if ((index_val = unsigned_val(index) - 1) < limit) {
	    tup[index_val] = tp[2];
	} else {
	    goto error;
	}
    }
    if (is_not_nil(list)) {
	goto error;
    }
    BIF_RET(res);
}


/**********************************************************************/

BIF_RETTYPE append_element_2(BIF_ALIST_2)
{
    Eterm* ptr;
    Eterm* hp;
    Uint arity;
    Eterm res;

    if (is_not_tuple(BIF_ARG_1)) {
	BIF_ERROR(BIF_P, BADARG);
    }
    ptr = tuple_val(BIF_ARG_1);
    arity = arityval(*ptr);
    hp = HAlloc(BIF_P, arity + 2);
    res = make_tuple(hp);
    *hp = make_arityval(arity+1);
    while (arity--) {
	*++hp = *++ptr;
    }
    *++hp = BIF_ARG_2;
    BIF_RET(res);
}

/**********************************************************************/

/* convert an atom to a list of ascii integer */

BIF_RETTYPE atom_to_list_1(BIF_ALIST_1)
{
    Uint need;
    Eterm* hp;
    Atom* ap;

    if (is_not_atom(BIF_ARG_1))
	BIF_ERROR(BIF_P, BADARG);
     
    /* read data from atom table */
    ap = atom_tab(atom_val(BIF_ARG_1));
    if (ap->len == 0)
	BIF_RET(NIL);	/* the empty atom */
    need = ap->len*2;
    hp = HAlloc(BIF_P, need);
    BIF_RET(buf_to_intlist(&hp,(char*)ap->name,ap->len, NIL));
}

/**********************************************************************/

/* convert a list of ascii integers to an atom */
 
BIF_RETTYPE list_to_atom_1(BIF_ALIST_1)
{
    Eterm res;
    char *buf = (char *) erts_alloc(ERTS_ALC_T_TMP, MAX_ATOM_LENGTH);
    int i = intlist_to_buf(BIF_ARG_1, buf, MAX_ATOM_LENGTH);

    if (i < 0) {
	erts_free(ERTS_ALC_T_TMP, (void *) buf);
	i = list_length(BIF_ARG_1);
	if (i > MAX_ATOM_LENGTH) {
	    BIF_ERROR(BIF_P, SYSTEM_LIMIT);
	}
	BIF_ERROR(BIF_P, BADARG);
    }
    res = am_atom_put(buf, i);
    erts_free(ERTS_ALC_T_TMP, (void *) buf);
    BIF_RET(res);
}

/* conditionally convert a list of ascii integers to an atom */
 
BIF_RETTYPE list_to_existing_atom_1(BIF_ALIST_1)
{
    int i;
    char *buf = (char *) erts_alloc(ERTS_ALC_T_TMP, MAX_ATOM_LENGTH);

    if ((i = intlist_to_buf(BIF_ARG_1, buf, MAX_ATOM_LENGTH)) < 0) {
    error:
	erts_free(ERTS_ALC_T_TMP, (void *) buf);
	BIF_ERROR(BIF_P, BADARG);
    } else {
	Eterm a;
	
	if (erts_atom_get(buf, i, &a)) {
	    erts_free(ERTS_ALC_T_TMP, (void *) buf);
	    BIF_RET(a);
	} else {
	    goto error;
	}
    }
}


/**********************************************************************/

/* convert an integer to a list of ascii integers */

BIF_RETTYPE integer_to_list_1(BIF_ALIST_1)
{
    Eterm* hp;
    Uint need;

    if (is_not_integer(BIF_ARG_1)) {
	BIF_ERROR(BIF_P, BADARG);
    }

    if (is_small(BIF_ARG_1)) {
	char *c;
	int n;
	struct Sint_buf ibuf;

	c = Sint_to_buf(signed_val(BIF_ARG_1), &ibuf);
	n = sys_strlen(c);
	need = 2*n;
	hp = HAlloc(BIF_P, need);
	BIF_RET(buf_to_intlist(&hp, c, n, NIL));
    }
    else {
	int n = big_decimal_estimate(BIF_ARG_1);
	Eterm res;
        Eterm* hp_end;

	need = 2*n;
	hp = HAlloc(BIF_P, need);
        hp_end = hp + need;
	res = erts_big_to_list(BIF_ARG_1, &hp);
        HRelease(BIF_P,hp_end,hp);
	BIF_RET(res);
    }
}

/**********************************************************************/

/* convert a list of ascii ascii integer value to an integer */


#define LTI_BAD_STRUCTURE 0
#define LTI_NO_INTEGER 1
#define LTI_SOME_INTEGER 2
#define LTI_ALL_INTEGER 3

static int do_list_to_integer(Process *p, Eterm orig_list, 
			      Eterm *integer, Eterm *rest)
{
     Sint i = 0;
     int skip = 0;
     int neg = 0;
     int n = 0;
     int m;
     int lg2;
     Eterm res;
     Eterm* hp;
     Eterm *hp_end;
     Eterm lst = orig_list;
     Eterm tail = lst;
     int error_res = LTI_BAD_STRUCTURE;

     if (is_nil(lst)) {
       error_res = LTI_NO_INTEGER;
     error:
	 *rest = tail;
	 *integer = make_small(0);
	 return error_res;
     }       
     if (is_not_list(lst))
       goto error;

     /* if first char is a '-' then it is a negative integer */
     if (CAR(list_val(lst)) == make_small('-')) {
	  neg = 1;
	  skip = 1;
	  lst = CDR(list_val(lst));
	  if (is_not_list(lst)) {
	      tail = lst;
	      error_res = LTI_NO_INTEGER;
	      goto error;
	  }
     } else if (CAR(list_val(lst)) == make_small('+')) {
	 /* ignore plus */
	 skip = 1;
	 lst = CDR(list_val(lst));
	 if (is_not_list(lst)) {
	     tail = lst;
	     error_res = LTI_NO_INTEGER;
	     goto error;
	 }
     }

     /* Calculate size and do type check */

     while(1) {
	 if (is_not_small(CAR(list_val(lst)))) {
	     break;
	 }
	 if (unsigned_val(CAR(list_val(lst))) < '0' ||
	     unsigned_val(CAR(list_val(lst))) > '9') {
	     break;
	 }
	 i = i * 10;
	 i = i + unsigned_val(CAR(list_val(lst))) - '0';
	 n++;
	 lst = CDR(list_val(lst));
	 if (is_nil(lst)) {
	     break;
	 }
	 if (is_not_list(lst)) {
	     break;
	 }
     }

     tail = lst;
     if (!n) {
	 error_res = LTI_NO_INTEGER;
	 goto error;
     } 

	 
      /* If n <= 8 then we know it's a small int 
      ** since 2^27 = 134217728. If n > 8 then we must
      ** construct a bignum and let that routine do the checking
      */

     if (n <= SMALL_DIGITS) {  /* It must be small */
	 if (neg) i = -i;
	 res = make_small(i);
     } else {
	 lg2 =  (n+1)*230/69+1;
	 m  = (lg2+D_EXP-1)/D_EXP; /* number of digits */
	 m  = BIG_NEED_SIZE(m);    /* number of words + thing */

	 hp = HAlloc(p, m);
	 hp_end = hp + m;
	 
	 lst = orig_list;
	 if (skip)
	     lst = CDR(list_val(lst));
	 
	 /* load first digits (at least one digit) */
	 if ((i = (n % D_DECIMAL_EXP)) == 0)
	     i = D_DECIMAL_EXP;
	 n -= i;
	 m = 0;
	 while(i--) {
	     m = 10*m + (unsigned_val(CAR(list_val(lst))) - '0');
	     lst = CDR(list_val(lst));
	 }
	 res = small_to_big(m, hp);  /* load first digits */
	 
	 while(n) {
	     i = D_DECIMAL_EXP;
	     n -= D_DECIMAL_EXP;
	     m = 0;
	     while(i--) {
		 m = 10*m + (unsigned_val(CAR(list_val(lst))) - '0');
		 lst = CDR(list_val(lst));
	     }
	     if (is_small(res))
		 res = small_to_big(signed_val(res), hp);
	     res = big_times_small(res, D_DECIMAL_BASE, hp);
	     if (is_small(res))
		 res = small_to_big(signed_val(res), hp);
	     res = big_plus_small(res, m, hp);
	 }

	 if (is_big(res))  /* check if small */
	     res = big_plus_small(res, 0, hp); /* includes conversion to small */
	 
	 if (neg) {
	     if (is_small(res))
		 res = make_small(-signed_val(res));
	     else {
		 Uint *big = big_val(res); /* point to thing */
		 *big = bignum_header_neg(*big);
	     }
	 }

	 if (is_big(res)) {
	     hp += (big_arity(res)+1);
	 }
	 HRelease(p,hp_end,hp);
     }
     *integer = res;
     *rest = tail;
     if (tail != NIL) {
	 return LTI_SOME_INTEGER;
     }
     return LTI_ALL_INTEGER;
}
BIF_RETTYPE string_to_integer_1(BIF_ALIST_1)
{
     Eterm res;
     Eterm tail;
     Eterm *hp;
     /* must be a list */
     switch (do_list_to_integer(BIF_P,BIF_ARG_1,&res,&tail)) {
	 /* HAlloc after do_list_to_integer as it 
	    might HAlloc itself (bignum) */
     case LTI_BAD_STRUCTURE:
	 hp = HAlloc(BIF_P,3);
	 BIF_RET(TUPLE2(hp, am_error, am_not_a_list));
     case LTI_NO_INTEGER:
	 hp = HAlloc(BIF_P,3);
	 BIF_RET(TUPLE2(hp, am_error, am_no_integer));
     default:
	 hp = HAlloc(BIF_P,3);
	 BIF_RET(TUPLE2(hp, res, tail));
     }
}
								 

BIF_RETTYPE list_to_integer_1(BIF_ALIST_1)
{
     Eterm res;
     Eterm dummy;
     /* must be a list */
     
     if (do_list_to_integer(BIF_P,BIF_ARG_1,&res,&dummy) != LTI_ALL_INTEGER) {
	 BIF_ERROR(BIF_P,BADARG);
     }
     BIF_RET(res);
 }

/**********************************************************************/

/* convert a float to a list of ascii characters */

BIF_RETTYPE float_to_list_1(BIF_ALIST_1)
{
     int i;
     Uint need;
     Eterm* hp;
     FloatDef f;
     char fbuf[30];
     
     /* check the arguments */
     if (is_not_float(BIF_ARG_1))
	 BIF_ERROR(BIF_P, BADARG);
     GET_DOUBLE(BIF_ARG_1, f);
     if ((i = sys_double_to_chars(f.fd, fbuf)) <= 0)
	 BIF_ERROR(BIF_P, EXC_INTERNAL_ERROR);
     need = i*2;
     hp = HAlloc(BIF_P, need);
     BIF_RET(buf_to_intlist(&hp, fbuf, i, NIL));
 }

/**********************************************************************/

/* convert a list of ascii  integer values e's +'s and -'s to a float */


#define SIGN      0
#define INT       1
#define FRAC      2
#define EXP_SIGN  3
#define EXP0      4
#define EXP1      5
#define END       6

#define IS_DOT(x) (unsigned_val((x)) == '.' || unsigned_val((x)) == ',')
#define IS_E(x) (unsigned_val((x)) == 'e' || unsigned_val((x)) == 'E')
#define IS_DIGIT(x) (unsigned_val((x)) >= '0' && unsigned_val((x)) <= '9')
#define SAVE_E(xi,xim,xl,xlm) ((xim)=(xi), (xlm)=(xl))
#define LOAD_E(xi,xim,xl,xlm) ((xi)=(xim), (xl)=(xlm))

#define STRING_TO_FLOAT_BUF_INC_SZ (128)
BIF_RETTYPE string_to_float_1(BIF_ALIST_1)
{
    Eterm orig = BIF_ARG_1;
    Eterm list = orig;
    Eterm list_mem = list;
    int i = 0;
    int i_mem = 0;
    Eterm* hp;
    Eterm error_res = NIL;
    int part = SIGN;	/* expect a + or - (or a digit) first */
    FloatDef f;
    Eterm tup;
    byte *buf = NULL;
    Uint bufsz = STRING_TO_FLOAT_BUF_INC_SZ;

    /* check it's a valid list to start with */
    if (is_nil(list)) {
	error_res = am_no_float;
    error:
	if (buf)
	    erts_free(ERTS_ALC_T_TMP, (void *) buf);
	hp = HAlloc(BIF_P, 3);    
	BIF_RET(TUPLE2(hp, am_error, error_res));
    }
    if (is_not_list(list)) {
	error_res = am_not_a_list;
	goto error;
    }

    buf = (byte *) erts_alloc(ERTS_ALC_T_TMP, bufsz);

    /*
       The float might start with a SIGN (+ | -). It must contain an integer 
       part, INT, followed by a delimiter (. | ,) and a fractional, FRAC, 
       part. The float might also contain an exponent. If e or E indicates 
       this we will look for a possible EXP_SIGN (+ | -) followed by the
       exponential number, EXP. (EXP0 is the first digit and EXP1 the rest).

       When we encounter an expected e or E, we can't tell if it's part of
       the float or the rest of the string. We save the current position 
       with SAVE_E. If we later find out it was not part of the float, we
       restore the position (end of the float) with LOAD_E.
    */
    while(1) {
	if (is_not_small(CAR(list_val(list)))) 
	    goto back_to_e;
	if (CAR(list_val(list)) == make_small('-')) {
	    switch (part) {
	    case SIGN:		/* expect integer part next */
		part = INT;		
		break;
	    case EXP_SIGN:	/* expect first digit in exp */
		part = EXP0;
		break;
	    case EXP0:		/* example: "2.3e--" */
		LOAD_E(i, i_mem, list, list_mem);
	    default:		/* unexpected - done */
		part = END;
	    }
	} else if (CAR(list_val(list)) == make_small('+')) {
	    switch (part) {
	    case SIGN:		/* expect integer part next */
		part = INT;
		goto skip;
	    case EXP_SIGN:	/* expect first digit in exp */
		part = EXP0;
		break;
	    case EXP0:		/* example: "2.3e++" */
		LOAD_E(i, i_mem, list, list_mem);
	    default:		/* unexpected - done */
		part = END;
	    }
	} else if (IS_DOT(CAR(list_val(list)))) { /* . or , */
	    switch (part) {
	    case INT:		/* expect fractional part next */
		part = FRAC;
		break;
	    case EXP_SIGN:	/* example: "2.3e." */
		LOAD_E(i, i_mem, list, list_mem);
	    case EXP0:		/* example: "2.3e+." */
		LOAD_E(i, i_mem, list, list_mem);
	    default:		/* unexpected - done */
		part = END;
	    }
	} else if (IS_E(CAR(list_val(list)))) {	/* e or E */
	    switch (part) {
	    case FRAC:		/* expect a + or - (or a digit) next */
		/* 
		   remember the position of e in case we find out later
		   that it was not part of the float, e.g. "2.3eh?" 
		*/
		SAVE_E(i, i_mem, list, list_mem);
		part = EXP_SIGN;
		break;
	    case EXP0:		/* example: "2.3e+e" */
	    case EXP_SIGN:	/* example: "2.3ee" */
		LOAD_E(i, i_mem, list, list_mem);
	    case INT:		/* would like this to be ok, example "2e2",
				   but it's not compatible with list_to_float */
	    default:		/* unexpected - done */
		part = END;
	    }
	} else if (IS_DIGIT(CAR(list_val(list)))) { /* digit */
	    switch (part) {
	    case SIGN:		/* got initial digit in integer part */
		part = INT;	/* expect more digits to follow */
		break;
	    case EXP_SIGN:	/* expect exponential part */
	    case EXP0:		/* expect rest of exponential */
		part = EXP1;
		break;
	    }
	} else			/* character not part of float - done */
	    goto back_to_e;
	
	if (part == END) {
	    if (i < 3) {	/* we require a fractional part */
		error_res = am_no_float;
		goto error;
	    }
	    break;
	}

	buf[i++] = unsigned_val(CAR(list_val(list)));

	if (i == bufsz - 1)
	    buf = (byte *) erts_realloc(ERTS_ALC_T_TMP,
					(void *) buf,
					bufsz += STRING_TO_FLOAT_BUF_INC_SZ);
    skip:
	list = CDR(list_val(list)); /* next element */

	if (is_nil(list))
	    goto back_to_e;

	if (is_not_list(list)) {
	back_to_e:
	    if (part == EXP_SIGN || part == EXP0) {
		LOAD_E(i, i_mem, list, list_mem);
	    }
	    break;
	}
    }
      
    if (i == 0) {		/* no float first in list */
	error_res = am_no_float;
	goto error;
    }

    buf[i] = '\0';		/* null terminal */
    ASSERT(bufsz >= i + 1);
    if (sys_chars_to_double((char*) buf, &f.fd) != 0) {
	error_res = am_no_float;
	goto error;
    }
    hp = HAlloc(BIF_P, FLOAT_SIZE_OBJECT + 3);
    tup = TUPLE2(hp+FLOAT_SIZE_OBJECT, make_float(hp), list);
    PUT_DOUBLE(f, hp);
    erts_free(ERTS_ALC_T_TMP, (void *) buf);
    BIF_RET(tup);
}


BIF_RETTYPE list_to_float_1(BIF_ALIST_1)
{
    int i;
    FloatDef f;
    Eterm res;
    Eterm* hp;
    char *buf = NULL;

    i = list_length(BIF_ARG_1);
    if (i < 0) {
    badarg:
	if (buf)
	    erts_free(ERTS_ALC_T_TMP, (void *) buf);
	BIF_ERROR(BIF_P, BADARG);
    }

    buf = (char *) erts_alloc(ERTS_ALC_T_TMP, i + 1);
    
    if (intlist_to_buf(BIF_ARG_1, buf, i) < 0)
	goto badarg;
    buf[i] = '\0';		/* null terminal */

    if (sys_chars_to_double(buf, &f.fd) != 0)
	goto badarg;
    hp = HAlloc(BIF_P, FLOAT_SIZE_OBJECT);
    res = make_float(hp);
    PUT_DOUBLE(f, hp);
    erts_free(ERTS_ALC_T_TMP, (void *) buf);
    BIF_RET(res);
}

/**********************************************************************/

/* convert a tuple to a list */

BIF_RETTYPE tuple_to_list_1(BIF_ALIST_1)
{
    Uint n;
    Eterm *tupleptr;
    Eterm list = NIL;
    Eterm* hp;

    if (is_not_tuple(BIF_ARG_1))  {
	BIF_ERROR(BIF_P, BADARG);
    }

    tupleptr = tuple_val(BIF_ARG_1);
    n = arityval(*tupleptr);
    hp = HAlloc(BIF_P, 2 * n);
    tupleptr++;

    while(n--) {
	list = CONS(hp, tupleptr[n], list);
	hp += 2;
    }
    BIF_RET(list);
}

/**********************************************************************/

/* convert a list to a tuple */

BIF_RETTYPE list_to_tuple_1(BIF_ALIST_1)
{
    Eterm list = BIF_ARG_1;
    Eterm* cons;
    Eterm res;
    Eterm* hp;
    int len;

    if ((len = list_length(list)) < 0) {
	BIF_ERROR(BIF_P, BADARG);
    }

    hp = HAlloc(BIF_P, len+1);
    res = make_tuple(hp);
    *hp++ = make_arityval(len);
    while(is_list(list)) {
	cons = list_val(list);
	*hp++ = CAR(cons);
	list = CDR(cons);
    }
    BIF_RET(res);
}

/**********************************************************************/

/* return the pid of our own process, in most cases this has been replaced by
   a machine instruction */

BIF_RETTYPE self_0(BIF_ALIST_0)
{
     BIF_RET(BIF_P->id);
}

/**********************************************************************/

/*
   New representation of refs in R9, see erl_term.h

   In the first data word, only the usual 18 bits are used. Ordinarily,
   in "long refs" all words are used (in other words, practically never
   wrap around), but for compatibility with older nodes, "short refs"
   exist. Short refs come into being by being converted from the old
   external format for refs (tag REFERENCE_EXT). Short refs are
   converted back to the old external format.

   When converting a long ref to the external format in the case of
   preparing for sending to an older node, the ref is truncated by only
   using the first word (with 18 significant bits), and using the old tag
   REFERENCE_EXT.

   When comparing refs or different size, only the parts up to the length
   of the shorter operand are used. This has the desirable effect that a
   long ref sent to an old node and back will be treated as equal to
   the original, although some of the bits have been lost.

   The hash value for a ref always considers only the first word, since
   in the above scenario, the original and the copy should have the same
   hash value.
*/

static Uint32 reference0; /* Initialized in erts_init_bif */
static Uint32 reference1;
static Uint32 reference2;
static erts_smp_spinlock_t make_ref_lock;
static erts_smp_mtx_t ports_snapshot_mtx;
erts_smp_atomic_t erts_dead_ports_ptr; /* To store dying ports during snapshot */

Eterm erts_make_ref_in_buffer(Eterm buffer[REF_THING_SIZE])
{
    Eterm* hp = buffer;
    Uint32 ref0, ref1, ref2;

    erts_smp_spin_lock(&make_ref_lock);

    reference0++;
    if (reference0 >= MAX_REFERENCE) {
	reference0 = 0;
	reference1++;
	if (reference1 == 0) {
	    reference2++;
	}
    }

    ref0 = reference0;
    ref1 = reference1;
    ref2 = reference2;

    erts_smp_spin_unlock(&make_ref_lock);

    write_ref_thing(hp, ref0, ref1, ref2);
    return make_internal_ref(hp);
}

Eterm erts_make_ref(Process *p)
{
    Eterm* hp;

    ERTS_SMP_LC_ASSERT(ERTS_PROC_LOCK_MAIN & erts_proc_lc_my_proc_locks(p));

    hp = HAlloc(p, REF_THING_SIZE);
    return erts_make_ref_in_buffer(hp);
}

BIF_RETTYPE make_ref_0(BIF_ALIST_0)
{
    return erts_make_ref(BIF_P);
}

/**********************************************************************/

/* return the time of day */

BIF_RETTYPE time_0(BIF_ALIST_0)
{
     int hour, minute, second;
     Eterm* hp;

     get_time(&hour, &minute, &second);
     hp = HAlloc(BIF_P, 4);	/* {hour, minute, second}  + arity */
     BIF_RET(TUPLE3(hp, make_small(hour), make_small(minute),
		    make_small(second)));
}
/**********************************************************************/

/* return the date */

BIF_RETTYPE date_0(BIF_ALIST_0)
{
     int year, month, day;
     Eterm* hp;
     
     get_date(&year, &month, &day);
     hp = HAlloc(BIF_P, 4);	/* {year, month, day}  + arity */
     BIF_RET(TUPLE3(hp, make_small(year), make_small(month), make_small(day)));
}

/**********************************************************************/

/* return the universal time */

BIF_RETTYPE universaltime_0(BIF_ALIST_0)
{
     int year, month, day;
     int hour, minute, second;
     Eterm res1, res2;
     Eterm* hp;

     /* read the clock */
     get_universaltime(&year, &month, &day, &hour, &minute, &second);

     hp = HAlloc(BIF_P, 4+4+3);

     /* and return the tuple */
     res1 = TUPLE3(hp,make_small(year),make_small(month),make_small(day));
     hp += 4;
     res2 = TUPLE3(hp,make_small(hour),make_small(minute),make_small(second));
     hp += 4;
     BIF_RET(TUPLE2(hp, res1, res2));
 }

/**********************************************************************/

/* return the universal time */

BIF_RETTYPE localtime_0(BIF_ALIST_0)
{
     int year, month, day;
     int hour, minute, second;
     Eterm res1, res2;
     Eterm* hp;

     /* read the clock */
     get_localtime(&year, &month, &day, &hour, &minute, &second);

     hp = HAlloc(BIF_P, 4+4+3);

     /* and return the tuple */
     res1 = TUPLE3(hp,make_small(year),make_small(month),make_small(day));
     hp += 4;
     res2 = TUPLE3(hp,make_small(hour),make_small(minute),make_small(second));
     hp += 4;
     BIF_RET(TUPLE2(hp, res1, res2));
}
/**********************************************************************/

/* type check and extract components from a tuple on form: {{Y,M,D},{H,M,S}} */
static int 
time_to_parts(Eterm date, Sint* year, Sint* month, Sint* day,
	      Sint* hour, Sint* minute, Sint* second)
{
    Eterm* t1;
    Eterm* t2;

    if (is_not_tuple(date)) {
	return 0;
    }
    t1 = tuple_val(date);
    if (arityval(t1[0]) !=2 || 
	is_not_tuple(t1[1]) || is_not_tuple(t1[2]))
	return 0;
    t2 = tuple_val(t1[1]);
    t1 = tuple_val(t1[2]);
    if (arityval(t2[0]) != 3 || 
	is_not_small(t2[1]) || is_not_small(t2[2]) || is_not_small(t2[3]))
	return 0;
    *year  = signed_val(t2[1]);
    *month = signed_val(t2[2]);
    *day   = signed_val(t2[3]);
    if (arityval(t1[0]) != 3 || 
	is_not_small(t1[1]) || is_not_small(t1[2]) || is_not_small(t1[3]))
	return 0;
    *hour   = signed_val(t1[1]);
    *minute = signed_val(t1[2]);
    *second = signed_val(t1[3]);
    return 1;
}


/* return the universal time */

BIF_RETTYPE 
localtime_to_universaltime_2(BIF_ALIST_2)
{
    Process *p = BIF_P;
    Eterm localtime = BIF_ARG_1;
    Eterm dst = BIF_ARG_2;
    Sint year, month, day;
    Sint hour, minute, second;
    int isdst;
    Eterm res1, res2;
    Eterm* hp;
    
    if (dst == am_true) isdst = 1;
    else if (dst == am_false) isdst = 0;
    else if (dst == am_undefined) isdst = -1;
    else goto error;
    
    if (!time_to_parts(localtime, &year, &month, &day, 
		       &hour, &minute, &second)) goto error;
    if (!local_to_univ(&year, &month, &day, 
		       &hour, &minute, &second, isdst)) goto error;
    
    hp = HAlloc(p, 4+4+3);
    res1 = TUPLE3(hp,make_small(year),make_small(month),
		  make_small(day));
    hp += 4;
    res2 = TUPLE3(hp,make_small(hour),make_small(minute),
		  make_small(second));
    hp += 4;
    BIF_RET(TUPLE2(hp, res1, res2));
 error:
    BIF_ERROR(p, BADARG);
 }
	 

/**********************************************************************/

/* return the universal time */

BIF_RETTYPE universaltime_to_localtime_1(BIF_ALIST_1)
{
    Sint year, month, day;
    Sint hour, minute, second;
    Eterm res1, res2;
    Eterm* hp;

    if (!time_to_parts(BIF_ARG_1, &year, &month, &day, 
		       &hour, &minute, &second))
	BIF_ERROR(BIF_P, BADARG);
    if (!univ_to_local(&year, &month, &day, 
		       &hour, &minute, &second))
	BIF_ERROR(BIF_P, BADARG);
    
    hp = HAlloc(BIF_P, 4+4+3);
    res1 = TUPLE3(hp,make_small(year),make_small(month),
		  make_small(day));
    hp += 4;
    res2 = TUPLE3(hp,make_small(hour),make_small(minute),
		  make_small(second));
    hp += 4;
    BIF_RET(TUPLE2(hp, res1, res2));
}

/* convert calendar:universaltime_to_seconds/1 */

BIF_RETTYPE universaltime_to_posixtime_1(BIF_ALIST_1)
{
    Sint year, month, day;
    Sint hour, minute, second;

    Sint64 seconds = 0;
    Eterm *hp;
    Uint hsz = 0;

    if (!time_to_parts(BIF_ARG_1, &year, &month, &day, 
		       &hour, &minute, &second))
	BIF_ERROR(BIF_P, BADARG);

    if (!univ_to_seconds(year, month, day, hour, minute, second, &seconds)) {
	BIF_ERROR(BIF_P, BADARG);
    }

    erts_bld_sint64(NULL, &hsz, seconds);
    hp = HAlloc(BIF_P, hsz);
    BIF_RET(erts_bld_sint64(&hp, NULL, seconds));
}

/* convert calendar:seconds_to_universaltime/1 */

BIF_RETTYPE posixtime_to_universaltime_1(BIF_ALIST_1)
{
    Sint year, month, day;
    Sint hour, minute, second;
    Eterm res1, res2;
    Eterm* hp;

    Sint64 time = 0;

    if (!term_to_Sint64(BIF_ARG_1, &time)) {
	BIF_ERROR(BIF_P, BADARG);
    }

    if (!seconds_to_univ(time, &year, &month, &day,
		&hour, &minute, &second)) {
	BIF_ERROR(BIF_P, BADARG);
    }

    hp = HAlloc(BIF_P, 4+4+3);
    res1 = TUPLE3(hp,make_small(year),make_small(month),
		  make_small(day));
    hp += 4;
    res2 = TUPLE3(hp,make_small(hour),make_small(minute),
		  make_small(second));
    hp += 4;
    BIF_RET(TUPLE2(hp, res1, res2));
}


/**********************************************************************/


 /* return a timestamp */
BIF_RETTYPE now_0(BIF_ALIST_0)
{
    Uint megasec, sec, microsec;
    Eterm* hp;

    get_now(&megasec, &sec, &microsec);
    hp = HAlloc(BIF_P, 4);
    BIF_RET(TUPLE3(hp, make_small(megasec), make_small(sec),
		   make_small(microsec)));
}

/**********************************************************************/

BIF_RETTYPE garbage_collect_1(BIF_ALIST_1)
{
    int reds;
    Process *rp;

    if (is_not_pid(BIF_ARG_1)) {
	BIF_ERROR(BIF_P, BADARG);
    }

    if (BIF_P->id == BIF_ARG_1)
	rp = BIF_P;
    else {
#ifdef ERTS_SMP
	rp = erts_pid2proc_suspend(BIF_P, ERTS_PROC_LOCK_MAIN,
				   BIF_ARG_1, ERTS_PROC_LOCK_MAIN);
	if (rp == ERTS_PROC_LOCK_BUSY)
	    ERTS_BIF_YIELD1(bif_export[BIF_garbage_collect_1], BIF_P, BIF_ARG_1);
#else
	rp = erts_pid2proc(BIF_P, 0, BIF_ARG_1, 0);
#endif
	if (!rp)
	    BIF_RET(am_false);
    }

    /* The GC cost is taken for the process executing this BIF. */

    FLAGS(rp) |= F_NEED_FULLSWEEP;
    reds = erts_garbage_collect(rp, 0, rp->arg_reg, rp->arity);

#ifdef ERTS_SMP
    if (BIF_P != rp) {
	erts_resume(rp, ERTS_PROC_LOCK_MAIN);
	erts_smp_proc_unlock(rp, ERTS_PROC_LOCK_MAIN);
    }
#endif

    BIF_RET2(am_true, reds);
}

BIF_RETTYPE garbage_collect_0(BIF_ALIST_0)
{
    int reds;

    FLAGS(BIF_P) |= F_NEED_FULLSWEEP;
    reds = erts_garbage_collect(BIF_P, 0, NULL, 0);
    BIF_RET2(am_true, reds);
}

/**********************************************************************/
/* Perform garbage collection of the message area */

BIF_RETTYPE garbage_collect_message_area_0(BIF_ALIST_0)
{
#if defined(HYBRID) && !defined(INCREMENTAL)
    int reds = 0;

    FLAGS(BIF_P) |= F_NEED_FULLSWEEP;
    reds = erts_global_garbage_collect(BIF_P, 0, NULL, 0);
    BIF_RET2(am_true, reds);
#else
    BIF_RET(am_false);
#endif
}

/**********************************************************************/
/* Return a list of active ports */

BIF_RETTYPE ports_0(BIF_ALIST_0)
{
    Eterm res = NIL;
    Eterm* port_buf = erts_alloc(ERTS_ALC_T_TMP,
				 sizeof(Eterm)*erts_max_ports);
    Eterm* pp = port_buf;
    Eterm* dead_ports;
    int alive, dead;
    Uint32 next_ss;
    int i;

    /* To get a consistent snapshot... 
     * We add alive ports from start of the buffer
     * while dying ports are added from the other end by the killing threads.
     */

    erts_smp_mtx_lock(&ports_snapshot_mtx); /* One snapshot at a time */

    erts_smp_atomic_set_nob(&erts_dead_ports_ptr,
			    (erts_aint_t) (port_buf + erts_max_ports));

    next_ss = erts_smp_atomic32_inc_read_relb(&erts_ports_snapshot);

    for (i = erts_max_ports-1; i >= 0; i--) {
	Port* prt = &erts_port[i];
	erts_smp_port_state_lock(prt);
	if (!(prt->status & ERTS_PORT_SFLGS_DEAD)
	    && prt->snapshot != next_ss) {
	    ASSERT(prt->snapshot == next_ss - 1);
	    *pp++ = prt->id;		
	    prt->snapshot = next_ss; /* Consumed by this snapshot */
	}
	erts_smp_port_state_unlock(prt);
    }

    dead_ports = (Eterm*)erts_smp_atomic_xchg_nob(&erts_dead_ports_ptr,
						  (erts_aint_t) NULL);
    erts_smp_mtx_unlock(&ports_snapshot_mtx);

    ASSERT(pp <= dead_ports);

    alive = pp - port_buf;
    dead = port_buf + erts_max_ports - dead_ports;

    ASSERT((alive+dead) <= erts_max_ports);

    if (alive+dead > 0) {
	erts_aint_t i;
	Eterm *hp = HAlloc(BIF_P, (alive+dead)*2);

	for (i = 0; i < alive; i++) {
	    res = CONS(hp, port_buf[i], res);	    
	    hp += 2;
	}
	for (i = 0; i < dead; i++) {
	    res = CONS(hp, dead_ports[i], res);
	    hp += 2;
	}
    }

    erts_free(ERTS_ALC_T_TMP, port_buf);

    BIF_RET(res);
}

/**********************************************************************/

BIF_RETTYPE throw_1(BIF_ALIST_1)
{
    BIF_P->fvalue = BIF_ARG_1;
    BIF_ERROR(BIF_P, EXC_THROWN);
}

/**********************************************************************/


/* 
 * Non-standard, undocumented, dirty BIF, meant for debugging.
 *
 */
BIF_RETTYPE display_1(BIF_ALIST_1)
{
    erts_printf("%.*T\n", INT_MAX, BIF_ARG_1);
    BIF_RET(am_true);
}

/*
 * erts_debug:display/1 is for debugging erlang:display/1
 */
BIF_RETTYPE erts_debug_display_1(BIF_ALIST_1)
{
    int pres;
    Eterm res;
    Eterm *hp;
    erts_dsprintf_buf_t *dsbufp = erts_create_tmp_dsbuf(64);       
    pres = erts_dsprintf(dsbufp, "%.*T\n", INT_MAX, BIF_ARG_1);
    if (pres < 0)
	erl_exit(1, "Failed to convert term to string: %d (%s)\n",
		 -pres, erl_errno_id(-pres));
    hp = HAlloc(BIF_P, 2*dsbufp->str_len); /* we need length * 2 heap words */
    res = buf_to_intlist(&hp, dsbufp->str, dsbufp->str_len, NIL);
    erts_printf("%s", dsbufp->str);
    erts_destroy_tmp_dsbuf(dsbufp);
    BIF_RET(res);
}


BIF_RETTYPE display_string_1(BIF_ALIST_1)
{
    Process* p = BIF_P;
    Eterm string = BIF_ARG_1;
    int len = is_string(string);
    char *str;

    if (len <= 0) {
	BIF_ERROR(p, BADARG);
    }
    str = (char *) erts_alloc(ERTS_ALC_T_TMP, sizeof(char)*(len + 1));
    if (intlist_to_buf(string, str, len) != len)
	erl_exit(1, "%s:%d: Internal error\n", __FILE__, __LINE__);
    str[len] = '\0';
    erts_fprintf(stderr, "%s", str);
    erts_free(ERTS_ALC_T_TMP, (void *) str);
    BIF_RET(am_true);
}

BIF_RETTYPE display_nl_0(BIF_ALIST_0)
{
    erts_fprintf(stderr, "\n");
    BIF_RET(am_true);
}

/**********************************************************************/

/* stop the system */
/* ARGSUSED */
BIF_RETTYPE halt_0(BIF_ALIST_0)
{
    VERBOSE(DEBUG_SYSTEM,("System halted by BIF halt/0\n"));
    erts_smp_proc_unlock(BIF_P, ERTS_PROC_LOCK_MAIN);
    erl_exit(0, "");
    return NIL;  /* Pedantic (lint does not know about erl_exit) */
}

/**********************************************************************/

#define MSG_SIZE	200

/* stop the system with exit code */
/* ARGSUSED */
BIF_RETTYPE halt_1(BIF_ALIST_1)
{
    Sint code;
    static char msg[MSG_SIZE];
    int i;
    
    if (is_small(BIF_ARG_1) && (code = signed_val(BIF_ARG_1)) >= 0) {
	VERBOSE(DEBUG_SYSTEM,("System halted by BIF halt(%d)\n", code));
	erts_smp_proc_unlock(BIF_P, ERTS_PROC_LOCK_MAIN);
	erl_exit(-code, "");
    } else if (is_string(BIF_ARG_1) || BIF_ARG_1 == NIL) {
	if ((i = intlist_to_buf(BIF_ARG_1, msg, MSG_SIZE-1)) < 0) {
	    goto error;
	}
	msg[i] = '\0';
	VERBOSE(DEBUG_SYSTEM,("System halted by BIF halt(%s)\n", msg));
	erts_smp_proc_unlock(BIF_P, ERTS_PROC_LOCK_MAIN);
	erl_exit(ERTS_DUMP_EXIT, "%s\n", msg);
    } else {
    error:
	BIF_ERROR(BIF_P, BADARG);
    }
    return NIL;  /* Pedantic (lint does not know about erl_exit) */
}

BIF_RETTYPE function_exported_3(BIF_ALIST_3)
{
    if (is_not_atom(BIF_ARG_1) ||
	is_not_atom(BIF_ARG_2) || 
	is_not_small(BIF_ARG_3)) {
	BIF_ERROR(BIF_P, BADARG);
    }
    if (erts_find_function(BIF_ARG_1, BIF_ARG_2, signed_val(BIF_ARG_3)) == NULL) {
	BIF_RET(am_false);
    }
    BIF_RET(am_true);
}

/**********************************************************************/    

BIF_RETTYPE is_builtin_3(BIF_ALIST_3)
{
    Process* p = BIF_P;
    Eterm Mod = BIF_ARG_1;
    Eterm Name = BIF_ARG_2;
    Eterm Arity = BIF_ARG_3;

    if (is_not_atom(Mod) || is_not_atom(Name) || is_not_small(Arity)) {
	BIF_ERROR(p, BADARG);
    }
    BIF_RET(erts_is_builtin(Mod, Name, signed_val(Arity)) ?
	    am_true : am_false);
}

/**********************************************************************/    

/* NOTE: Cannot be used in all *_to_list() bifs. erts_dsprintf() prints
 *       some terms on other formats than what is desired as results
 *       from *_to_list() bifs.
 */

static Eterm
term2list_dsprintf(Process *p, Eterm term)
{
    int pres;
    Eterm res;
    Eterm *hp;
    erts_dsprintf_buf_t *dsbufp = erts_create_tmp_dsbuf(64);       
    pres = erts_dsprintf(dsbufp, "%T", term);
    if (pres < 0)
	erl_exit(1, "Failed to convert term to list: %d (%s)\n",
		 -pres, erl_errno_id(-pres));
    hp = HAlloc(p, 2*dsbufp->str_len); /* we need length * 2 heap words */
    res = buf_to_intlist(&hp, dsbufp->str, dsbufp->str_len, NIL);
    erts_destroy_tmp_dsbuf(dsbufp);
    return res;
}

BIF_RETTYPE ref_to_list_1(BIF_ALIST_1)
{
    if (is_not_ref(BIF_ARG_1))
	BIF_ERROR(BIF_P, BADARG);
    BIF_RET(term2list_dsprintf(BIF_P, BIF_ARG_1));
}

BIF_RETTYPE make_fun_3(BIF_ALIST_3)
{
    Eterm* hp;
    Sint arity;

    if (is_not_atom(BIF_ARG_1) || is_not_atom(BIF_ARG_2) || is_not_small(BIF_ARG_3)) {
    error:
	BIF_ERROR(BIF_P, BADARG);
    }
    arity = signed_val(BIF_ARG_3);
    if (arity < 0) {
	goto error;
    }
#if HALFWORD_HEAP
    hp = HAlloc(BIF_P, 3);
    hp[0] = HEADER_EXPORT;
    /* Yes, May be misaligned, but X86_64 will fix it... */
    *((Export **) (hp+1)) = erts_export_get_or_make_stub(BIF_ARG_1, BIF_ARG_2, (Uint) arity);
#else
    hp = HAlloc(BIF_P, 2);
    hp[0] = HEADER_EXPORT;
    hp[1] = (Eterm) erts_export_get_or_make_stub(BIF_ARG_1, BIF_ARG_2, (Uint) arity);
#endif
    BIF_RET(make_export(hp));
}

BIF_RETTYPE fun_to_list_1(BIF_ALIST_1)
{
    Process* p = BIF_P;
    Eterm fun = BIF_ARG_1;

    if (is_not_any_fun(fun))
	BIF_ERROR(p, BADARG);
    BIF_RET(term2list_dsprintf(p, fun));
}

/**********************************************************************/    

/* convert a pid to an erlang list (for the linked cons cells) of the form
   <node.number.serial> to a PID
 */

BIF_RETTYPE pid_to_list_1(BIF_ALIST_1)
{
    if (is_not_pid(BIF_ARG_1))
	BIF_ERROR(BIF_P, BADARG);
    BIF_RET(term2list_dsprintf(BIF_P, BIF_ARG_1));
}

BIF_RETTYPE port_to_list_1(BIF_ALIST_1)
{
    if (is_not_port(BIF_ARG_1))
	BIF_ERROR(BIF_P, BADARG);
    BIF_RET(term2list_dsprintf(BIF_P, BIF_ARG_1));
}

/**********************************************************************/

/* convert a list of ascii characeters of the form
   <node.number.serial> to a PID
*/

BIF_RETTYPE list_to_pid_1(BIF_ALIST_1)
{
    Uint a = 0, b = 0, c = 0;
    char* cp;
    int i;
    DistEntry *dep = NULL;
    char *buf = (char *) erts_alloc(ERTS_ALC_T_TMP, 65);
    /*
     * Max 'Uint64' has 20 decimal digits. If X, Y, Z in <X.Y.Z>
     * are 'Uint64's. Max chars are 1 + 20 + 1 + 20 + 1 + 20 + 1 = 64,
     * i.e, if the input list is longer than 64 it does not represent
     * a pid.
     */

    /* walk down the list and create a C string */
    if ((i = intlist_to_buf(BIF_ARG_1, buf, 64)) < 0)
	goto bad;

    buf[i] = '\0';		/* null terminal */

    cp = buf;
    if (*cp++ != '<') goto bad;
    
    if (*cp < '0' || *cp > '9') goto bad;
    while(*cp >= '0' && *cp <= '9') { a = 10*a + (*cp - '0'); cp++; }

    if (*cp++ != '.') goto bad;

    if (*cp < '0' || *cp > '9') goto bad;
    while(*cp >= '0' && *cp <= '9') { b = 10*b + (*cp - '0'); cp++; }

    if (*cp++ != '.') goto bad;

    if (*cp < '0' || *cp > '9') goto bad;
    while(*cp >= '0' && *cp <= '9') { c = 10*c + (*cp - '0'); cp++; }

    if (*cp++ != '>') goto bad;
    if (*cp != '\0') goto bad;

    erts_free(ERTS_ALC_T_TMP, (void *) buf);
    buf = NULL;

    /* <a.b.c> a = node, b = process number, c = serial */

    dep = erts_channel_no_to_dist_entry(a);

    if (!dep)
	goto bad;


    if (c > ERTS_MAX_PID_SERIAL || b > ERTS_MAX_PID_NUMBER)
	goto bad;

    if(dep == erts_this_dist_entry) {
	erts_deref_dist_entry(dep);
	BIF_RET(make_internal_pid(make_pid_data(c, b)));
    }
    else {
      ExternalThing *etp;
      ErlNode *enp;

      if (is_nil(dep->cid))
	  goto bad;
      
      enp = erts_find_or_insert_node(dep->sysname, dep->creation);

      etp = (ExternalThing *) HAlloc(BIF_P, EXTERNAL_THING_HEAD_SIZE + 1);
      etp->header = make_external_pid_header(1);
      etp->next = MSO(BIF_P).first;
      etp->node = enp;
      etp->data.ui[0] = make_pid_data(c, b);

      MSO(BIF_P).first = (struct erl_off_heap_header*) etp;
      erts_deref_dist_entry(dep);
      BIF_RET(make_external_pid(etp));
    }

 bad:
    if (dep)
	erts_deref_dist_entry(dep);
    if (buf)
	erts_free(ERTS_ALC_T_TMP, (void *) buf);
    BIF_ERROR(BIF_P, BADARG);
}

/**********************************************************************/

BIF_RETTYPE group_leader_0(BIF_ALIST_0)
{
    BIF_RET(BIF_P->group_leader);
}

/**********************************************************************/
/* arg1 == leader, arg2 == new member */

BIF_RETTYPE group_leader_2(BIF_ALIST_2)
{
    Process* new_member;

    if (is_not_pid(BIF_ARG_1)) {
	BIF_ERROR(BIF_P, BADARG);
    }

    if (is_external_pid(BIF_ARG_2)) {
	DistEntry *dep;
	int code;
	ErtsDSigData dsd;
	dep = external_pid_dist_entry(BIF_ARG_2);
	if(dep == erts_this_dist_entry)
	    BIF_ERROR(BIF_P, BADARG);

	code = erts_dsig_prepare(&dsd, dep, BIF_P, ERTS_DSP_NO_LOCK, 0);
	switch (code) {
	case ERTS_DSIG_PREP_NOT_ALIVE:
	    BIF_RET(am_true);
	case ERTS_DSIG_PREP_NOT_CONNECTED:
	    BIF_TRAP2(dgroup_leader_trap, BIF_P, BIF_ARG_1, BIF_ARG_2);
	case ERTS_DSIG_PREP_CONNECTED:
	    code = erts_dsig_send_group_leader(&dsd, BIF_ARG_1, BIF_ARG_2);
	    if (code == ERTS_DSIG_SEND_YIELD)
		ERTS_BIF_YIELD_RETURN(BIF_P, am_true);
	    BIF_RET(am_true);
	default:
	    ASSERT(! "Invalid dsig prepare result");
	    BIF_ERROR(BIF_P, EXC_INTERNAL_ERROR);
	}
    }
    else if (is_internal_pid(BIF_ARG_2)) {
	int await_x;
	ErtsProcLocks locks = ERTS_PROC_LOCK_MAIN|ERTS_PROC_LOCK_STATUS;
	new_member = erts_pid2proc_nropt(BIF_P, ERTS_PROC_LOCK_MAIN,
					 BIF_ARG_2, locks);
	if (!new_member)
	    BIF_ERROR(BIF_P, BADARG);

	if (new_member == ERTS_PROC_LOCK_BUSY)
	    ERTS_BIF_YIELD2(bif_export[BIF_group_leader_2], BIF_P,
			    BIF_ARG_1, BIF_ARG_2);

	await_x = (new_member != BIF_P
		   && ERTS_PROC_PENDING_EXIT(new_member));
	if (!await_x) {
	    if (is_immed(BIF_ARG_1))
		new_member->group_leader = BIF_ARG_1;
	    else {
		locks &= ~ERTS_PROC_LOCK_STATUS;
		erts_smp_proc_unlock(new_member, ERTS_PROC_LOCK_STATUS);
		new_member->group_leader = STORE_NC_IN_PROC(new_member,
							    BIF_ARG_1);
	    }
	}

	if (new_member == BIF_P)
	    locks &= ~ERTS_PROC_LOCK_MAIN;
	if (locks)
	    erts_smp_proc_unlock(new_member, locks);

	if (await_x) {
	    /* Wait for new_member to terminate; then badarg */
	    Eterm args[2] = {BIF_ARG_1, BIF_ARG_2};
	    ERTS_BIF_AWAIT_X_APPLY_TRAP(BIF_P,
					BIF_ARG_2,
					am_erlang,
					am_group_leader,
					args,
					2);
	}

	BIF_RET(am_true);
    }
    else {
	BIF_ERROR(BIF_P, BADARG);
    }
}
    
BIF_RETTYPE system_flag_2(BIF_ALIST_2)    
{
    Sint n;

    if (BIF_ARG_1 == am_multi_scheduling) {
	if (BIF_ARG_2 == am_block || BIF_ARG_2 == am_unblock) {
#ifndef ERTS_SMP
	    BIF_RET(am_disabled);
#else
	    if (erts_no_schedulers == 1)
		BIF_RET(am_disabled);
	    else {
		switch (erts_block_multi_scheduling(BIF_P,
						    ERTS_PROC_LOCK_MAIN,
						    BIF_ARG_2 == am_block,
						    0)) {
		case ERTS_SCHDLR_SSPND_DONE_MSCHED_BLOCKED:
		    BIF_RET(am_blocked);
		case ERTS_SCHDLR_SSPND_YIELD_DONE_MSCHED_BLOCKED:
		    ERTS_BIF_YIELD_RETURN_X(BIF_P, am_blocked,
					    am_multi_scheduling);
		case ERTS_SCHDLR_SSPND_DONE:
		    BIF_RET(am_enabled);
		case ERTS_SCHDLR_SSPND_YIELD_RESTART:
		    ERTS_VBUMP_ALL_REDS(BIF_P);
		    BIF_TRAP2(bif_export[BIF_system_flag_2],
			      BIF_P, BIF_ARG_1, BIF_ARG_2);
		case ERTS_SCHDLR_SSPND_YIELD_DONE:
		    ERTS_BIF_YIELD_RETURN_X(BIF_P, am_enabled,
					    am_multi_scheduling);
		case ERTS_SCHDLR_SSPND_EINVAL:
		    goto error;
		default:
		    ASSERT(0);
		    BIF_ERROR(BIF_P, EXC_INTERNAL_ERROR);
		    break;
		}
	    }
#endif
	}
    } else if (BIF_ARG_1 == am_schedulers_online) {
#ifndef ERTS_SMP
	if (BIF_ARG_2 != make_small(1))
	    goto error;
	else
	    BIF_RET(make_small(1));
#else
	Sint old_no;
	if (!is_small(BIF_ARG_2))
	    goto error;
	switch (erts_set_schedulers_online(BIF_P,
					   ERTS_PROC_LOCK_MAIN,
					   signed_val(BIF_ARG_2),
					   &old_no)) {
	case ERTS_SCHDLR_SSPND_DONE:
	    BIF_RET(make_small(old_no));
	case ERTS_SCHDLR_SSPND_YIELD_RESTART:
	    ERTS_VBUMP_ALL_REDS(BIF_P);
	    BIF_TRAP2(bif_export[BIF_system_flag_2],
		      BIF_P, BIF_ARG_1, BIF_ARG_2);
	case ERTS_SCHDLR_SSPND_YIELD_DONE:
	    ERTS_BIF_YIELD_RETURN_X(BIF_P, make_small(old_no),
				    am_schedulers_online);
	case ERTS_SCHDLR_SSPND_EINVAL:
	    goto error;
	default:
	    ASSERT(0);
	    BIF_ERROR(BIF_P, EXC_INTERNAL_ERROR);
	    break;
	}
#endif
    } else if (BIF_ARG_1 == am_fullsweep_after) {
	Uint16 nval;
	Uint oval;
	if (!is_small(BIF_ARG_2) || (n = signed_val(BIF_ARG_2)) < 0) {
	    goto error;
	}
	nval = (n > (Sint) ((Uint16) -1)) ? ((Uint16) -1) : ((Uint16) n);
	oval = (Uint) erts_smp_atomic32_xchg_nob(&erts_max_gen_gcs,
						 (erts_aint32_t) nval);
	BIF_RET(make_small(oval));
    } else if (BIF_ARG_1 == am_min_heap_size) {
	int oval = H_MIN_SIZE;

	if (!is_small(BIF_ARG_2) || (n = signed_val(BIF_ARG_2)) < 0) {
	    goto error;
	}

	erts_smp_proc_unlock(BIF_P, ERTS_PROC_LOCK_MAIN);
	erts_smp_thr_progress_block();

	H_MIN_SIZE = erts_next_heap_size(n, 0);

	erts_smp_thr_progress_unblock();
	erts_smp_proc_lock(BIF_P, ERTS_PROC_LOCK_MAIN);

	BIF_RET(make_small(oval));
    } else if (BIF_ARG_1 == am_min_bin_vheap_size) {
	int oval = BIN_VH_MIN_SIZE;

	if (!is_small(BIF_ARG_2) || (n = signed_val(BIF_ARG_2)) < 0) {
	    goto error;
	}

	erts_smp_proc_unlock(BIF_P, ERTS_PROC_LOCK_MAIN);
	erts_smp_thr_progress_block();

	BIN_VH_MIN_SIZE = erts_next_heap_size(n, 0);

	erts_smp_thr_progress_unblock();
	erts_smp_proc_lock(BIF_P, ERTS_PROC_LOCK_MAIN);

	BIF_RET(make_small(oval));
    } else if (BIF_ARG_1 == am_display_items) {
	int oval = display_items;
	if (!is_small(BIF_ARG_2) || (n = signed_val(BIF_ARG_2)) < 0) {
	    goto error;
	}
	display_items = n < 32 ? 32 : n;
	BIF_RET(make_small(oval));
    } else if (BIF_ARG_1 == am_debug_flags) {
	BIF_RET(am_true);
    } else if (BIF_ARG_1 == am_backtrace_depth) {
	int oval = erts_backtrace_depth;
	if (!is_small(BIF_ARG_2) || (n = signed_val(BIF_ARG_2)) < 0) {
	    goto error;
	}
	if (n > MAX_BACKTRACE_SIZE) n = MAX_BACKTRACE_SIZE;
	erts_backtrace_depth = n;
	BIF_RET(make_small(oval));
    } else if (BIF_ARG_1 == am_trace_control_word) {
	BIF_RET(db_set_trace_control_word(BIF_P, BIF_ARG_2));
    } else if (BIF_ARG_1 == am_sequential_tracer) {
        Eterm old_value = erts_set_system_seq_tracer(BIF_P,
						     ERTS_PROC_LOCK_MAIN,
						     BIF_ARG_2);
	if (old_value != THE_NON_VALUE) {
	    BIF_RET(old_value);
	}
    } else if (BIF_ARG_1 == make_small(1)) {
	Uint i;
	ErlMessage* mp;
	erts_smp_proc_unlock(BIF_P, ERTS_PROC_LOCK_MAIN);
	erts_smp_thr_progress_block();

	for (i = 0; i < erts_max_processes; i++) {
	    if (process_tab[i] != (Process*) 0) {
		Process* p = process_tab[i];
		p->seq_trace_token = NIL;
		p->seq_trace_clock = 0;
		p->seq_trace_lastcnt = 0;
		ERTS_SMP_MSGQ_MV_INQ2PRIVQ(p);
		mp = p->msg.first;
		while(mp != NULL) {
		    ERL_MESSAGE_TOKEN(mp) = NIL;
		    mp = mp->next;
		}
	    }
	}

	erts_smp_thr_progress_unblock();
	erts_smp_proc_lock(BIF_P, ERTS_PROC_LOCK_MAIN);

	BIF_RET(am_true);
    } else if (ERTS_IS_ATOM_STR("scheduling_statistics", BIF_ARG_1)) {
	int what;
	if (ERTS_IS_ATOM_STR("disable", BIF_ARG_2))
	    what = ERTS_SCHED_STAT_MODIFY_DISABLE;
	else if (ERTS_IS_ATOM_STR("enable", BIF_ARG_2))
	    what = ERTS_SCHED_STAT_MODIFY_ENABLE;
	else if (ERTS_IS_ATOM_STR("clear", BIF_ARG_2))
	    what = ERTS_SCHED_STAT_MODIFY_CLEAR;
	else
	    goto error;
	erts_smp_proc_unlock(BIF_P, ERTS_PROC_LOCK_MAIN);
	erts_sched_stat_modify(what);
	erts_smp_proc_lock(BIF_P, ERTS_PROC_LOCK_MAIN);
	BIF_RET(am_true);
    } else if (ERTS_IS_ATOM_STR("internal_cpu_topology", BIF_ARG_1)) {
	Eterm res = erts_set_cpu_topology(BIF_P, BIF_ARG_2);
	if (is_value(res))
	    BIF_RET(res);
    } else if (ERTS_IS_ATOM_STR("cpu_topology", BIF_ARG_1)) {
	erts_send_warning_to_logger_str(
	    BIF_P->group_leader,
	    "A call to erlang:system_flag(cpu_topology, _) was made.\n"
	    "The cpu_topology argument is deprecated and scheduled\n"
	    "for removal in erts-5.10/OTP-R16. For more information\n"
	    "see the erlang:system_flag/2 documentation.\n");
	BIF_TRAP1(set_cpu_topology_trap, BIF_P, BIF_ARG_2);
    } else if (ERTS_IS_ATOM_STR("scheduler_bind_type", BIF_ARG_1)) {
	erts_send_warning_to_logger_str(
	    BIF_P->group_leader,
	    "A call to erlang:system_flag(scheduler_bind_type, _) was\n"
	    "made. The scheduler_bind_type argument is deprecated and\n"
	    "scheduled for removal in erts-5.10/OTP-R16. For more\n"
	    "information see the erlang:system_flag/2 documentation.\n");
	return erts_bind_schedulers(BIF_P, BIF_ARG_2);
    } else if (ERTS_IS_ATOM_STR("scheduler_spin_until_yield", BIF_ARG_1)) {
        erts_aint32_t old;
	if (!is_small(BIF_ARG_2))
	    goto error;
        old = erts_sched_set_spincount(ERTS_SET_SCHED_SPIN_UNTIL_YIELD,unsigned_val(BIF_ARG_2));
	BIF_RET(make_small(old));
    } else if (ERTS_IS_ATOM_STR("scheduler_tse_spincount", BIF_ARG_1)) {
        erts_aint32_t old;
	if (!is_small(BIF_ARG_2))
	    goto error;
        old = erts_sched_set_spincount(ERTS_SET_SCHED_TSE_SPINCOUNT,unsigned_val(BIF_ARG_2));
	BIF_RET(make_small(old));
    } else if (ERTS_IS_ATOM_STR("scheduler_sys_spincount", BIF_ARG_1)) {
        erts_aint32_t old;
	if (!is_small(BIF_ARG_2))
	    goto error;
        old = erts_sched_set_spincount(ERTS_SET_SCHED_SYS_SPINCOUNT,unsigned_val(BIF_ARG_2));
	BIF_RET(make_small(old));
    } else if (ERTS_IS_ATOM_STR("scheduler_suspend_spincount", BIF_ARG_1)) {
        erts_aint32_t old;
	if (!is_small(BIF_ARG_2))
	    goto error;
        old = erts_sched_set_spincount(ERTS_SET_SCHED_SUSPEND_SPINCOUNT,unsigned_val(BIF_ARG_2));
	BIF_RET(make_small(old));
    } else if (ERTS_IS_ATOM_STR("scheduler_context_reductions", BIF_ARG_1)) {
        erts_aint32_t old;
	if (!is_small(BIF_ARG_2))
	    goto error;
	old = erts_sched_set_context_reds(unsigned_val(BIF_ARG_2));
	BIF_RET(make_small(old));
    }
    error:
    BIF_ERROR(BIF_P, BADARG);
}

/**********************************************************************/

BIF_RETTYPE hash_2(BIF_ALIST_2)
{
    Uint32 hash;
    Sint range;

    if (is_not_small(BIF_ARG_2)) {
	BIF_ERROR(BIF_P, BADARG);
    }
    if ((range = signed_val(BIF_ARG_2)) <= 0) {  /* [1..MAX_SMALL] */
	BIF_ERROR(BIF_P, BADARG);
    }
#if defined(ARCH_64) && !HALFWORD_HEAP
    if (range > ((1L << 27) - 1))
	BIF_ERROR(BIF_P, BADARG);
#endif
    hash = make_broken_hash(BIF_ARG_1);
    BIF_RET(make_small(1 + (hash % range)));   /* [1..range] */
}

BIF_RETTYPE phash_2(BIF_ALIST_2)
{
    Uint32 hash;
    Uint32 final_hash;
    Uint32 range;

    /* Check for special case 2^32 */
    if (term_equals_2pow32(BIF_ARG_2)) {
	range = 0;
    } else {
	Uint u;
	if (!term_to_Uint(BIF_ARG_2, &u) || ((u >> 16) >> 16) != 0 || !u) {
	    BIF_ERROR(BIF_P, BADARG);
	}
	range = (Uint32) u;
    }
    hash = make_hash(BIF_ARG_1);
    if (range) {
	final_hash = 1 + (hash % range); /* [1..range] */
    } else if ((final_hash = hash + 1) == 0) {
	/*
	 * XXX In this case, there will still be a ArithAlloc() in erts_mixed_plus().
	 */
	BIF_RET(erts_mixed_plus(BIF_P,
				erts_make_integer(hash, BIF_P),
				make_small(1)));
    }

    BIF_RET(erts_make_integer(final_hash, BIF_P));
}

BIF_RETTYPE phash2_1(BIF_ALIST_1)
{
    Uint32 hash;

    hash = make_hash2(BIF_ARG_1);
    BIF_RET(make_small(hash & ((1L << 27) - 1)));
}

BIF_RETTYPE phash2_2(BIF_ALIST_2)
{
    Uint32 hash;
    Uint32 final_hash;
    Uint32 range;

    /* Check for special case 2^32 */
    if (term_equals_2pow32(BIF_ARG_2)) {
	range = 0;
    } else {
	Uint u;
	if (!term_to_Uint(BIF_ARG_2, &u) || ((u >> 16) >> 16) != 0 || !u) {
	    BIF_ERROR(BIF_P, BADARG);
	}
	range = (Uint32) u;
    }
    hash = make_hash2(BIF_ARG_1);
    if (range) {
	final_hash = hash % range; /* [0..range-1] */
    } else {
	final_hash = hash;
    }
    /*
     * Return either a small or a big. Use the heap for bigs if there is room.
     */
#if defined(ARCH_64) && !HALFWORD_HEAP
    BIF_RET(make_small(final_hash));
#else
    if (IS_USMALL(0, final_hash)) {
	BIF_RET(make_small(final_hash));
    } else {
	Eterm* hp = HAlloc(BIF_P, BIG_UINT_HEAP_SIZE);
	BIF_RET(uint_to_big(final_hash, hp));
    }
#endif
}

BIF_RETTYPE bump_reductions_1(BIF_ALIST_1)
{
    Sint reds;
	
    if (is_not_small(BIF_ARG_1) || ((reds = signed_val(BIF_ARG_1)) < 0)) {
	BIF_ERROR(BIF_P, BADARG);
    }
    
    if (reds > CONTEXT_REDS) {
        reds = CONTEXT_REDS;
    }
    BIF_RET2(am_true, reds);
}

/*
 * Processes doing yield on return in a bif ends up in bif_return_trap().
 */
static BIF_RETTYPE bif_return_trap(
#ifdef DEBUG
    BIF_ALIST_2
#else
    BIF_ALIST_1
#endif
    )
{
#ifdef DEBUG
    switch (BIF_ARG_2) {
    case am_multi_scheduling:
#ifdef ERTS_SMP
	erts_dbg_multi_scheduling_return_trap(BIF_P, BIF_ARG_1);
#endif
	break;
    case am_schedulers_online:
	break;
    default:
	break;
    }
#endif

    BIF_RET(BIF_ARG_1);
}

/*
 * NOTE: The erts_bif_prep_await_proc_exit_*() functions are
 * tightly coupled with the implementation of erlang:await_proc_exit/3.
 * The erts_bif_prep_await_proc_exit_*() functions can safely call
 * skip_current_msgq() since they know that erlang:await_proc_exit/3
 * unconditionally will do a monitor and then unconditionally will
 * wait for the corresponding 'DOWN' message in a receive, and no other
 * receive is done before this receive. This optimization removes an
 * unnecessary scan of the currently existing message queue (which
 * can be large). If the erlang:await_proc_exit/3 implementation
 * is changed so that the above isn't true, nasty bugs in later
 * receives, etc, may appear.
 */

static ERTS_INLINE int
skip_current_msgq(Process *c_p)
{
    int res;
#if defined(ERTS_ENABLE_LOCK_CHECK) && defined(ERTS_SMP)
    erts_proc_lc_chk_only_proc_main(c_p);
#endif

    erts_smp_proc_lock(c_p, ERTS_PROC_LOCKS_MSG_RECEIVE);
    if (ERTS_PROC_PENDING_EXIT(c_p)) {
	KILL_CATCHES(c_p);
	c_p->freason = EXC_EXIT;
	res = 0;
    }
    else {
	ERTS_SMP_MSGQ_MV_INQ2PRIVQ(c_p);
	c_p->msg.save = c_p->msg.last;
	res = 1;
    }
    erts_smp_proc_unlock(c_p, ERTS_PROC_LOCKS_MSG_RECEIVE);
    return res;
}

void
erts_bif_prep_await_proc_exit_data_trap(Process *c_p, Eterm pid, Eterm ret)
{
    if (skip_current_msgq(c_p)) {
	ERTS_BIF_PREP_TRAP3_NO_RET(await_proc_exit_trap, c_p, pid, am_data, ret);
    }
}

void
erts_bif_prep_await_proc_exit_reason_trap(Process *c_p, Eterm pid)
{
    if (skip_current_msgq(c_p)) {
	ERTS_BIF_PREP_TRAP3_NO_RET(await_proc_exit_trap, c_p,
			    pid, am_reason, am_undefined);
    }
}

void
erts_bif_prep_await_proc_exit_apply_trap(Process *c_p,
					 Eterm pid,
					 Eterm module,
					 Eterm function,
					 Eterm args[],
					 int nargs)
{
    ASSERT(is_atom(module) && is_atom(function));
    if (skip_current_msgq(c_p)) {
	Eterm term;
	Eterm *hp;
	int i;

	hp = HAlloc(c_p, 4+2*nargs);
	term = NIL;
	for (i = nargs-1; i >= 0; i--) {
	    term = CONS(hp, args[i], term);
	    hp += 2;
	}
	term = TUPLE3(hp, module, function, term);
	ERTS_BIF_PREP_TRAP3_NO_RET(await_proc_exit_trap, c_p, pid, am_apply, term);
    }
}

Export bif_return_trap_export;

void erts_init_bif(void)
{
    reference0 = 0;
    reference1 = 0;
    reference2 = 0;

    erts_smp_spinlock_init(&make_ref_lock, "make_ref");
    erts_smp_mtx_init(&ports_snapshot_mtx, "ports_snapshot");
    erts_smp_atomic_init_nob(&erts_dead_ports_ptr, (erts_aint_t) NULL);

    /*
     * bif_return_trap/1 is a hidden BIF that bifs that need to
     * yield the calling process traps to. The only thing it does:
     * return the value passed as argument.
     */
    sys_memset((void *) &bif_return_trap_export, 0, sizeof(Export));
    bif_return_trap_export.address = &bif_return_trap_export.code[3];
    bif_return_trap_export.code[0] = am_erlang;
    bif_return_trap_export.code[1] = am_bif_return_trap;
#ifdef DEBUG
    bif_return_trap_export.code[2] = 2;
#else
    bif_return_trap_export.code[2] = 1;
#endif
    bif_return_trap_export.code[3] = (BeamInstr) em_apply_bif;
    bif_return_trap_export.code[4] = (BeamInstr) &bif_return_trap;

    flush_monitor_message_trap = erts_export_put(am_erlang,
						 am_flush_monitor_message,
						 2);

    set_cpu_topology_trap = erts_export_put(am_erlang,
					    am_set_cpu_topology,
					    1);
    erts_format_cpu_topology_trap = erts_export_put(am_erlang,
						    am_format_cpu_topology,
						    1);
    await_proc_exit_trap = erts_export_put(am_erlang,am_await_proc_exit,3);
}

#ifdef HARDDEBUG
/*
You'll need this line in bif.tab to be able to use this debug bif

bif erlang:send_to_logger/2

*/
BIF_RETTYPE send_to_logger_2(BIF_ALIST_2)
{
    byte *buf;
    int len;
    if (!is_atom(BIF_ARG_1) || !(is_list(BIF_ARG_2) ||
				 is_nil(BIF_ARG_1))) {
	BIF_ERROR(BIF_P,BADARG);
    }
    len = io_list_len(BIF_ARG_2);
    if (len < 0)
	BIF_ERROR(BIF_P,BADARG);
    else if (len == 0)
	buf = "";
    else {
#ifdef DEBUG
	int len2;
#endif
	buf = (byte *) erts_alloc(ERTS_ALC_T_TMP, len+1);
#ifdef DEBUG
	len2 =
#else
	(void)
#endif
	    io_list_to_buf(BIF_ARG_2, buf, len);
	ASSERT(len2 == len);
	buf[len] = '\0';
	switch (BIF_ARG_1) {
	case am_info:
	    erts_send_info_to_logger(BIF_P->group_leader, buf, len);
	    break;
	case am_warning:
	    erts_send_warning_to_logger(BIF_P->group_leader, buf, len);
	    break;
	case am_error:
	    erts_send_error_to_logger(BIF_P->group_leader, buf, len);
	    break;
	default:
	{
	    BIF_ERROR(BIF_P,BADARG);
	}
	}
	erts_free(ERTS_ALC_T_TMP, (void *) buf);
    }
    BIF_RET(am_true);
}
#endif /* HARDDEBUG */

BIF_RETTYPE get_module_info_1(BIF_ALIST_1)
{
    Eterm ret = erts_module_info_0(BIF_P, BIF_ARG_1);

    if (is_non_value(ret)) {
	BIF_ERROR(BIF_P, BADARG);
    }
    BIF_RET(ret);
}


BIF_RETTYPE get_module_info_2(BIF_ALIST_2)
{
    Eterm ret = erts_module_info_1(BIF_P, BIF_ARG_1, BIF_ARG_2);

    if (is_non_value(ret)) {
	BIF_ERROR(BIF_P, BADARG);
    }
    BIF_RET(ret);
}<|MERGE_RESOLUTION|>--- conflicted
+++ resolved
@@ -2201,7 +2201,6 @@
     BIF_ERROR(p, BADARG);
 }
 
-<<<<<<< HEAD
 BIF_RETTYPE send_2(BIF_ALIST_2)
 {
     return erl_send(BIF_P, BIF_ARG_1, BIF_ARG_2);
@@ -2209,12 +2208,7 @@
 
 Eterm erl_send(Process *p, Eterm to, Eterm msg)
 {
-    Sint result = do_send(p, to, msg, !0);
-=======
-Eterm
-send_2(Process *p, Eterm to, Eterm msg) {
     Sint result = do_send(p, to, msg, !0, 0);
->>>>>>> d4d22bd6
     
     if (result > 0) {
 	ERTS_VBUMP_REDS(p, result);

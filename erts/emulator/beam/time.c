--- conflicted
+++ resolved
@@ -460,10 +460,6 @@
 erts_time_left(ErlTimer *p)
 {
     Uint left;
-<<<<<<< HEAD
-    erts_short_time_t dt;
-=======
->>>>>>> 186d82d8
 
     erts_smp_mtx_lock(&tiw_lock);
 

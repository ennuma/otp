/*
 * %CopyrightBegin%
 *
 * Copyright Ericsson AB 1996-2012. All Rights Reserved.
 *
 * The contents of this file are subject to the Erlang Public License,
 * Version 1.1, (the "License"); you may not use this file except in
 * compliance with the License. You should have received a copy of the
 * Erlang Public License along with this software. If not, it can be
 * retrieved online at http://www.erlang.org/.
 *
 * Software distributed under the License is distributed on an "AS IS"
 * basis, WITHOUT WARRANTY OF ANY KIND, either express or implied. See
 * the License for the specific language governing rights and limitations
 * under the License.
 *
 * %CopyrightEnd%
 */

#define ERL_PROCESS_C__

#ifdef HAVE_CONFIG_H
#  include "config.h"
#endif

#include <stddef.h> /* offsetof() */
#include "sys.h"
#include "erl_vm.h"
#include "global.h"
#include "erl_process.h"
#include "erl_nmgc.h"
#include "error.h"
#include "bif.h"
#include "erl_db.h"
#include "dist.h"
#include "beam_catches.h"
#include "erl_instrument.h"
#include "erl_threads.h"
#include "erl_binary.h"
#include "beam_bp.h"
#include "erl_cpu_topology.h"
#include "erl_thr_progress.h"
#include "erl_thr_queue.h"
#include "erl_async.h"
#include "dtrace-wrapper.h"

#define ERTS_RUNQ_CHECK_BALANCE_REDS_PER_SCHED (2000*CONTEXT_REDS)
#define ERTS_RUNQ_CALL_CHECK_BALANCE_REDS \
  (ERTS_RUNQ_CHECK_BALANCE_REDS_PER_SCHED/2)

#define ERTS_PROC_MIN_CONTEXT_SWITCH_REDS_COST (CONTEXT_REDS/10)

#define ERTS_SCHED_SPIN_UNTIL_YIELD 100

#define ERTS_SCHED_SYS_SLEEP_SPINCOUNT 10
#define ERTS_SCHED_TSE_SLEEP_SPINCOUNT_FACT 1000
#define ERTS_SCHED_TSE_SLEEP_SPINCOUNT \
  (ERTS_SCHED_SYS_SLEEP_SPINCOUNT*ERTS_SCHED_TSE_SLEEP_SPINCOUNT_FACT)
#define ERTS_SCHED_SUSPEND_SLEEP_SPINCOUNT 0

#if 0 || defined(DEBUG)
#define ERTS_FAKE_SCHED_BIND_PRINT_SORTED_CPU_DATA
#endif

#if defined(DEBUG) && 0
#define HARDDEBUG
#else
#undef HARDDEBUG
#endif

#ifdef HARDDEBUG
#define HARDDEBUG_RUNQS
#endif

#ifdef HIPE
#include "hipe_mode_switch.h"	/* for hipe_init_process() */
#include "hipe_signal.h"	/* for hipe_thread_signal_init() */
#endif

#ifdef ERTS_ENABLE_LOCK_COUNT
#include "erl_lock_count.h"
#endif

#define MAX_BIT       (1 << PRIORITY_MAX)
#define HIGH_BIT      (1 << PRIORITY_HIGH)
#define NORMAL_BIT    (1 << PRIORITY_NORMAL)
#define LOW_BIT       (1 << PRIORITY_LOW)

#define ERTS_MAYBE_SAVE_TERMINATING_PROCESS(P)			\
do {								\
    ERTS_SMP_LC_ASSERT(erts_lc_mtx_is_locked(&proc_tab_mtx));	\
    if (saved_term_procs.end)					\
	save_terminating_process((P));				\
} while (0)

#define ERTS_EMPTY_RUNQ(RQ) \
  ((RQ)->len == 0 && (RQ)->misc.start == NULL)

#define ERTS_EMPTY_RUNQ_PORTS(RQ) \
  ((RQ)->ports.info.len == 0 && (RQ)->misc.start == NULL)

extern BeamInstr beam_apply[];
extern BeamInstr beam_exit[];
extern BeamInstr beam_continue_exit[];

static Sint p_last;
static Sint p_next;
static Sint p_serial;
static Uint p_serial_mask;
static Uint p_serial_shift;

int erts_sched_compact_load;
Uint erts_no_schedulers;
Uint erts_max_processes = ERTS_DEFAULT_MAX_PROCESSES;
Uint erts_process_tab_index_mask;

int erts_sched_thread_suggested_stack_size = -1;

#ifdef ERTS_ENABLE_LOCK_CHECK
ErtsLcPSDLocks erts_psd_required_locks[ERTS_PSD_SIZE];
#endif

#ifdef ERTS_SMP
int erts_disable_proc_not_running_opt;

static ErtsAuxWorkData *aux_thread_aux_work_data;

#define ERTS_SCHDLR_SSPND_CHNG_WAITER		(((erts_aint32_t) 1) << 0)
#define ERTS_SCHDLR_SSPND_CHNG_MSB		(((erts_aint32_t) 1) << 1)
#define ERTS_SCHDLR_SSPND_CHNG_ONLN		(((erts_aint32_t) 1) << 2)

#ifndef DEBUG

#define ERTS_SCHDLR_SSPND_CHNG_SET(VAL, OLD_VAL) \
  erts_smp_atomic32_set_nob(&schdlr_sspnd.changing, (VAL))

#else

#define ERTS_SCHDLR_SSPND_CHNG_SET(VAL, OLD_VAL)			\
do {									\
    erts_aint32_t old_val__;						\
    old_val__ = erts_smp_atomic32_xchg_nob(&schdlr_sspnd.changing,     	\
					   (VAL));			\
    ASSERT(old_val__ == (OLD_VAL));					\
} while (0)

#endif


static struct {
    erts_smp_mtx_t mtx;
    erts_smp_cnd_t cnd;
    int online;
    int curr_online;
    int wait_curr_online;
    erts_smp_atomic32_t changing;
    erts_smp_atomic32_t active;
    struct {
	int ongoing;
	long wait_active;
	ErtsProcList *procs;
    } msb; /* Multi Scheduling Block */
} schdlr_sspnd;

static struct {
    erts_smp_mtx_t update_mtx;
    erts_smp_atomic32_t no_runqs;
    int last_active_runqs;
    int forced_check_balance;
    erts_smp_atomic32_t checking_balance;
    int halftime;
    int full_reds_history_index;
    struct {
	int active_runqs;
	int reds;
	int max_len;
    } prev_rise;
    Uint n;
} balance_info;

#define ERTS_BLNCE_SAVE_RISE(ACTIVE, MAX_LEN, REDS)	\
do {							\
    balance_info.prev_rise.active_runqs = (ACTIVE);	\
    balance_info.prev_rise.max_len = (MAX_LEN);		\
    balance_info.prev_rise.reds = (REDS);		\
} while (0)

#endif

erts_sched_stat_t erts_sched_stat;

#ifdef USE_THREADS
static erts_tsd_key_t sched_data_key;
#endif

static erts_smp_mtx_t proc_tab_mtx;

static erts_smp_atomic32_t function_calls;

#ifdef ERTS_SMP
static erts_smp_atomic32_t doing_sys_schedule;
static erts_smp_atomic32_t no_empty_run_queues;
#else /* !ERTS_SMP */
ErtsSchedulerData *erts_scheduler_data;
#endif

ErtsAlignedRunQueue *erts_aligned_run_queues;
Uint erts_no_run_queues;

ErtsAlignedSchedulerData *erts_aligned_scheduler_data;

typedef union {
    ErtsSchedulerSleepInfo ssi;
    char align[ERTS_ALC_CACHE_LINE_ALIGN_SIZE(sizeof(ErtsSchedulerSleepInfo))];
} ErtsAlignedSchedulerSleepInfo;

static ErtsAlignedSchedulerSleepInfo *aligned_sched_sleep_info;

Process**  process_tab;
static Uint last_reductions;
static Uint last_exact_reductions;
Uint erts_default_process_flags;
Eterm erts_system_monitor;
Eterm erts_system_monitor_long_gc;
Eterm erts_system_monitor_large_heap;
struct erts_system_monitor_flags_t erts_system_monitor_flags;

/* system performance monitor */
Eterm erts_system_profile;
struct erts_system_profile_flags_t erts_system_profile_flags;

#ifdef HYBRID
Uint erts_num_active_procs;
Process** erts_active_procs;
#endif

#if ERTS_MAX_PROCESSES > 0x7fffffff
#error "Need to store process_count in another type"
#endif
static erts_smp_atomic32_t process_count;

typedef struct ErtsTermProcElement_ ErtsTermProcElement;
struct ErtsTermProcElement_ {
    ErtsTermProcElement *next;
    ErtsTermProcElement *prev;
    int ix;
    union {
	struct {
	    Eterm pid;
	    SysTimeval spawned;
	    SysTimeval exited;
	} process;
	struct {
	    SysTimeval time;
	} bif_invocation;
    } u;
};

static struct {
    ErtsTermProcElement *start;
    ErtsTermProcElement *end;
} saved_term_procs;

ERTS_SCHED_PREF_QUICK_ALLOC_IMPL(misc_op_list,
				 ErtsMiscOpList,
				 10,
				 ERTS_ALC_T_MISC_OP_LIST)

ERTS_SCHED_PREF_QUICK_ALLOC_IMPL(proclist,
				 ErtsProcList,
				 200,
				 ERTS_ALC_T_PROC_LIST)

#define ERTS_SCHED_SLEEP_INFO_IX(IX)					\
    (ASSERT_EXPR(-1 <= ((int) (IX))					\
		 && ((int) (IX)) < ((int) erts_no_schedulers)),		\
     &aligned_sched_sleep_info[(IX)].ssi)

#define ERTS_FOREACH_RUNQ(RQVAR, DO)					\
do {									\
    ErtsRunQueue *RQVAR;						\
    int ix__;								\
    for (ix__ = 0; ix__ < erts_no_run_queues; ix__++) {			\
	RQVAR = ERTS_RUNQ_IX(ix__);					\
	erts_smp_runq_lock(RQVAR);					\
	{ DO; }								\
	erts_smp_runq_unlock(RQVAR);					\
    }									\
} while (0)

#define ERTS_FOREACH_OP_RUNQ(RQVAR, DO)					\
do {									\
    ErtsRunQueue *RQVAR;						\
    int ix__;								\
    ERTS_SMP_LC_ASSERT(erts_smp_lc_mtx_is_locked(&schdlr_sspnd.mtx));	\
    for (ix__ = 0; ix__ < schdlr_sspnd.online; ix__++) {		\
	RQVAR = ERTS_RUNQ_IX(ix__);					\
	erts_smp_runq_lock(RQVAR);					\
	{ DO; }								\
	erts_smp_runq_unlock(RQVAR);					\
    }									\
} while (0)

#define ERTS_ATOMIC_FOREACH_RUNQ_X(RQVAR, DO, DOX)			\
do {									\
    ErtsRunQueue *RQVAR;						\
    int ix__;								\
    for (ix__ = 0; ix__ < erts_no_run_queues; ix__++) {			\
	RQVAR = ERTS_RUNQ_IX(ix__);					\
	erts_smp_runq_lock(RQVAR);					\
	{ DO; }								\
    }									\
    { DOX; }								\
    for (ix__ = 0; ix__ < erts_no_run_queues; ix__++)			\
	erts_smp_runq_unlock(ERTS_RUNQ_IX(ix__));			\
} while (0)

#define ERTS_ATOMIC_FOREACH_RUNQ(RQVAR, DO) \
  ERTS_ATOMIC_FOREACH_RUNQ_X(RQVAR, DO, )
/*
 * Local functions.
 */

static void init_processes_bif(void);
static void save_terminating_process(Process *p);
static void exec_misc_ops(ErtsRunQueue *);
static void print_function_from_pc(int to, void *to_arg, BeamInstr* x);
static int stack_element_dump(int to, void *to_arg, Process* p, Eterm* sp,
			      int yreg);

static void aux_work_timeout(void *unused);
static void aux_work_timeout_early_init(int no_schedulers);
static void aux_work_timeout_late_init(void);
static void setup_aux_work_timer(void);

#if defined(DEBUG) || 0
#define ERTS_DBG_CHK_AUX_WORK_VAL(V) dbg_chk_aux_work_val((V))
static void
dbg_chk_aux_work_val(erts_aint32_t value)
{
    erts_aint32_t valid = 0;

    valid |= ERTS_SSI_AUX_WORK_SET_TMO;
    valid |= ERTS_SSI_AUX_WORK_MISC;
    valid |= ERTS_SSI_AUX_WORK_FIX_ALLOC_LOWER_LIM;
    valid |= ERTS_SSI_AUX_WORK_FIX_ALLOC_DEALLOC;
#if ERTS_USE_ASYNC_READY_Q
    valid |= ERTS_SSI_AUX_WORK_ASYNC_READY;
    valid |= ERTS_SSI_AUX_WORK_ASYNC_READY_CLEAN;
#endif
#ifdef ERTS_SMP
    valid |= ERTS_SSI_AUX_WORK_MISC_THR_PRGR;
    valid |= ERTS_SSI_AUX_WORK_DD;
    valid |= ERTS_SSI_AUX_WORK_DD_THR_PRGR;
#endif
#if HAVE_ERTS_MSEG
    valid |= ERTS_SSI_AUX_WORK_MSEG_CACHE_CHECK;
#endif
#ifdef ERTS_SMP_SCHEDULERS_NEED_TO_CHECK_CHILDREN
    valid |= ERTS_SSI_AUX_WORK_CHECK_CHILDREN;
#endif
#ifdef ERTS_SSI_AUX_WORK_REAP_PORTS
    valid |= ERTS_SSI_AUX_WORK_REAP_PORTS;
#endif

    if (~valid & value)
	erl_exit(ERTS_ABORT_EXIT,
		 "Invalid aux_work value found: 0x%x\n",
		 ~valid & value);
}
#define ERTS_DBG_CHK_SSI_AUX_WORK(SSI) \
  ERTS_DBG_CHK_AUX_WORK_VAL(erts_atomic32_read_nob(&(SSI)->aux_work))
#else
#define ERTS_DBG_CHK_AUX_WORK_VAL(V)
#define ERTS_DBG_CHK_SSI_AUX_WORK(SSI)
#endif

#ifdef ERTS_SMP
static void handle_pending_exiters(ErtsProcList *);

#endif

#if defined(ERTS_SMP) && defined(ERTS_ENABLE_LOCK_CHECK)
int
erts_smp_lc_runq_is_locked(ErtsRunQueue *runq)
{
    return erts_smp_lc_mtx_is_locked(&runq->mtx);
}
#endif

void
erts_pre_init_process(void)
{
#ifdef USE_THREADS
    erts_tsd_key_create(&sched_data_key);
#endif

#ifdef ERTS_ENABLE_LOCK_CHECK
 {
     int ix;

     erts_psd_required_locks[ERTS_PSD_ERROR_HANDLER].get_locks
	 = ERTS_PSD_ERROR_HANDLER_BUF_GET_LOCKS;
     erts_psd_required_locks[ERTS_PSD_ERROR_HANDLER].set_locks
	 = ERTS_PSD_ERROR_HANDLER_BUF_SET_LOCKS;

     erts_psd_required_locks[ERTS_PSD_SAVED_CALLS_BUF].get_locks
	 = ERTS_PSD_SAVED_CALLS_BUF_GET_LOCKS;
     erts_psd_required_locks[ERTS_PSD_SAVED_CALLS_BUF].set_locks
	 = ERTS_PSD_SAVED_CALLS_BUF_SET_LOCKS;

     erts_psd_required_locks[ERTS_PSD_SCHED_ID].get_locks
	 = ERTS_PSD_SCHED_ID_GET_LOCKS;
     erts_psd_required_locks[ERTS_PSD_SCHED_ID].set_locks
	 = ERTS_PSD_SCHED_ID_SET_LOCKS;

     erts_psd_required_locks[ERTS_PSD_DIST_ENTRY].get_locks
	 = ERTS_PSD_DIST_ENTRY_GET_LOCKS;
     erts_psd_required_locks[ERTS_PSD_DIST_ENTRY].set_locks
	 = ERTS_PSD_DIST_ENTRY_SET_LOCKS;

     erts_psd_required_locks[ERTS_PSD_CALL_TIME_BP].get_locks
	 = ERTS_PSD_CALL_TIME_BP_GET_LOCKS;
     erts_psd_required_locks[ERTS_PSD_CALL_TIME_BP].set_locks
	 = ERTS_PSD_CALL_TIME_BP_SET_LOCKS;

     /* Check that we have locks for all entries */
     for (ix = 0; ix < ERTS_PSD_SIZE; ix++) {
	 ERTS_SMP_LC_ASSERT(erts_psd_required_locks[ix].get_locks);
	 ERTS_SMP_LC_ASSERT(erts_psd_required_locks[ix].set_locks);
     }
 }
#endif
}

/* initialize the scheduler */
void
erts_init_process(int ncpu)
{
    Uint proc_bits = ERTS_PROC_BITS;

#ifdef ERTS_SMP
    erts_disable_proc_not_running_opt = 0;
    erts_init_proc_lock(ncpu);
#endif

    init_proclist_alloc();

    erts_smp_atomic32_init_nob(&process_count, 0);

    if (erts_use_r9_pids_ports) {
	proc_bits = ERTS_R9_PROC_BITS;
	ASSERT(erts_max_processes <= (1 << ERTS_R9_PROC_BITS));
    }

    process_tab = (Process**) erts_alloc(ERTS_ALC_T_PROC_TABLE,
					 erts_max_processes*sizeof(Process*));
    sys_memzero(process_tab, erts_max_processes * sizeof(Process*));
#ifdef HYBRID
    erts_active_procs = (Process**)
        erts_alloc(ERTS_ALC_T_ACTIVE_PROCS,
                   erts_max_processes * sizeof(Process*));
    erts_num_active_procs = 0;
#endif

    erts_smp_mtx_init(&proc_tab_mtx, "proc_tab");
    p_last = -1;
    p_next = 0;
    p_serial = 0;

    p_serial_shift = erts_fit_in_bits(erts_max_processes - 1);
    p_serial_mask = ((~(~((Uint) 0) << proc_bits)) >> p_serial_shift);
    erts_process_tab_index_mask = ~(~((Uint) 0) << p_serial_shift);
    last_reductions = 0;
    last_exact_reductions = 0;
    erts_default_process_flags = 0;
}

void
erts_late_init_process(void)
{
    int ix;
    init_processes_bif();

    erts_smp_spinlock_init(&erts_sched_stat.lock, "sched_stat");
    for (ix = 0; ix < ERTS_NO_PRIO_LEVELS; ix++) {
	Eterm atom;
	char *atom_str;
	switch (ix) {
	case PRIORITY_MAX:
	    atom_str = "process_max";
	    break;
	case PRIORITY_HIGH:
	    atom_str = "process_high";
	    break;
	case PRIORITY_NORMAL:
	    atom_str = "process_normal";
	    break;
	case PRIORITY_LOW:
	    atom_str = "process_low";
	    break;
	case ERTS_PORT_PRIO_LEVEL:
	    atom_str = "port";
	    break;
	default:
	    atom_str = "bad_prio";
	    ASSERT(!"bad prio");
	    break;
	}
	atom = am_atom_put(atom_str, sys_strlen(atom_str));
	erts_sched_stat.prio[ix].name = atom;
	erts_sched_stat.prio[ix].total_executed = 0;
	erts_sched_stat.prio[ix].executed = 0;
	erts_sched_stat.prio[ix].total_migrated = 0;
	erts_sched_stat.prio[ix].migrated = 0;
    }

}

static void
init_sched_wall_time(ErtsSchedWallTime *swtp)
{
    swtp->enabled = 0;
    swtp->start = 0;
    swtp->working.total = 0;
    swtp->working.start = 0;
    swtp->working.currently = 0;
}

static ERTS_INLINE Uint64
sched_wall_time_ts(void)
{
#ifdef HAVE_GETHRTIME
    return (Uint64) sys_gethrtime();
#else
    Uint64 res;
    SysTimeval tv;
    sys_gettimeofday(&tv);
    res = (Uint64) tv.tv_sec*1000000;
    res += (Uint64) tv.tv_usec;
    return res;
#endif
}

static ERTS_INLINE void
sched_wall_time_change(ErtsSchedulerData *esdp, int working)
{
    if (esdp->sched_wall_time.enabled) {
	Uint64 ts = sched_wall_time_ts();
	if (working) {
#ifdef DEBUG
	    ASSERT(!esdp->sched_wall_time.working.currently);
	    esdp->sched_wall_time.working.currently = 1;
#endif
	    ts -= esdp->sched_wall_time.start;
	    esdp->sched_wall_time.working.start = ts;
	}
	else {
#ifdef DEBUG
	    ASSERT(esdp->sched_wall_time.working.currently);
	    esdp->sched_wall_time.working.currently = 0;
#endif
	    ts -= esdp->sched_wall_time.start;
	    ts -= esdp->sched_wall_time.working.start;
	    esdp->sched_wall_time.working.total += ts;
	}
    }
}

typedef struct {
    int set;
    int enable;
    Process *proc;
    Eterm ref;
    Eterm ref_heap[REF_THING_SIZE];
    Uint req_sched;
    erts_smp_atomic32_t refc;
} ErtsSchedWallTimeReq;

#if !HALFWORD_HEAP
ERTS_SCHED_PREF_QUICK_ALLOC_IMPL(swtreq,
				 ErtsSchedWallTimeReq,
				 5,
				 ERTS_ALC_T_SCHED_WTIME_REQ)
#else
static ERTS_INLINE ErtsSchedWallTimeReq *
swtreq_alloc(void)
{
    return erts_alloc(ERTS_ALC_T_SCHED_WTIME_REQ,
		      sizeof(ErtsSchedWallTimeReq));
}

static ERTS_INLINE void
swtreq_free(ErtsSchedWallTimeReq *ptr)
{
    erts_free(ERTS_ALC_T_SCHED_WTIME_REQ, ptr);
}
#endif

static void
reply_sched_wall_time(void *vswtrp)
{
    Uint64 working = 0, total = 0;
    ErtsSchedulerData *esdp = erts_get_scheduler_data();
    ErtsSchedWallTimeReq *swtrp = (ErtsSchedWallTimeReq *) vswtrp;
    ErtsProcLocks rp_locks = (swtrp->req_sched == esdp->no
			      ? ERTS_PROC_LOCK_MAIN
			      : 0);
    Process *rp = swtrp->proc;
    Eterm ref_copy = NIL, msg;
    Eterm *hp = NULL;
    Eterm **hpp;
    Uint sz, *szp;
    ErlOffHeap *ohp = NULL;
    ErlHeapFragment *bp = NULL;

    ASSERT(esdp);
    
    if (swtrp->set) {
	if (!swtrp->enable && esdp->sched_wall_time.enabled)
	    esdp->sched_wall_time.enabled = 0;
	else if (swtrp->enable && !esdp->sched_wall_time.enabled) {
	    Uint64 ts = sched_wall_time_ts();
	    esdp->sched_wall_time.enabled = 1;
	    esdp->sched_wall_time.start = ts;
	    esdp->sched_wall_time.working.total = 0;
	    esdp->sched_wall_time.working.start = 0;
	    esdp->sched_wall_time.working.currently = 1;
	}
    }

    if (esdp->sched_wall_time.enabled) {
	Uint64 ts = sched_wall_time_ts();
	ASSERT(esdp->sched_wall_time.working.currently);
	ts -= esdp->sched_wall_time.start;
	total = ts;
	ts -= esdp->sched_wall_time.working.start;
	working = esdp->sched_wall_time.working.total + ts;
    }

    sz = 0;
    hpp = NULL;
    szp = &sz;

    while (1) {
	if (hpp)
	    ref_copy = STORE_NC(hpp, ohp, swtrp->ref);
	else
	    *szp += REF_THING_SIZE;

	if (swtrp->set)
	    msg = ref_copy;
	else {
	    msg = (!esdp->sched_wall_time.enabled
		   ? am_notsup
		   : erts_bld_tuple(hpp, szp, 3,
				    make_small(esdp->no),
				    erts_bld_uint64(hpp, szp, working),
				    erts_bld_uint64(hpp, szp, total)));

	    msg = erts_bld_tuple(hpp, szp, 2, ref_copy, msg);
	}
	if (hpp)
	    break;

	hp = erts_alloc_message_heap(sz, &bp, &ohp, rp, &rp_locks);
	szp = NULL;
	hpp = &hp;
    }

    erts_queue_message(rp, &rp_locks, bp, msg, NIL
#ifdef USE_VM_PROBES
			   , NIL
#endif
		       );

    if (swtrp->req_sched == esdp->no)
	rp_locks &= ~ERTS_PROC_LOCK_MAIN;
 
    if (rp_locks)
	erts_smp_proc_unlock(rp, rp_locks);

    erts_smp_proc_dec_refc(rp);

    if (erts_smp_atomic32_dec_read_nob(&swtrp->refc) == 0)
	swtreq_free(vswtrp);
}

Eterm
erts_sched_wall_time_request(Process *c_p, int set, int enable)
{
    ErtsSchedulerData *esdp = ERTS_PROC_GET_SCHDATA(c_p);
    Eterm ref;
    ErtsSchedWallTimeReq *swtrp;
    Eterm *hp;

    if (!set && !esdp->sched_wall_time.enabled)
	return THE_NON_VALUE;

    swtrp = swtreq_alloc();
    ref = erts_make_ref(c_p);
    hp = &swtrp->ref_heap[0];

    swtrp->set = set;
    swtrp->enable = enable;
    swtrp->proc = c_p;
    swtrp->ref = STORE_NC(&hp, NULL, ref);
    swtrp->req_sched = esdp->no;
    erts_smp_atomic32_init_nob(&swtrp->refc,
			       (erts_aint32_t) erts_no_schedulers);

    erts_smp_proc_add_refc(c_p, (Sint32) erts_no_schedulers);

#ifdef ERTS_SMP
    if (erts_no_schedulers > 1)
	erts_schedule_multi_misc_aux_work(1,
					  erts_no_schedulers,
					  reply_sched_wall_time,
					  (void *) swtrp);
#endif

    reply_sched_wall_time((void *) swtrp);

    return ref;
}

static ERTS_INLINE ErtsProcList *
proclist_create(Process *p)
{
    ErtsProcList *plp = proclist_alloc();
    plp->pid = p->id;
    plp->started = p->started;
    return plp;
}

static ERTS_INLINE void
proclist_destroy(ErtsProcList *plp)
{
    proclist_free(plp);
}

static ERTS_INLINE int
proclist_same(ErtsProcList *plp, Process *p)
{
    return (plp->pid == p->id
	    && erts_cmp_timeval(&plp->started, &p->started) == 0);
}

ErtsProcList *
erts_proclist_create(Process *p)
{
    return proclist_create(p);
}

void
erts_proclist_destroy(ErtsProcList *plp)
{
    proclist_destroy(plp);
}

int
erts_proclist_same(ErtsProcList *plp, Process *p)
{
    return proclist_same(plp, p);
}

void *
erts_psd_set_init(Process *p, ErtsProcLocks plocks, int ix, void *data)
{
    void *old;
    ErtsProcLocks xplocks;
    int refc = 0;
    ErtsPSD *psd = erts_alloc(ERTS_ALC_T_PSD, sizeof(ErtsPSD));
    int i;
    for (i = 0; i < ERTS_PSD_SIZE; i++)
	psd->data[i] = NULL;

    ERTS_SMP_LC_ASSERT(plocks);
    ERTS_SMP_LC_ASSERT(plocks == erts_proc_lc_my_proc_locks(p));

    xplocks = ERTS_PROC_LOCKS_ALL;
    xplocks &= ~plocks;
    if (xplocks && erts_smp_proc_trylock(p, xplocks) == EBUSY) {
	if (xplocks & ERTS_PROC_LOCK_MAIN) {
	    erts_smp_proc_inc_refc(p);
	    erts_smp_proc_unlock(p, plocks);
	    erts_smp_proc_lock(p, ERTS_PROC_LOCKS_ALL);
	    refc = 1;
	}
	else {
	    if (plocks & ERTS_PROC_LOCKS_ALL_MINOR)
		erts_smp_proc_unlock(p, plocks & ERTS_PROC_LOCKS_ALL_MINOR);
	    erts_smp_proc_lock(p, ERTS_PROC_LOCKS_ALL_MINOR);
	}
    }
    if (!p->psd)
	p->psd = psd;
    if (xplocks)
	erts_smp_proc_unlock(p, xplocks);
    if (refc)
	erts_smp_proc_dec_refc(p);
    ASSERT(p->psd);
    if (p->psd != psd)
	erts_free(ERTS_ALC_T_PSD, psd);
    old = p->psd->data[ix];
    p->psd->data[ix] = data;
    ERTS_SMP_LC_ASSERT(plocks == erts_proc_lc_my_proc_locks(p));
    return old;
}

#ifdef ERTS_SMP

void
erts_sched_finish_poke(ErtsSchedulerSleepInfo *ssi, erts_aint32_t flags)
{
    switch (flags & ERTS_SSI_FLGS_SLEEP_TYPE) {
    case ERTS_SSI_FLG_POLL_SLEEPING:
	erts_sys_schedule_interrupt(1);
	break;
    case ERTS_SSI_FLG_POLL_SLEEPING|ERTS_SSI_FLG_TSE_SLEEPING:
	/*
	 * Thread progress blocking while poll sleeping; need
	 * to signal on both...
	 */
	erts_sys_schedule_interrupt(1);
	/* fall through */
    case ERTS_SSI_FLG_TSE_SLEEPING:
	erts_tse_set(ssi->event);
	break;
    case 0:
	break;
    default:
	erl_exit(ERTS_ABORT_EXIT, "%s:%d: Internal error\n",
		 __FILE__, __LINE__);
	break;
    }
}

#endif

static ERTS_INLINE void
set_aux_work_flags_wakeup_nob(ErtsSchedulerSleepInfo *ssi,
			      erts_aint32_t flgs)
{
    erts_aint32_t old_flgs;

    ERTS_DBG_CHK_SSI_AUX_WORK(ssi);

    old_flgs = erts_atomic32_read_nob(&ssi->aux_work);
    if ((old_flgs & flgs) == 0) {

	old_flgs = erts_atomic32_read_bor_nob(&ssi->aux_work, flgs);

	if ((old_flgs & flgs) == 0) {
#ifdef ERTS_SMP
	    erts_sched_poke(ssi);
#else
	    erts_sys_schedule_interrupt(1);
#endif
	}
    }
}

static ERTS_INLINE void
set_aux_work_flags_wakeup_relb(ErtsSchedulerSleepInfo *ssi,
			       erts_aint32_t flgs)
{
    erts_aint32_t old_flgs;

    ERTS_DBG_CHK_SSI_AUX_WORK(ssi);

    old_flgs = erts_atomic32_read_bor_relb(&ssi->aux_work, flgs);

    if ((old_flgs & flgs) == 0) {
#ifdef ERTS_SMP
	erts_sched_poke(ssi);
#else
	erts_sys_schedule_interrupt(1);
#endif
    }
}

static ERTS_INLINE erts_aint32_t
set_aux_work_flags(ErtsSchedulerSleepInfo *ssi, erts_aint32_t flgs)
{
    return erts_atomic32_read_bor_nob(&ssi->aux_work, flgs);
}

static ERTS_INLINE erts_aint32_t
unset_aux_work_flags(ErtsSchedulerSleepInfo *ssi, erts_aint32_t flgs)
{
    return erts_atomic32_read_band_nob(&ssi->aux_work, ~flgs);
}

#ifdef ERTS_SMP

static ERTS_INLINE void
thr_prgr_current_reset(ErtsAuxWorkData *awdp)
{
    awdp->current_thr_prgr = ERTS_THR_PRGR_INVALID;
}

static ERTS_INLINE ErtsThrPrgrVal
thr_prgr_current(ErtsAuxWorkData *awdp)
{
    ErtsThrPrgrVal current = awdp->current_thr_prgr;
    if (current == ERTS_THR_PRGR_INVALID) {
	current = erts_thr_progress_current();
	awdp->current_thr_prgr = current;
    }
    return current;
}

#endif

typedef struct erts_misc_aux_work_t_ erts_misc_aux_work_t;
struct erts_misc_aux_work_t_ {
    void (*func)(void *);
    void *arg;
};

ERTS_SCHED_PREF_QUICK_ALLOC_IMPL(misc_aux_work,
				 erts_misc_aux_work_t,
				 200,
				 ERTS_ALC_T_MISC_AUX_WORK)

typedef union {
    ErtsThrQ_t q;
    char align[ERTS_ALC_CACHE_LINE_ALIGN_SIZE(sizeof(ErtsThrQ_t))];
} erts_algnd_misc_aux_work_q_t;

static erts_algnd_misc_aux_work_q_t *misc_aux_work_queues;

static void
notify_aux_work(void *vssi)
{
    set_aux_work_flags_wakeup_nob((ErtsSchedulerSleepInfo *) vssi,
				  ERTS_SSI_AUX_WORK_MISC);
}

static void
init_misc_aux_work(void)
{
    int ix;
    ErtsThrQInit_t qinit = ERTS_THR_Q_INIT_DEFAULT;
    qinit.notify = notify_aux_work;

    init_misc_aux_work_alloc();

    misc_aux_work_queues = 
	erts_alloc_permanent_cache_aligned(ERTS_ALC_T_MISC_AUX_WORK_Q,
					   sizeof(erts_algnd_misc_aux_work_q_t)
					   * (erts_no_schedulers+1));

#ifdef ERTS_SMP
    ix = 0; /* aux_thread + schedulers */
#else
    ix = 1; /* scheduler only */
#endif

    for (; ix <= erts_no_schedulers; ix++) {
	qinit.arg = (void *) ERTS_SCHED_SLEEP_INFO_IX(ix-1);
	erts_thr_q_initialize(&misc_aux_work_queues[ix].q, &qinit);
    }
}

static erts_aint32_t
misc_aux_work_clean(ErtsThrQ_t *q,
		    ErtsAuxWorkData *awdp,
		    erts_aint32_t aux_work)
{
    switch (erts_thr_q_clean(q)) {
    case ERTS_THR_Q_DIRTY:
	set_aux_work_flags(awdp->ssi, ERTS_SSI_AUX_WORK_MISC);
	return aux_work | ERTS_SSI_AUX_WORK_MISC;
    case ERTS_THR_Q_NEED_THR_PRGR:
#ifdef ERTS_SMP
	set_aux_work_flags(awdp->ssi, ERTS_SSI_AUX_WORK_MISC_THR_PRGR);
	erts_thr_progress_wakeup(awdp->esdp,
				 erts_thr_q_need_thr_progress(q));
#endif
    case ERTS_THR_Q_CLEAN:
	break;
    }
    return aux_work;
}

static ERTS_INLINE erts_aint32_t
handle_misc_aux_work(ErtsAuxWorkData *awdp,
		     erts_aint32_t aux_work)
{
    ErtsThrQ_t *q = &misc_aux_work_queues[awdp->sched_id].q;

    unset_aux_work_flags(awdp->ssi, ERTS_SSI_AUX_WORK_MISC);
    while (1) {
	erts_misc_aux_work_t *mawp = erts_thr_q_dequeue(q);
	if (!mawp)
	    break;
	mawp->func(mawp->arg);
	misc_aux_work_free(mawp);
    }

    return misc_aux_work_clean(q, awdp, aux_work & ~ERTS_SSI_AUX_WORK_MISC);
}

#ifdef ERTS_SMP

static ERTS_INLINE erts_aint32_t
handle_misc_aux_work_thr_prgr(ErtsAuxWorkData *awdp,
			      erts_aint32_t aux_work)
{
    if (!erts_thr_progress_has_reached_this(thr_prgr_current(awdp),
					    awdp->misc.thr_prgr))
	return aux_work & ~ERTS_SSI_AUX_WORK_MISC_THR_PRGR;

    unset_aux_work_flags(awdp->ssi, ERTS_SSI_AUX_WORK_MISC_THR_PRGR);

    return misc_aux_work_clean(&misc_aux_work_queues[awdp->sched_id].q,
			       awdp,
			       aux_work & ~ERTS_SSI_AUX_WORK_MISC_THR_PRGR);
}

#endif

static ERTS_INLINE void
schedule_misc_aux_work(int sched_id,
		       void (*func)(void *),
		       void *arg)
{
    ErtsThrQ_t *q;
    erts_misc_aux_work_t *mawp;

#ifdef ERTS_SMP
    ASSERT(0 <= sched_id && sched_id <= erts_no_schedulers);
#else
    ASSERT(sched_id == 1);
#endif

    q = &misc_aux_work_queues[sched_id].q;
    mawp = misc_aux_work_alloc();
    mawp->func = func;
    mawp->arg = arg;
    erts_thr_q_enqueue(q, mawp);
}

void
erts_schedule_misc_aux_work(int sched_id,
			    void (*func)(void *),
			    void *arg)
{
    schedule_misc_aux_work(sched_id, func, arg);
}

void
erts_schedule_multi_misc_aux_work(int ignore_self,
				  int max_sched,
				  void (*func)(void *),
				  void *arg)
{
    int id, self = 0;

    if (ignore_self) {
	ErtsSchedulerData *esdp = erts_get_scheduler_data();
	if (esdp)
	    self = (int) esdp->no;
    }

    ASSERT(0 < max_sched && max_sched <= erts_no_schedulers);

    for (id = 1; id <= max_sched; id++) {
	if (id == self)
	    continue;
	schedule_misc_aux_work(id, func, arg);
   }
}

#if ERTS_USE_ASYNC_READY_Q

void
erts_notify_check_async_ready_queue(void *vno)
{
    int ix = ((int) (SWord) vno) -1;
    set_aux_work_flags_wakeup_nob(ERTS_SCHED_SLEEP_INFO_IX(ix),
				  ERTS_SSI_AUX_WORK_ASYNC_READY);
}

static ERTS_INLINE erts_aint32_t
handle_async_ready(ErtsAuxWorkData *awdp,
		   erts_aint32_t aux_work)
{
    ErtsSchedulerSleepInfo *ssi = awdp->ssi;
    unset_aux_work_flags(ssi, ERTS_SSI_AUX_WORK_ASYNC_READY);
    if (erts_check_async_ready(awdp->async_ready.queue)) {
	if (set_aux_work_flags(ssi, ERTS_SSI_AUX_WORK_ASYNC_READY)
	    & ERTS_SSI_AUX_WORK_ASYNC_READY_CLEAN) {
	    unset_aux_work_flags(ssi, ERTS_SSI_AUX_WORK_ASYNC_READY_CLEAN);
	    aux_work &= ~ERTS_SSI_AUX_WORK_ASYNC_READY_CLEAN;
	}
	return aux_work;
    }
#ifdef ERTS_SMP
    awdp->async_ready.need_thr_prgr = 0;
#endif
    set_aux_work_flags(ssi, ERTS_SSI_AUX_WORK_ASYNC_READY_CLEAN);
    return ((aux_work & ~ERTS_SSI_AUX_WORK_ASYNC_READY)
	    | ERTS_SSI_AUX_WORK_ASYNC_READY_CLEAN);
}

static ERTS_INLINE erts_aint32_t
handle_async_ready_clean(ErtsAuxWorkData *awdp,
			 erts_aint32_t aux_work)
{
    void *thr_prgr_p;

#ifdef ERTS_SMP
    if (awdp->async_ready.need_thr_prgr
	&& !erts_thr_progress_has_reached_this(thr_prgr_current(awdp),
					       awdp->async_ready.thr_prgr)) {
	return aux_work & ~ERTS_SSI_AUX_WORK_ASYNC_READY_CLEAN;
    }

    awdp->async_ready.need_thr_prgr = 0;
    thr_prgr_p = (void *) &awdp->async_ready.thr_prgr;
#else
    thr_prgr_p = NULL;
#endif

    switch (erts_async_ready_clean(awdp->async_ready.queue, thr_prgr_p)) {
    case ERTS_ASYNC_READY_CLEAN:
	unset_aux_work_flags(awdp->ssi, ERTS_SSI_AUX_WORK_ASYNC_READY_CLEAN);
	return aux_work & ~ERTS_SSI_AUX_WORK_ASYNC_READY_CLEAN;
#ifdef ERTS_SMP
    case ERTS_ASYNC_READY_NEED_THR_PRGR:
	erts_thr_progress_wakeup(awdp->esdp,
				 awdp->async_ready.thr_prgr);
	awdp->async_ready.need_thr_prgr = 1;
	return aux_work & ~ERTS_SSI_AUX_WORK_ASYNC_READY_CLEAN;
#endif
    default:
	return aux_work;
    }
}

#endif

static ERTS_INLINE erts_aint32_t
handle_fix_alloc(ErtsAuxWorkData *awdp, erts_aint32_t aux_work)
{
    ErtsSchedulerSleepInfo *ssi = awdp->ssi;
    erts_aint32_t res;

    unset_aux_work_flags(ssi, (ERTS_SSI_AUX_WORK_FIX_ALLOC_LOWER_LIM
			       | ERTS_SSI_AUX_WORK_FIX_ALLOC_DEALLOC));
    aux_work &= ~(ERTS_SSI_AUX_WORK_FIX_ALLOC_LOWER_LIM
		  | ERTS_SSI_AUX_WORK_FIX_ALLOC_DEALLOC);
    res = erts_alloc_fix_alloc_shrink(awdp->sched_id, aux_work);
    if (res) {
	set_aux_work_flags(ssi, res);
	aux_work |= res;
    }

    return aux_work;
}

#ifdef ERTS_SMP

void
erts_alloc_notify_delayed_dealloc(int ix)
{
    set_aux_work_flags_wakeup_nob(ERTS_SCHED_SLEEP_INFO_IX(ix-1),
				  ERTS_SSI_AUX_WORK_DD);
}

static ERTS_INLINE erts_aint32_t
handle_delayed_dealloc(ErtsAuxWorkData *awdp, erts_aint32_t aux_work)
{
    ErtsSchedulerSleepInfo *ssi = awdp->ssi;
    int need_thr_progress = 0;
    ErtsThrPrgrVal wakeup = ERTS_THR_PRGR_INVALID;
    int more_work = 0;

    unset_aux_work_flags(ssi, ERTS_SSI_AUX_WORK_DD);
    erts_alloc_scheduler_handle_delayed_dealloc((void *) awdp->esdp,
						&need_thr_progress,
						&wakeup,
						&more_work);
    if (more_work) {
	if (set_aux_work_flags(ssi, ERTS_SSI_AUX_WORK_DD)
	    & ERTS_SSI_AUX_WORK_DD_THR_PRGR) {
	    unset_aux_work_flags(ssi, ERTS_SSI_AUX_WORK_DD_THR_PRGR);
	    aux_work &= ~ERTS_SSI_AUX_WORK_DD_THR_PRGR;
	}
	return aux_work;
    }

    if (need_thr_progress) {
	if (wakeup == ERTS_THR_PRGR_INVALID)
	    wakeup = erts_thr_progress_later_than(thr_prgr_current(awdp));
	awdp->dd.thr_prgr = wakeup;
	set_aux_work_flags(ssi, ERTS_SSI_AUX_WORK_DD_THR_PRGR);
	awdp->dd.thr_prgr = wakeup;
	erts_thr_progress_wakeup(awdp->esdp, wakeup);
    }
    else if (awdp->dd.completed_callback) {
	awdp->dd.completed_callback(awdp->dd.completed_arg);
	awdp->dd.completed_callback = NULL;
	awdp->dd.completed_arg = NULL;
    }
    return aux_work & ~ERTS_SSI_AUX_WORK_DD;
}

static ERTS_INLINE erts_aint32_t
handle_delayed_dealloc_thr_prgr(ErtsAuxWorkData *awdp, erts_aint32_t aux_work)
{
    ErtsSchedulerSleepInfo *ssi;
    int need_thr_progress;
    int more_work;
    ErtsThrPrgrVal wakeup = ERTS_THR_PRGR_INVALID;
    ErtsThrPrgrVal current = thr_prgr_current(awdp);

    if (!erts_thr_progress_has_reached_this(current, awdp->dd.thr_prgr))
	return aux_work & ~ERTS_SSI_AUX_WORK_DD_THR_PRGR;

    ssi = awdp->ssi;
    need_thr_progress = 0;
    more_work = 0;

    erts_alloc_scheduler_handle_delayed_dealloc((void *) awdp->esdp,
						&need_thr_progress,
						&wakeup,
						&more_work);
    if (more_work) {
	set_aux_work_flags(ssi, ERTS_SSI_AUX_WORK_DD);
	unset_aux_work_flags(ssi, ERTS_SSI_AUX_WORK_DD_THR_PRGR);
	return ((aux_work & ~ERTS_SSI_AUX_WORK_DD_THR_PRGR)
		| ERTS_SSI_AUX_WORK_DD);
    }

    if (need_thr_progress) {
	if (wakeup == ERTS_THR_PRGR_INVALID)
	    wakeup = erts_thr_progress_later_than(current);
	awdp->dd.thr_prgr = wakeup;
	erts_thr_progress_wakeup(awdp->esdp, wakeup);
    }
    else {
	unset_aux_work_flags(ssi, ERTS_SSI_AUX_WORK_DD_THR_PRGR);
	if (awdp->dd.completed_callback) {
	    awdp->dd.completed_callback(awdp->dd.completed_arg);
	    awdp->dd.completed_callback = NULL;
	    awdp->dd.completed_arg = NULL;
	}
    }

    return aux_work & ~ERTS_SSI_AUX_WORK_DD_THR_PRGR;
}

static erts_atomic32_t completed_dealloc_count;

static void
completed_dealloc(void *vproc)
{
    if (erts_atomic32_dec_read_mb(&completed_dealloc_count) == 0) {
	erts_resume((Process *) vproc, (ErtsProcLocks) 0);
	erts_smp_proc_dec_refc((Process *) vproc);
    }
}

static void
setup_completed_dealloc(void *vproc)
{
    ErtsSchedulerData *esdp = erts_get_scheduler_data();
    ErtsAuxWorkData *awdp = (esdp
			     ? &esdp->aux_work_data
			     : aux_thread_aux_work_data);
    erts_alloc_fix_alloc_shrink(awdp->sched_id, 0);
    set_aux_work_flags_wakeup_nob(awdp->ssi, ERTS_SSI_AUX_WORK_DD);
    awdp->dd.completed_callback = completed_dealloc;
    awdp->dd.completed_arg = vproc;
}

static void
prep_setup_completed_dealloc(void *vproc)
{
    erts_aint32_t count = (erts_aint32_t) (erts_no_schedulers+1);
    if (erts_atomic32_dec_read_mb(&completed_dealloc_count) == count) {
	/* scheduler threads */
	erts_schedule_multi_misc_aux_work(0,
					  erts_no_schedulers,
					  setup_completed_dealloc,
					  vproc);
	/* aux_thread */
	erts_schedule_misc_aux_work(0,
				    setup_completed_dealloc,
				    vproc);
    }
}

#endif /* ERTS_SMP */

int
erts_debug_wait_deallocations(Process *c_p)
{
#ifndef ERTS_SMP
    erts_alloc_fix_alloc_shrink(1, 0);
    return 1;
#else
    /* Only one process at a time can do this */
    erts_aint32_t count = (erts_aint32_t) (2*(erts_no_schedulers+1));
    if (0 == erts_atomic32_cmpxchg_mb(&completed_dealloc_count,
				      count,
				      0)) {
	erts_suspend(c_p, ERTS_PROC_LOCK_MAIN, NULL);
	erts_smp_proc_inc_refc(c_p);
	/* scheduler threads */
	erts_schedule_multi_misc_aux_work(0,
					  erts_no_schedulers,
					  prep_setup_completed_dealloc,
					  (void *) c_p);
	/* aux_thread */
	erts_schedule_misc_aux_work(0,
				    prep_setup_completed_dealloc,
				    (void *) c_p);
	return 1;
    }
    return 0;
#endif
}


#ifdef ERTS_SMP_SCHEDULERS_NEED_TO_CHECK_CHILDREN
void
erts_smp_notify_check_children_needed(void)
{
    int i;
    for (i = 0; i < erts_no_schedulers; i++)
	set_aux_work_flags_wakeup_nob(ERTS_SCHED_SLEEP_INFO_IX(i),
				      ERTS_SSI_AUX_WORK_CHECK_CHILDREN);
}

static ERTS_INLINE erts_aint32_t
handle_check_children(ErtsAuxWorkData *awdp, erts_aint32_t aux_work)
{
    unset_aux_work_flags(awdp->ssi, ERTS_SSI_AUX_WORK_CHECK_CHILDREN);
    erts_check_children();
    return aux_work & ~ERTS_SSI_AUX_WORK_CHECK_CHILDREN;
}

#endif

static void
notify_reap_ports_relb(void)
{
    int i;
    for (i = 0; i < erts_no_schedulers; i++) {
	set_aux_work_flags_wakeup_relb(ERTS_SCHED_SLEEP_INFO_IX(i),
				       ERTS_SSI_AUX_WORK_REAP_PORTS);
    }
}

erts_smp_atomic32_t erts_halt_progress;
int erts_halt_code;

static ERTS_INLINE erts_aint32_t
handle_reap_ports(ErtsAuxWorkData *awdp, erts_aint32_t aux_work)
{
    unset_aux_work_flags(awdp->ssi, ERTS_SSI_AUX_WORK_REAP_PORTS);
    awdp->esdp->run_queue->halt_in_progress = 1;
    if (erts_smp_atomic32_dec_read_acqb(&erts_halt_progress) == 0) {
	int i;
	erts_smp_atomic32_set_nob(&erts_halt_progress, 1);
	for (i = 0; i < erts_max_ports; i++) {
	    Port *prt = &erts_port[i];
	    erts_smp_port_state_lock(prt);
	    if ((prt->status & (ERTS_PORT_SFLGS_INVALID_DRIVER_LOOKUP
				| ERTS_PORT_SFLG_HALT))) {
		erts_smp_port_state_unlock(prt);
		continue;
	    }
	    /* We need to set the halt flag - get the port lock */
#ifdef ERTS_SMP
	    erts_smp_atomic_inc_nob(&prt->refc);
#endif
	    erts_smp_port_state_unlock(prt);
#ifdef ERTS_SMP
	    erts_smp_mtx_lock(prt->lock);
#endif
	    if ((prt->status & (ERTS_PORT_SFLGS_INVALID_DRIVER_LOOKUP
				| ERTS_PORT_SFLG_HALT))) {
		erts_port_release(prt);
		continue;
	    }
	    erts_port_status_bor_set(prt, ERTS_PORT_SFLG_HALT);
	    erts_smp_atomic32_inc_nob(&erts_halt_progress);
	    if (prt->status & (ERTS_PORT_SFLG_EXITING
			       | ERTS_PORT_SFLG_CLOSING)) {
		erts_port_release(prt);
		continue;
	    }
	    erts_do_exit_port(prt, prt->id, am_killed);
	    erts_port_release(prt);
	}
	if (erts_smp_atomic32_dec_read_nob(&erts_halt_progress) == 0) {
	    erl_exit_flush_async(erts_halt_code, "");
	}
    }
    return aux_work & ~ERTS_SSI_AUX_WORK_REAP_PORTS;
}

#if HAVE_ERTS_MSEG

static ERTS_INLINE erts_aint32_t
handle_mseg_cache_check(ErtsAuxWorkData *awdp, erts_aint32_t aux_work)
{
    unset_aux_work_flags(awdp->ssi, ERTS_SSI_AUX_WORK_MSEG_CACHE_CHECK);
    erts_mseg_cache_check();
    return aux_work & ~ERTS_SSI_AUX_WORK_MSEG_CACHE_CHECK;
}

#endif

static ERTS_INLINE erts_aint32_t
handle_setup_aux_work_timer(ErtsAuxWorkData *awdp, erts_aint32_t aux_work)
{
    unset_aux_work_flags(awdp->ssi, ERTS_SSI_AUX_WORK_SET_TMO);
    setup_aux_work_timer();
    return aux_work & ~ERTS_SSI_AUX_WORK_SET_TMO;
}

static erts_aint32_t
handle_aux_work(ErtsAuxWorkData *awdp, erts_aint32_t orig_aux_work)
{
#undef HANDLE_AUX_WORK
#define HANDLE_AUX_WORK(FLG, HNDLR) \
    ignore |= FLG; \
    if (aux_work & FLG) { \
	aux_work = HNDLR(awdp, aux_work); \
	ERTS_DBG_CHK_AUX_WORK_VAL(aux_work); \
	if (!(aux_work & ~ignore)) { \
	    ERTS_DBG_CHK_AUX_WORK_VAL(aux_work); \
	    return aux_work; \
	} \
    }

    erts_aint32_t aux_work = orig_aux_work;
    erts_aint32_t ignore = 0;

#ifdef ERTS_SMP
    thr_prgr_current_reset(awdp);
#endif

    ERTS_DBG_CHK_AUX_WORK_VAL(aux_work);
    ASSERT(aux_work);

    /*
     * Handlers are *only* allowed to modify flags in return value
     * and ssi flags that are explicity handled by the handler.
     * Handlers are, e.g., not allowed to read the ssi flag field and
     * then unconditionally return that value.
     *
     * Flag field returned should only contain flags for work that
     * can continue immediately.
     */

    /*
     * Keep ERTS_SSI_AUX_WORK flags in expected frequency order relative
     * eachother. Most frequent first.
     */
#ifdef ERTS_SMP
    HANDLE_AUX_WORK(ERTS_SSI_AUX_WORK_DD,
		    handle_delayed_dealloc);
    /* DD must be before DD_THR_PRGR */
    HANDLE_AUX_WORK(ERTS_SSI_AUX_WORK_DD_THR_PRGR,
		    handle_delayed_dealloc_thr_prgr);
#endif

    HANDLE_AUX_WORK((ERTS_SSI_AUX_WORK_FIX_ALLOC_LOWER_LIM
		     | ERTS_SSI_AUX_WORK_FIX_ALLOC_DEALLOC),
		    handle_fix_alloc);

#if ERTS_USE_ASYNC_READY_Q
    HANDLE_AUX_WORK(ERTS_SSI_AUX_WORK_ASYNC_READY,
		    handle_async_ready);
    /* ASYNC_READY must be before ASYNC_READY_CLEAN */
    HANDLE_AUX_WORK(ERTS_SSI_AUX_WORK_ASYNC_READY_CLEAN,
		    handle_async_ready_clean);
#endif

#ifdef ERTS_SMP
    HANDLE_AUX_WORK(ERTS_SSI_AUX_WORK_MISC_THR_PRGR,
		    handle_misc_aux_work_thr_prgr);
#endif
    /* MISC_THR_PRGR must be before MISC */
    HANDLE_AUX_WORK(ERTS_SSI_AUX_WORK_MISC,
		    handle_misc_aux_work);

#ifdef ERTS_SMP_SCHEDULERS_NEED_TO_CHECK_CHILDREN
    HANDLE_AUX_WORK(ERTS_SSI_AUX_WORK_CHECK_CHILDREN,
		    handle_check_children);
#endif

    HANDLE_AUX_WORK(ERTS_SSI_AUX_WORK_SET_TMO,
		    handle_setup_aux_work_timer);

#if HAVE_ERTS_MSEG
    HANDLE_AUX_WORK(ERTS_SSI_AUX_WORK_MSEG_CACHE_CHECK,
		    handle_mseg_cache_check);
#endif

    HANDLE_AUX_WORK(ERTS_SSI_AUX_WORK_REAP_PORTS,
		    handle_reap_ports);

    ERTS_DBG_CHK_AUX_WORK_VAL(aux_work);

    return aux_work;

#undef HANDLE_AUX_WORK

}

typedef struct {
    union {
	ErlTimer data;
	char align__[ERTS_ALC_CACHE_LINE_ALIGN_SIZE(sizeof(ErlTimer))];
    } timer;

    int initialized;
    erts_atomic32_t refc;
    erts_atomic32_t type[1];
} ErtsAuxWorkTmo;

static ErtsAuxWorkTmo *aux_work_tmo;

static void
aux_work_timeout_early_init(int no_schedulers)
{
    int i;
    UWord p;

    /*
     * This is done really early. Our own allocators have
     * not been started yet.
     */

    p = (UWord) malloc((sizeof(ErtsAuxWorkTmo)
			+ sizeof(erts_atomic32_t)*(no_schedulers+1))
		       + ERTS_CACHE_LINE_SIZE-1);
    if (p & ERTS_CACHE_LINE_MASK)
	p = (p & ~ERTS_CACHE_LINE_MASK) + ERTS_CACHE_LINE_SIZE;
    ASSERT((p & ERTS_CACHE_LINE_MASK) == 0);

    aux_work_tmo = (ErtsAuxWorkTmo *) p;
    aux_work_tmo->initialized = 0;
    erts_atomic32_init_nob(&aux_work_tmo->refc, 0);
    for (i = 0; i <= no_schedulers; i++)
	erts_atomic32_init_nob(&aux_work_tmo->type[i], 0);
}

void
aux_work_timeout_late_init(void)
{
    aux_work_tmo->initialized = 1;
    if (erts_atomic32_read_nob(&aux_work_tmo->refc)) {
	aux_work_tmo->timer.data.active = 0;
	erts_set_timer(&aux_work_tmo->timer.data,
		       aux_work_timeout,
		       NULL,
		       NULL,
		       1000);
    }
}

static void
aux_work_timeout(void *unused)
{
    erts_aint32_t refc;
    int i;
#ifdef ERTS_SMP
    i = 0;
#else
    i = 1;
#endif

    for (; i <= erts_no_schedulers; i++) {
	erts_aint32_t type;
	type = erts_atomic32_read_acqb(&aux_work_tmo->type[i]);
	if (type)
	    set_aux_work_flags_wakeup_nob(ERTS_SCHED_SLEEP_INFO_IX(i-1),
					  type);
    }

    refc = erts_atomic32_read_nob(&aux_work_tmo->refc);
    ASSERT(refc >= 1);
    if (refc != 1
	|| 1 != erts_atomic32_cmpxchg_relb(&aux_work_tmo->refc, 0, 1)) {
	/* Setup next timeout... */
	aux_work_tmo->timer.data.active = 0;
	erts_set_timer(&aux_work_tmo->timer.data,
		       aux_work_timeout,
		       NULL,
		       NULL,
		       1000);
    }
}

static void
setup_aux_work_timer(void)
{
#ifndef ERTS_SMP
    if (!erts_get_scheduler_data())
	set_aux_work_flags_wakeup_nob(ERTS_SCHED_SLEEP_INFO_IX(0),
				      ERTS_SSI_AUX_WORK_SET_TMO);
    else
#endif
    {
	aux_work_tmo->timer.data.active = 0;
	erts_set_timer(&aux_work_tmo->timer.data,
		       aux_work_timeout,
		       NULL,
		       NULL,
		       1000);
    }
}

erts_aint32_t
erts_set_aux_work_timeout(int ix, erts_aint32_t type, int enable)
{
    erts_aint32_t old, refc;

#ifndef ERTS_SMP
    ix = 1;
#endif

    ERTS_DBG_CHK_AUX_WORK_VAL(type);
    ERTS_DBG_CHK_AUX_WORK_VAL(erts_atomic32_read_nob(&aux_work_tmo->type[ix]));
//    erts_fprintf(stderr, "t(%d, 0x%x, %d)\n", ix, type, enable);

    if (!enable) {
	old = erts_atomic32_read_band_mb(&aux_work_tmo->type[ix], ~type);
	ERTS_DBG_CHK_AUX_WORK_VAL(erts_atomic32_read_nob(&aux_work_tmo->type[ix]));
	if (old != 0 && (old & ~type) == 0)
	    erts_atomic32_dec_relb(&aux_work_tmo->refc);
	return old;
    }

    old = erts_atomic32_read_bor_mb(&aux_work_tmo->type[ix], type);
    ERTS_DBG_CHK_AUX_WORK_VAL(erts_atomic32_read_nob(&aux_work_tmo->type[ix]));
    if (old == 0 && type != 0) {
	refc = erts_atomic32_inc_read_acqb(&aux_work_tmo->refc);
	if (refc == 1) {
	    erts_atomic32_inc_acqb(&aux_work_tmo->refc);
	    if (aux_work_tmo->initialized) 
		setup_aux_work_timer();
	}
    }
    return old;
}



static ERTS_INLINE void
sched_waiting_sys(Uint no, ErtsRunQueue *rq)
{
    ERTS_SMP_LC_ASSERT(erts_smp_lc_runq_is_locked(rq));
    ASSERT(rq->waiting >= 0);
    rq->flags |= (ERTS_RUNQ_FLG_OUT_OF_WORK
		  | ERTS_RUNQ_FLG_HALFTIME_OUT_OF_WORK);
    rq->waiting++;
    rq->waiting *= -1;
    rq->woken = 0;
    if (erts_system_profile_flags.scheduler)
	profile_scheduler(make_small(no), am_inactive);
}

static ERTS_INLINE void
sched_active_sys(Uint no, ErtsRunQueue *rq)
{
    ERTS_SMP_LC_ASSERT(erts_smp_lc_runq_is_locked(rq));
    ASSERT(rq->waiting < 0);
    rq->waiting *= -1;
    rq->waiting--;
    if (erts_system_profile_flags.scheduler)
	profile_scheduler(make_small(no), am_active);
}

Uint
erts_active_schedulers(void)
{
    Uint as = erts_no_schedulers;

    ERTS_ATOMIC_FOREACH_RUNQ(rq, as -= abs(rq->waiting));

    ASSERT(as >= 0);
    return as;
}

#ifdef ERTS_SMP

static ERTS_INLINE void
clear_sys_scheduling(void)
{
    erts_smp_atomic32_set_mb(&doing_sys_schedule, 0);
}

static ERTS_INLINE int
try_set_sys_scheduling(void)
{
    return 0 == erts_smp_atomic32_cmpxchg_acqb(&doing_sys_schedule, 1, 0);
}

#endif

static ERTS_INLINE int
prepare_for_sys_schedule(void)
{
#ifdef ERTS_SMP
    while (!erts_port_task_have_outstanding_io_tasks()
	   && try_set_sys_scheduling()) {
	if (!erts_port_task_have_outstanding_io_tasks())
	    return 1;
	clear_sys_scheduling();
    }
    return 0;
#else
    return !erts_port_task_have_outstanding_io_tasks();
#endif
}

#ifdef ERTS_SMP

static ERTS_INLINE void
sched_change_waiting_sys_to_waiting(Uint no, ErtsRunQueue *rq)
{
    ERTS_SMP_LC_ASSERT(erts_smp_lc_runq_is_locked(rq));
    ASSERT(rq->waiting < 0);
    rq->waiting *= -1;
}

static ERTS_INLINE void
sched_waiting(Uint no, ErtsRunQueue *rq)
{
    ERTS_SMP_LC_ASSERT(erts_smp_lc_runq_is_locked(rq));
    rq->flags |= (ERTS_RUNQ_FLG_OUT_OF_WORK
		  | ERTS_RUNQ_FLG_HALFTIME_OUT_OF_WORK);
    if (rq->waiting < 0)
	rq->waiting--;
    else
	rq->waiting++;
    rq->woken = 0;
    if (erts_system_profile_flags.scheduler)
	profile_scheduler(make_small(no), am_inactive);
}

static ERTS_INLINE void
sched_active(Uint no, ErtsRunQueue *rq)
{
    ERTS_SMP_LC_ASSERT(erts_smp_lc_runq_is_locked(rq));
    if (rq->waiting < 0)
	rq->waiting++;
    else
	rq->waiting--;
    if (erts_system_profile_flags.scheduler)
	profile_scheduler(make_small(no), am_active);
}

static int ERTS_INLINE
ongoing_multi_scheduling_block(void)
{
    ERTS_SMP_LC_ASSERT(erts_lc_mtx_is_locked(&schdlr_sspnd.mtx));
    return schdlr_sspnd.msb.ongoing;
}

static ERTS_INLINE void
empty_runq(ErtsRunQueue *rq)
{
    erts_aint32_t oifls = erts_smp_atomic32_read_band_nob(&rq->info_flags,
							  ~ERTS_RUNQ_IFLG_NONEMPTY);
    if (oifls & ERTS_RUNQ_IFLG_NONEMPTY) {
#ifdef DEBUG
	erts_aint32_t empty = erts_smp_atomic32_read_nob(&no_empty_run_queues);
	/*
	 * For a short period of time no_empty_run_queues may have
	 * been increased twice for a specific run queue.
	 */
	ASSERT(0 <= empty && empty < 2*erts_no_run_queues);
#endif
	erts_smp_atomic32_inc_relb(&no_empty_run_queues);
    }
}

static ERTS_INLINE void
non_empty_runq(ErtsRunQueue *rq)
{
    erts_aint32_t oifls = erts_smp_atomic32_read_bor_nob(&rq->info_flags,
							 ERTS_RUNQ_IFLG_NONEMPTY);
    if (!(oifls & ERTS_RUNQ_IFLG_NONEMPTY)) {
#ifdef DEBUG
	erts_aint32_t empty = erts_smp_atomic32_read_nob(&no_empty_run_queues);
	/*
	 * For a short period of time no_empty_run_queues may have
	 * been increased twice for a specific run queue.
	 */
	ASSERT(0 < empty && empty <= 2*erts_no_run_queues);
#endif
	erts_smp_atomic32_dec_relb(&no_empty_run_queues);
    }
}

static erts_aint32_t
sched_prep_spin_wait(ErtsSchedulerSleepInfo *ssi)
{
    erts_aint32_t oflgs;
    erts_aint32_t nflgs = (ERTS_SSI_FLG_SLEEPING
			   | ERTS_SSI_FLG_WAITING);
    erts_aint32_t xflgs = 0;

    do {
	oflgs = erts_smp_atomic32_cmpxchg_acqb(&ssi->flags, nflgs, xflgs);
	if (oflgs == xflgs)
	    return nflgs;
	xflgs = oflgs;
    } while (!(oflgs & ERTS_SSI_FLG_SUSPENDED));
    return oflgs;
}

static erts_aint32_t
sched_prep_cont_spin_wait(ErtsSchedulerSleepInfo *ssi)
{
    erts_aint32_t oflgs;
    erts_aint32_t nflgs = (ERTS_SSI_FLG_SLEEPING
			   | ERTS_SSI_FLG_WAITING);
    erts_aint32_t xflgs = ERTS_SSI_FLG_WAITING;

    do {
	oflgs = erts_smp_atomic32_cmpxchg_acqb(&ssi->flags, nflgs, xflgs);
	if (oflgs == xflgs)
	    return nflgs;
	xflgs = oflgs;
	nflgs |= oflgs & ERTS_SSI_FLG_SUSPENDED;
    } while (oflgs & ERTS_SSI_FLG_WAITING);
    return oflgs;
}

static erts_aint32_t
sched_spin_wait(ErtsSchedulerSleepInfo *ssi, int spincount)
{
    int until_yield = ERTS_SCHED_SPIN_UNTIL_YIELD;
    int sc = spincount;
    erts_aint32_t flgs;

    do {
	flgs = erts_smp_atomic32_read_acqb(&ssi->flags);
	if ((flgs & (ERTS_SSI_FLG_SLEEPING|ERTS_SSI_FLG_WAITING))
	    != (ERTS_SSI_FLG_SLEEPING|ERTS_SSI_FLG_WAITING)) {
	    break;
	}
	ERTS_SPIN_BODY;
	if (--until_yield == 0) {
	    until_yield = ERTS_SCHED_SPIN_UNTIL_YIELD;
	    erts_thr_yield();
	}
    } while (--sc > 0);
    return flgs;
}

static erts_aint32_t
sched_set_sleeptype(ErtsSchedulerSleepInfo *ssi, erts_aint32_t sleep_type)
{
    erts_aint32_t oflgs;
    erts_aint32_t nflgs = ERTS_SSI_FLG_SLEEPING|ERTS_SSI_FLG_WAITING|sleep_type;
    erts_aint32_t xflgs = ERTS_SSI_FLG_SLEEPING|ERTS_SSI_FLG_WAITING;

    if (sleep_type == ERTS_SSI_FLG_TSE_SLEEPING)
	erts_tse_reset(ssi->event);
    else {
	ASSERT(sleep_type == ERTS_SSI_FLG_POLL_SLEEPING);
	erts_sys_schedule_interrupt(0);
    }

    while (1) {
	oflgs = erts_smp_atomic32_cmpxchg_acqb(&ssi->flags, nflgs, xflgs);
	if (oflgs == xflgs)
	    return nflgs;
	if ((oflgs & (ERTS_SSI_FLG_SLEEPING|ERTS_SSI_FLG_WAITING))
	    != (ERTS_SSI_FLG_SLEEPING|ERTS_SSI_FLG_WAITING)) {
	    return oflgs;
	}
	xflgs = oflgs;
	nflgs |= oflgs & ERTS_SSI_FLG_SUSPENDED;
    }
}

#define ERTS_SCHED_WAIT_WOKEN(FLGS)				\
  (((FLGS) & (ERTS_SSI_FLG_WAITING|ERTS_SSI_FLG_SUSPENDED))	\
   != ERTS_SSI_FLG_WAITING)


static void
thr_prgr_wakeup(void *vssi)
{
    erts_sched_poke((ErtsSchedulerSleepInfo *) vssi);
}

static void
thr_prgr_prep_wait(void *vssi)
{
    ErtsSchedulerSleepInfo *ssi = (ErtsSchedulerSleepInfo *) vssi;
    erts_smp_atomic32_read_bor_acqb(&ssi->flags,
				    ERTS_SSI_FLG_SLEEPING);
}

static void
thr_prgr_wait(void *vssi)
{
    ErtsSchedulerSleepInfo *ssi = (ErtsSchedulerSleepInfo *) vssi;
    erts_aint32_t xflgs = ERTS_SSI_FLG_SLEEPING;

    erts_tse_reset(ssi->event);

    while (1) {
	erts_aint32_t aflgs, nflgs;
	nflgs = xflgs | ERTS_SSI_FLG_TSE_SLEEPING;
	aflgs = erts_smp_atomic32_cmpxchg_acqb(&ssi->flags, nflgs, xflgs);
	if (aflgs == xflgs) {
	    erts_tse_wait(ssi->event);
	    break;
	}
	if ((aflgs & ERTS_SSI_FLG_SLEEPING) == 0)
	    break;
	xflgs = aflgs;
    }
}

static void
thr_prgr_fin_wait(void *vssi)
{
    ErtsSchedulerSleepInfo *ssi = (ErtsSchedulerSleepInfo *) vssi;
    erts_smp_atomic32_read_band_nob(&ssi->flags,
				    ~(ERTS_SSI_FLG_SLEEPING
				      | ERTS_SSI_FLG_TSE_SLEEPING));
}

static void init_aux_work_data(ErtsAuxWorkData *awdp, ErtsSchedulerData *esdp);

static void *
aux_thread(void *unused)
{
    ErtsAuxWorkData *awdp = aux_thread_aux_work_data;
    ErtsSchedulerSleepInfo *ssi = ERTS_SCHED_SLEEP_INFO_IX(-1);
    erts_aint32_t aux_work;
    ErtsThrPrgrCallbacks callbacks;
    int thr_prgr_active = 1;

    ssi->event = erts_tse_fetch();

    callbacks.arg = (void *) ssi;
    callbacks.wakeup = thr_prgr_wakeup;
    callbacks.prepare_wait = thr_prgr_prep_wait;
    callbacks.wait = thr_prgr_wait;
    callbacks.finalize_wait = thr_prgr_fin_wait;

    erts_thr_progress_register_managed_thread(NULL, &callbacks, 1);
    init_aux_work_data(awdp, NULL);
    awdp->ssi = ssi;

    sched_prep_spin_wait(ssi);

    while (1) {
	erts_aint32_t flgs;

	aux_work = erts_atomic32_read_acqb(&ssi->aux_work);
	if (aux_work) {
	    if (!thr_prgr_active)
		erts_thr_progress_active(NULL, thr_prgr_active = 1);
	    aux_work = handle_aux_work(awdp, aux_work);
	    if (aux_work && erts_thr_progress_update(NULL))
		erts_thr_progress_leader_update(NULL);
	}

	if (!aux_work) {
	    if (thr_prgr_active)
		erts_thr_progress_active(NULL, thr_prgr_active = 0);
	    erts_thr_progress_prepare_wait(NULL);

	    flgs = sched_spin_wait(ssi, 0);

	    if (flgs & ERTS_SSI_FLG_SLEEPING) {
		ASSERT(flgs & ERTS_SSI_FLG_WAITING);
		flgs = sched_set_sleeptype(ssi, ERTS_SSI_FLG_TSE_SLEEPING);
		if (flgs & ERTS_SSI_FLG_SLEEPING) {
		    int res;
		    ASSERT(flgs & ERTS_SSI_FLG_TSE_SLEEPING);
		    ASSERT(flgs & ERTS_SSI_FLG_WAITING);
		    do {
			res = erts_tse_wait(ssi->event);
		    } while (res == EINTR);
		}
	    }
	    erts_thr_progress_finalize_wait(NULL);
	}

	flgs = sched_prep_spin_wait(ssi);
    }
    return NULL;
}

#endif /* ERTS_SMP */

static void
scheduler_wait(int *fcalls, ErtsSchedulerData *esdp, ErtsRunQueue *rq)
{
    int working = 1;
    ErtsSchedulerSleepInfo *ssi = esdp->ssi;
    int spincount;
    erts_aint32_t aux_work = 0;
#ifdef ERTS_SMP
    int thr_prgr_active = 1;
    erts_aint32_t flgs;

    ERTS_SMP_LC_ASSERT(erts_smp_lc_runq_is_locked(rq));

    flgs = sched_prep_spin_wait(ssi);
    if (flgs & ERTS_SSI_FLG_SUSPENDED) {
	/* Go suspend instead... */
	return;
    }

    /*
     * If all schedulers are waiting, one of them *should*
     * be waiting in erl_sys_schedule()
     */

    if (!prepare_for_sys_schedule()) {

	sched_waiting(esdp->no, rq);

	erts_smp_runq_unlock(rq);

	spincount = ERTS_SCHED_TSE_SLEEP_SPINCOUNT;

    tse_wait:

	if (thr_prgr_active != working)
	    sched_wall_time_change(esdp, thr_prgr_active);

	while (1) {

	    aux_work = erts_atomic32_read_acqb(&ssi->aux_work);
	    if (aux_work) {
		if (!thr_prgr_active) {
		    erts_thr_progress_active(esdp, thr_prgr_active = 1);
		    sched_wall_time_change(esdp, 1);
		}
		aux_work = handle_aux_work(&esdp->aux_work_data, aux_work);
		if (aux_work && erts_thr_progress_update(esdp))
		    erts_thr_progress_leader_update(esdp);
	    }

	    if (aux_work)
		flgs = erts_smp_atomic32_read_acqb(&ssi->flags);
	    else {
		if (thr_prgr_active) {
		    erts_thr_progress_active(esdp, thr_prgr_active = 0);
		    sched_wall_time_change(esdp, 0);
		}
		erts_thr_progress_prepare_wait(esdp);

		flgs = sched_spin_wait(ssi, spincount);
		if (flgs & ERTS_SSI_FLG_SLEEPING) {
		    ASSERT(flgs & ERTS_SSI_FLG_WAITING);
		    flgs = sched_set_sleeptype(ssi, ERTS_SSI_FLG_TSE_SLEEPING);
		    if (flgs & ERTS_SSI_FLG_SLEEPING) {
			int res;
			ASSERT(flgs & ERTS_SSI_FLG_TSE_SLEEPING);
			ASSERT(flgs & ERTS_SSI_FLG_WAITING);
			do {
			    res = erts_tse_wait(ssi->event);
			} while (res == EINTR);
		    }
		}
		erts_thr_progress_finalize_wait(esdp);
	    }

	    if (!(flgs & ERTS_SSI_FLG_WAITING)) {
		ASSERT(!(flgs & ERTS_SSI_FLG_SLEEPING));
		break;
	    }

	    flgs = sched_prep_cont_spin_wait(ssi);
	    spincount = ERTS_SCHED_TSE_SLEEP_SPINCOUNT;

	    if (!(flgs & ERTS_SSI_FLG_WAITING)) {
		ASSERT(!(flgs & ERTS_SSI_FLG_SLEEPING));
		break;
	    }

	}

	if (flgs & ~ERTS_SSI_FLG_SUSPENDED)
	    erts_smp_atomic32_read_band_nob(&ssi->flags, ERTS_SSI_FLG_SUSPENDED);

	if (!thr_prgr_active) {
	    erts_thr_progress_active(esdp, thr_prgr_active = 1);
	    sched_wall_time_change(esdp, 1);
	}

	erts_smp_runq_lock(rq);
	sched_active(esdp->no, rq);

    }
    else
#endif
    {
	erts_aint_t dt;

	erts_smp_atomic32_set_relb(&function_calls, 0);
	*fcalls = 0;

	sched_waiting_sys(esdp->no, rq);


	erts_smp_runq_unlock(rq);

	ASSERT(working);
	sched_wall_time_change(esdp, working = 0);

	spincount = ERTS_SCHED_SYS_SLEEP_SPINCOUNT;

	while (spincount-- > 0) {

	sys_poll_aux_work:

	    if (working)
		sched_wall_time_change(esdp, working = 0);

	    ASSERT(!erts_port_task_have_outstanding_io_tasks());

	    erl_sys_schedule(1); /* Might give us something to do */

	    dt = erts_do_time_read_and_reset();
	    if (dt) erts_bump_timer(dt);

	sys_aux_work:
#ifndef ERTS_SMP
	    erts_sys_schedule_interrupt(0);
#endif

	    aux_work = erts_atomic32_read_acqb(&ssi->aux_work);
	    if (aux_work) {
		if (!working)
		    sched_wall_time_change(esdp, working = 1);
#ifdef ERTS_SMP
		if (!thr_prgr_active)
		    erts_thr_progress_active(esdp, thr_prgr_active = 1);
#endif
		aux_work = handle_aux_work(&esdp->aux_work_data, aux_work);
#ifdef ERTS_SMP
		if (aux_work && erts_thr_progress_update(esdp))
		    erts_thr_progress_leader_update(esdp);
#endif
	    }

#ifndef ERTS_SMP
	    if (rq->len != 0 || rq->misc.start)
		goto sys_woken;
#else
	    flgs = erts_smp_atomic32_read_acqb(&ssi->flags);
	    if (!(flgs & ERTS_SSI_FLG_WAITING)) {
		ASSERT(!(flgs & ERTS_SSI_FLG_SLEEPING));
		goto sys_woken;
	    }

	    /*
	     * If we got new I/O tasks we aren't allowed to
	     * call erl_sys_schedule() until it is handled.
	     */
	    if (erts_port_task_have_outstanding_io_tasks()) {
		clear_sys_scheduling();
		/*
		 * Got to check that we still got I/O tasks; otherwise
		 * we have to continue checking for I/O...
		 */
		if (!prepare_for_sys_schedule()) {
		    spincount *= ERTS_SCHED_TSE_SLEEP_SPINCOUNT_FACT;
		    goto tse_wait;
		}
	    }
#endif
	}

	erts_smp_runq_lock(rq);

#ifdef ERTS_SMP
	/*
	 * If we got new I/O tasks we aren't allowed to
	 * sleep in erl_sys_schedule().
	 */
	if (erts_port_task_have_outstanding_io_tasks()) {
	    clear_sys_scheduling();

	    /*
	     * Got to check that we still got I/O tasks; otherwise
	     * we have to wait in erl_sys_schedule() after all...
	     */
	    if (!prepare_for_sys_schedule()) {
		/*
		 * Not allowed to wait in erl_sys_schedule;
		 * do tse wait instead...
		 */
		sched_change_waiting_sys_to_waiting(esdp->no, rq);
		erts_smp_runq_unlock(rq);
		spincount = 0;
		goto tse_wait;
	    }
	}
#endif
	if (aux_work) {
	    erts_smp_runq_unlock(rq);
	    goto sys_poll_aux_work;
	}
#ifdef ERTS_SMP
	flgs = sched_set_sleeptype(ssi, ERTS_SSI_FLG_POLL_SLEEPING);
	if (!(flgs & ERTS_SSI_FLG_SLEEPING)) {
	    if (!(flgs & ERTS_SSI_FLG_WAITING)) {
		ASSERT(!(flgs & ERTS_SSI_FLG_SLEEPING));
		goto sys_locked_woken;
	    }
	    erts_smp_runq_unlock(rq);
	    flgs = sched_prep_cont_spin_wait(ssi);
	    if (!(flgs & ERTS_SSI_FLG_WAITING)) {
		ASSERT(!(flgs & ERTS_SSI_FLG_SLEEPING));
		goto sys_woken;
	    }
	    ASSERT(!erts_port_task_have_outstanding_io_tasks());
	    goto sys_poll_aux_work;
	}

	ASSERT(flgs & ERTS_SSI_FLG_POLL_SLEEPING);
	ASSERT(flgs & ERTS_SSI_FLG_WAITING);
#endif

	erts_smp_runq_unlock(rq);

	if (working)
	    sched_wall_time_change(esdp, working = 0);

#ifdef ERTS_SMP
	if (thr_prgr_active)
	    erts_thr_progress_active(esdp, thr_prgr_active = 0);
#endif

	ASSERT(!erts_port_task_have_outstanding_io_tasks());

	erl_sys_schedule(0);

	dt = erts_do_time_read_and_reset();
	if (dt) erts_bump_timer(dt);

#ifndef ERTS_SMP
	if (rq->len == 0 && !rq->misc.start)
	    goto sys_aux_work;
    sys_woken:
#else
	flgs = sched_prep_cont_spin_wait(ssi);
	if (flgs & ERTS_SSI_FLG_WAITING)
	    goto sys_aux_work;

    sys_woken:
	if (!thr_prgr_active)
	    erts_thr_progress_active(esdp, thr_prgr_active = 1);
	erts_smp_runq_lock(rq);
    sys_locked_woken:
	if (!thr_prgr_active) {
	    erts_smp_runq_unlock(rq);
	    erts_thr_progress_active(esdp, thr_prgr_active = 1);
	    erts_smp_runq_lock(rq);
	}
	clear_sys_scheduling();
	if (flgs & ~ERTS_SSI_FLG_SUSPENDED)
	    erts_smp_atomic32_read_band_nob(&ssi->flags, ERTS_SSI_FLG_SUSPENDED);
#endif
	if (!working)
	    sched_wall_time_change(esdp, working = 1);
	sched_active_sys(esdp->no, rq);
    }

    ERTS_SMP_LC_ASSERT(erts_smp_lc_runq_is_locked(rq));
}

#ifdef ERTS_SMP

static ERTS_INLINE erts_aint32_t
ssi_flags_set_wake(ErtsSchedulerSleepInfo *ssi)
{
    /* reset all flags but suspended */
    erts_aint32_t oflgs;
    erts_aint32_t nflgs = 0;
    erts_aint32_t xflgs = ERTS_SSI_FLG_SLEEPING|ERTS_SSI_FLG_WAITING;
    while (1) {
	oflgs = erts_smp_atomic32_cmpxchg_relb(&ssi->flags, nflgs, xflgs);
	if (oflgs == xflgs)
	    return oflgs;
	nflgs = oflgs & ERTS_SSI_FLG_SUSPENDED;
	xflgs = oflgs;
    }
}

static void
wake_scheduler(ErtsRunQueue *rq, int incq)
{
    ErtsSchedulerSleepInfo *ssi;
    erts_aint32_t flgs;

    /*
     * The unlocked run queue is not strictly necessary
     * from a thread safety or deadlock prevention
     * perspective. It will, however, cost us performance
     * if it is locked during wakup of another scheduler,
     * so all code *should* handle this without having
     * the lock on the run queue.
     */
    ERTS_SMP_LC_ASSERT(!erts_smp_lc_runq_is_locked(rq));

    ssi = rq->scheduler->ssi;

    flgs = ssi_flags_set_wake(ssi);
    erts_sched_finish_poke(ssi, flgs);

    if (incq && (flgs & ERTS_SSI_FLG_WAITING))
	non_empty_runq(rq);
}

#define ERTS_NO_USED_RUNQS_SHIFT 16
#define ERTS_NO_RUNQS_MASK 0xffff

#if ERTS_MAX_NO_OF_SCHEDULERS > ERTS_NO_RUNQS_MASK
#  error "Too large amount of schedulers allowed"
#endif

static ERTS_INLINE void
init_no_runqs(int active, int used)
{
    erts_aint32_t no_runqs = (erts_aint32_t) (active & ERTS_NO_RUNQS_MASK);
    no_runqs |= (erts_aint32_t) ((used & ERTS_NO_RUNQS_MASK) << ERTS_NO_USED_RUNQS_SHIFT);
    erts_smp_atomic32_init_nob(&balance_info.no_runqs, no_runqs);
}

static ERTS_INLINE void
get_no_runqs(int *active, int *used)
{
    erts_aint32_t no_runqs = erts_smp_atomic32_read_nob(&balance_info.no_runqs);
    if (active)
	*active = (int) (no_runqs & ERTS_NO_RUNQS_MASK);
    if (used)
	*used = (int) ((no_runqs >> ERTS_NO_USED_RUNQS_SHIFT) & ERTS_NO_RUNQS_MASK);
}

static ERTS_INLINE void
set_no_used_runqs(int used)
{
    erts_aint32_t exp = erts_smp_atomic32_read_nob(&balance_info.no_runqs);
    while (1) {
	erts_aint32_t act, new;
	new = (used & ERTS_NO_RUNQS_MASK) << ERTS_NO_USED_RUNQS_SHIFT;
	new |= exp & ERTS_NO_RUNQS_MASK;
	act = erts_smp_atomic32_cmpxchg_nob(&balance_info.no_runqs, new, exp);
	if (act == exp)
	    break;
	exp = act;
    }
}

static ERTS_INLINE void
set_no_active_runqs(int active)
{
    erts_aint32_t exp = erts_smp_atomic32_read_nob(&balance_info.no_runqs);
    while (1) {
	erts_aint32_t act, new;
	new = exp & (ERTS_NO_RUNQS_MASK << ERTS_NO_USED_RUNQS_SHIFT);
	new |= active & ERTS_NO_RUNQS_MASK;
	act = erts_smp_atomic32_cmpxchg_nob(&balance_info.no_runqs, new, exp);
	if (act == exp)
	    break;
	exp = act;
    }
}

static ERTS_INLINE int
try_inc_no_active_runqs(int active)
{
    erts_aint32_t exp = erts_smp_atomic32_read_nob(&balance_info.no_runqs);
    if (((exp >> ERTS_NO_USED_RUNQS_SHIFT) & ERTS_NO_RUNQS_MASK) < active)
	return 0;
    if ((exp & ERTS_NO_RUNQS_MASK) + 1 == active) {
	erts_aint32_t new, act;
	new = exp & (ERTS_NO_RUNQS_MASK << ERTS_NO_USED_RUNQS_SHIFT);
	new |= active & ERTS_NO_RUNQS_MASK;
	act = erts_smp_atomic32_cmpxchg_nob(&balance_info.no_runqs, new, exp);
	if (act == exp)
	    return 1;
    }
    return 0;
}


static ERTS_INLINE int
chk_wake_sched(ErtsRunQueue *crq, int ix, int activate)
{
    erts_aint32_t iflgs;
    ErtsRunQueue *wrq;
    if (crq->ix == ix)
	return 0;
    wrq = ERTS_RUNQ_IX(ix);
    iflgs = erts_smp_atomic32_read_nob(&wrq->info_flags);
    if (!(iflgs & (ERTS_RUNQ_IFLG_SUSPENDED|ERTS_RUNQ_IFLG_NONEMPTY))) {
	if (activate) {
	    if (try_inc_no_active_runqs(ix+1)) {
		erts_smp_xrunq_lock(crq, wrq);
		wrq->flags &= ~ERTS_RUNQ_FLG_INACTIVE;
		erts_smp_xrunq_unlock(crq, wrq);
	    }
	}
	wake_scheduler(wrq, 0);
	return 1;
    }
    return 0;
}

static void
wake_scheduler_on_empty_runq(ErtsRunQueue *crq)
{
    int ix = crq->ix;
    int stop_ix = ix;
    int active_ix, balance_ix;

    get_no_runqs(&active_ix, &balance_ix);

    if (active_ix > balance_ix)
	active_ix = balance_ix;

    if (ix >= active_ix)
	stop_ix = ix = active_ix;

    /* Try to wake a scheduler on an active run queue */
    while (1) {
	ix--;
	if (ix < 0) {
	    if (active_ix == stop_ix)
		break;
	    ix = active_ix - 1;
	}
	if (ix == stop_ix)
	    break;
	if (chk_wake_sched(crq, ix, 0))
	    return;
    }

    if (active_ix < balance_ix) {
	/* Try to activate a new run queue and wake its scheduler */
	(void) chk_wake_sched(crq, active_ix, 1);
    }
}

#endif /* ERTS_SMP */

static ERTS_INLINE void
smp_notify_inc_runq(ErtsRunQueue *runq)
{
#ifdef ERTS_SMP
    if (runq)
	wake_scheduler(runq, 1);
#endif
}

void
erts_smp_notify_inc_runq(ErtsRunQueue *runq)
{
    smp_notify_inc_runq(runq);
}

void
erts_sched_notify_check_cpu_bind(void)
{
#ifdef ERTS_SMP
    int ix;
    for (ix = 0; ix < erts_no_run_queues; ix++) {
	ErtsRunQueue *rq = ERTS_RUNQ_IX(ix);
	erts_smp_runq_lock(rq);
	rq->flags |= ERTS_RUNQ_FLG_CHK_CPU_BIND;
	erts_smp_runq_unlock(rq);
	wake_scheduler(rq, 0);
    }
#else
    erts_sched_check_cpu_bind(erts_get_scheduler_data());
#endif
}


#ifdef ERTS_SMP

ErtsRunQueue *
erts_prepare_emigrate(ErtsRunQueue *c_rq, ErtsRunQueueInfo *c_rqi, int prio)
{
    ASSERT(ERTS_CHK_RUNQ_FLG_EMIGRATE(c_rq->flags, prio));
    ASSERT(ERTS_CHK_RUNQ_FLG_EVACUATE(c_rq->flags, prio)
	   || c_rqi->len >= c_rqi->migrate.limit.this);

    while (1) {
	ErtsRunQueue *n_rq = c_rqi->migrate.runq;
	ERTS_DBG_VERIFY_VALID_RUNQP(n_rq);
	erts_smp_xrunq_lock(c_rq, n_rq);
	    
	/*
	 * erts_smp_xrunq_lock() may release lock on c_rq! We have
	 * to check that we still want to emigrate and emigrate
	 * to the same run queue as before.
	 */

	if (ERTS_CHK_RUNQ_FLG_EMIGRATE(c_rq->flags, prio)) {
	    Uint32 force = (ERTS_CHK_RUNQ_FLG_EVACUATE(c_rq->flags, prio)
			    | (c_rq->flags & ERTS_RUNQ_FLG_INACTIVE));
	    if (force || c_rqi->len > c_rqi->migrate.limit.this) {
		ErtsRunQueueInfo *n_rqi;
		/* We still want to emigrate */

		if (n_rq != c_rqi->migrate.runq) {
		    /* Ahh... run queue changed; need to do it all over again... */
		    erts_smp_runq_unlock(n_rq);
		    continue;
		}
		else {

		    if (prio == ERTS_PORT_PRIO_LEVEL)
			n_rqi = &n_rq->ports.info;
		    else
			n_rqi = &n_rq->procs.prio_info[prio];

		    if (force || (n_rqi->len < c_rqi->migrate.limit.other)) {
			/* emigrate ... */
			return n_rq;
		    }
		}
	    }
	}

	ASSERT(n_rq != c_rq);
	erts_smp_runq_unlock(n_rq);
	if (!(c_rq->flags & ERTS_RUNQ_FLG_INACTIVE)) {
	    /* No more emigrations to this runq */
	    ERTS_UNSET_RUNQ_FLG_EMIGRATE(c_rq->flags, prio);
	    ERTS_DBG_SET_INVALID_RUNQP(c_rqi->migrate.runq, 0x3);
	}

	return NULL;
    }
}

static void
immigrate(ErtsRunQueue *rq)
{
    int prio;

    ASSERT(rq->flags & ERTS_RUNQ_FLGS_IMMIGRATE_QMASK);

    for (prio = 0; prio < ERTS_NO_PRIO_LEVELS; prio++) {
	if (ERTS_CHK_RUNQ_FLG_IMMIGRATE(rq->flags, prio)) {
	    ErtsRunQueueInfo *rqi = (prio == ERTS_PORT_PRIO_LEVEL
				     ? &rq->ports.info
				     : &rq->procs.prio_info[prio]);
	    ErtsRunQueue *from_rq = rqi->migrate.runq;
	    int rq_locked, from_rq_locked;

	    ERTS_DBG_VERIFY_VALID_RUNQP(from_rq);

	    rq_locked = 1;
	    from_rq_locked = 1;
	    erts_smp_xrunq_lock(rq, from_rq);
	    /*
	     * erts_smp_xrunq_lock() may release lock on rq! We have
	     * to check that we still want to immigrate from the same 
	     * run queue as before.
	     */
	    if (ERTS_CHK_RUNQ_FLG_IMMIGRATE(rq->flags, prio)
		&& from_rq == rqi->migrate.runq) {
		ErtsRunQueueInfo *from_rqi = (prio == ERTS_PORT_PRIO_LEVEL
					      ? &from_rq->ports.info
					      : &from_rq->procs.prio_info[prio]);
		if ((ERTS_CHK_RUNQ_FLG_EVACUATE(rq->flags, prio)
		     && ERTS_CHK_RUNQ_FLG_EVACUATE(from_rq->flags, prio)
		     && from_rqi->len)
		    || (from_rqi->len > rqi->migrate.limit.other
			&& rqi->len < rqi->migrate.limit.this)) {
		    if (prio == ERTS_PORT_PRIO_LEVEL) {
			Port *prt = from_rq->ports.start;
			if (prt) {
			    int prt_locked = 0;
			    (void) erts_port_migrate(prt, &prt_locked,
						     from_rq, &from_rq_locked,
						     rq, &rq_locked);
			    if (prt_locked)
				erts_smp_port_unlock(prt);
			}
		    }
		    else {
			Process *proc;
			ErtsRunPrioQueue *from_rpq;
			from_rpq = (prio == PRIORITY_LOW
				    ? &from_rq->procs.prio[PRIORITY_NORMAL]
				    : &from_rq->procs.prio[prio]);
			for (proc = from_rpq->first; proc; proc = proc->next)
			    if (proc->prio == prio && !proc->bound_runq)
				break;
			if (proc) {
			    ErtsProcLocks proc_locks = 0;
			    (void) erts_proc_migrate(proc, &proc_locks,
						     from_rq, &from_rq_locked,
						     rq, &rq_locked);
			    if (proc_locks)
				erts_smp_proc_unlock(proc, proc_locks);
			}
		    }
		}
		else {
		    ERTS_UNSET_RUNQ_FLG_IMMIGRATE(rq->flags, prio);
		    ERTS_DBG_SET_INVALID_RUNQP(rqi->migrate.runq, 0x1);
		}
	    }
	    if (from_rq_locked)
		erts_smp_runq_unlock(from_rq);
	    if (!rq_locked)
		erts_smp_runq_lock(rq);
	}
    }
}

static void
evacuate_run_queue(ErtsRunQueue *evac_rq, ErtsRunQueue *rq)
{
    Port *prt;
    int notify_to_rq = 0;
    int prio;
    int prt_locked = 0;
    int rq_locked = 0;
    int evac_rq_locked = 1;
    ErtsMigrateResult mres;

    erts_smp_runq_lock(evac_rq);

    erts_smp_atomic32_read_bor_nob(&evac_rq->scheduler->ssi->flags,
				   ERTS_SSI_FLG_SUSPENDED);

    evac_rq->flags &= ~ERTS_RUNQ_FLGS_IMMIGRATE_QMASK;
    evac_rq->flags |= (ERTS_RUNQ_FLGS_EMIGRATE_QMASK
		       | ERTS_RUNQ_FLGS_EVACUATE_QMASK
		       | ERTS_RUNQ_FLG_SUSPENDED);

    erts_smp_atomic32_read_bor_nob(&evac_rq->info_flags, ERTS_RUNQ_IFLG_SUSPENDED);
    /*
     * Need to set up evacuation paths first since we
     * may release the run queue lock on evac_rq
     * when evacuating.
     */
    evac_rq->misc.evac_runq = rq;
    evac_rq->ports.info.migrate.runq = rq;
    for (prio = 0; prio < ERTS_NO_PROC_PRIO_LEVELS; prio++)
	evac_rq->procs.prio_info[prio].migrate.runq = rq;

    /* Evacuate scheduled misc ops */

    if (evac_rq->misc.start) {
	rq_locked = 1;
	erts_smp_xrunq_lock(evac_rq, rq);
	if (rq->misc.end)
	    rq->misc.end->next = evac_rq->misc.start;
	else
	    rq->misc.start = evac_rq->misc.start;
	rq->misc.end = evac_rq->misc.end;
	evac_rq->misc.start = NULL;
	evac_rq->misc.end = NULL;
    }

    /* Evacuate scheduled ports */
    prt = evac_rq->ports.start;
    while (prt) {
	mres = erts_port_migrate(prt, &prt_locked,
				 evac_rq, &evac_rq_locked,
				 rq, &rq_locked);
	if (mres == ERTS_MIGRATE_SUCCESS)
	    notify_to_rq = 1;
	if (prt_locked)
	    erts_smp_port_unlock(prt);
	if (!evac_rq_locked) {
	    evac_rq_locked = 1;
	    erts_smp_runq_lock(evac_rq);
	}
	prt = evac_rq->ports.start;
    }

    /* Evacuate scheduled processes */
    for (prio = 0; prio < ERTS_NO_PROC_PRIO_LEVELS; prio++) {
	Process *proc;

	switch (prio) {
	case PRIORITY_MAX:
	case PRIORITY_HIGH:
	case PRIORITY_NORMAL:
	    proc = evac_rq->procs.prio[prio].first;
	    while (proc) {
		ErtsProcLocks proc_locks = 0;

		/* Bound processes are stuck... */
		while (proc->bound_runq) {
		    proc = proc->next;
		    if (!proc)
			goto end_of_proc;
		}

		mres = erts_proc_migrate(proc, &proc_locks,
					 evac_rq, &evac_rq_locked,
					 rq, &rq_locked);
		if (mres == ERTS_MIGRATE_SUCCESS)
		    notify_to_rq = 1;
		if (proc_locks)
		    erts_smp_proc_unlock(proc, proc_locks);
		if (!evac_rq_locked) {
		    erts_smp_runq_lock(evac_rq);
		    evac_rq_locked = 1;
		}

		proc = evac_rq->procs.prio[prio].first;
	    }

	end_of_proc:

#ifdef DEBUG
	    for (proc = evac_rq->procs.prio[prio].first;
		 proc;
		 proc = proc->next) {
		ASSERT(proc->bound_runq);
	    }
#endif
	    break;
	case PRIORITY_LOW:
	    break;
	default:
	    ASSERT(!"Invalid process priority");
	    break;
	}
    }

    if (rq_locked)
	erts_smp_runq_unlock(rq);

    if (evac_rq_locked)
	erts_smp_runq_unlock(evac_rq);

    if (notify_to_rq)
	smp_notify_inc_runq(rq);

    wake_scheduler(evac_rq, 0);
}

static int
try_steal_task_from_victim(ErtsRunQueue *rq, int *rq_lockedp, ErtsRunQueue *vrq)
{
    Process *proc;
    int vrq_locked;

    if (*rq_lockedp)
	erts_smp_xrunq_lock(rq, vrq);
    else
	erts_smp_runq_lock(vrq);
    vrq_locked = 1;

    ERTS_SMP_LC_CHK_RUNQ_LOCK(rq, *rq_lockedp);
    ERTS_SMP_LC_CHK_RUNQ_LOCK(vrq, vrq_locked);

    if (rq->halt_in_progress)
	goto try_steal_port;

    /*
     * Check for a runnable process to steal...
     */

    switch (vrq->flags & ERTS_RUNQ_FLGS_PROCS_QMASK) {
    case MAX_BIT:
    case MAX_BIT|HIGH_BIT:
    case MAX_BIT|NORMAL_BIT:
    case MAX_BIT|LOW_BIT:
    case MAX_BIT|HIGH_BIT|NORMAL_BIT:
    case MAX_BIT|HIGH_BIT|LOW_BIT:
    case MAX_BIT|NORMAL_BIT|LOW_BIT:
    case MAX_BIT|HIGH_BIT|NORMAL_BIT|LOW_BIT:
	for (proc = vrq->procs.prio[PRIORITY_MAX].last;
	     proc;
	     proc = proc->prev) {
	    if (!proc->bound_runq)
		break;
	}
	if (proc)
	    break;
    case HIGH_BIT:
    case HIGH_BIT|NORMAL_BIT:
    case HIGH_BIT|LOW_BIT:
    case HIGH_BIT|NORMAL_BIT|LOW_BIT:
	for (proc = vrq->procs.prio[PRIORITY_HIGH].last;
	     proc;
	     proc = proc->prev) {
	    if (!proc->bound_runq)
		break;
	}
	if (proc)
	    break;
    case NORMAL_BIT:
    case LOW_BIT:
    case NORMAL_BIT|LOW_BIT:
	for (proc = vrq->procs.prio[PRIORITY_NORMAL].last;
	     proc;
	     proc = proc->prev) {
	    if (!proc->bound_runq)
		break;
	}
	if (proc)
	    break;
    case 0:
	proc = NULL;
	break;
    default:
	ASSERT(!"Invalid queue mask");
	proc = NULL;
	break;
    }

    if (proc) {
	ErtsProcLocks proc_locks = 0;
	int res;
	ErtsMigrateResult mres;
	mres = erts_proc_migrate(proc, &proc_locks,
				 vrq, &vrq_locked,
				 rq, rq_lockedp);
	if (proc_locks)
	    erts_smp_proc_unlock(proc, proc_locks);
	res = !0;
	switch (mres) {
	case ERTS_MIGRATE_FAILED_RUNQ_SUSPENDED:
	    res = 0;
	case ERTS_MIGRATE_SUCCESS:
	    if (vrq_locked)
		erts_smp_runq_unlock(vrq);
	    return res;
	default: /* Other failures */
	    break;			
	}
    }

    ERTS_SMP_LC_CHK_RUNQ_LOCK(rq, *rq_lockedp);
    ERTS_SMP_LC_CHK_RUNQ_LOCK(vrq, vrq_locked);

    if (!vrq_locked) {
	if (*rq_lockedp)
	    erts_smp_xrunq_lock(rq, vrq);
	else
	    erts_smp_runq_lock(vrq);
	vrq_locked = 1;
    }

 try_steal_port:

    ERTS_SMP_LC_CHK_RUNQ_LOCK(rq, *rq_lockedp);
    ERTS_SMP_LC_CHK_RUNQ_LOCK(vrq, vrq_locked);

    /*
     * Check for a runnable port to steal...
     */

    if (vrq->ports.info.len) {
	Port *prt = vrq->ports.end;
	int prt_locked = 0;
	int res;
	ErtsMigrateResult mres;

	mres = erts_port_migrate(prt, &prt_locked,
				 vrq, &vrq_locked,
				 rq, rq_lockedp);
	if (prt_locked)
	    erts_smp_port_unlock(prt);
	res = !0;
	switch (mres) {
	case ERTS_MIGRATE_FAILED_RUNQ_SUSPENDED:
	    res = 0;
	case ERTS_MIGRATE_SUCCESS:
	    if (vrq_locked)
		erts_smp_runq_unlock(vrq);
	    return res;
	default: /* Other failures */
	    break;			
	}
    }

    if (vrq_locked)
	erts_smp_runq_unlock(vrq);

    return 0;
}


static ERTS_INLINE int
check_possible_steal_victim(ErtsRunQueue *rq, int *rq_lockedp, int vix)
{
    ErtsRunQueue *vrq = ERTS_RUNQ_IX(vix);
    erts_aint32_t iflgs = erts_smp_atomic32_read_nob(&vrq->info_flags);
    if (iflgs & ERTS_RUNQ_IFLG_NONEMPTY)
	return try_steal_task_from_victim(rq, rq_lockedp, vrq);
    else
	return 0;
}


static int
try_steal_task(ErtsRunQueue *rq)
{
    int res, rq_locked, vix, active_rqs, blnc_rqs;

    /*
     * We are not allowed to steal jobs to this run queue
     * if it is suspended. Note that it might get suspended
     * at any time when we don't have the lock on the run
     * queue.
     */
    if (rq->flags & ERTS_RUNQ_FLG_SUSPENDED)
	return 0;

    res = 0;
    rq_locked = 1;

    ERTS_SMP_LC_CHK_RUNQ_LOCK(rq, rq_locked);

    get_no_runqs(&active_rqs, &blnc_rqs);

    if (active_rqs > blnc_rqs)
	active_rqs = blnc_rqs;

    if (rq->ix < active_rqs) {

	/* First try to steal from an inactive run queue... */
	if (active_rqs < blnc_rqs) {
	    int no = blnc_rqs - active_rqs;
	    int stop_ix = vix = active_rqs + rq->ix % no;
	    while (erts_smp_atomic32_read_acqb(&no_empty_run_queues) < blnc_rqs) {
		res = check_possible_steal_victim(rq, &rq_locked, vix);
		if (res)
		    goto done;
		vix++;
		if (vix >= blnc_rqs)
		    vix = active_rqs;
		if (vix == stop_ix)
		    break;
	    }
	}

	vix = rq->ix;

	/* ... then try to steal a job from another active queue... */
	while (erts_smp_atomic32_read_acqb(&no_empty_run_queues) < blnc_rqs) {
	    vix++;
	    if (vix >= active_rqs)
		vix = 0;
	    if (vix == rq->ix)
		break;

	    res = check_possible_steal_victim(rq, &rq_locked, vix);
	    if (res)
		goto done;
	}

    }

 done:

    if (!rq_locked)
	erts_smp_runq_lock(rq);

    if (!res)
	res = rq->halt_in_progress ?
	    !ERTS_EMPTY_RUNQ_PORTS(rq) : !ERTS_EMPTY_RUNQ(rq);

    return res;
}

/* Run queue balancing */

typedef struct {
    Uint32 flags;
    struct {
	int max_len;
	int avail;
	int reds;
	int migration_limit;
	int emigrate_to;
	int immigrate_from;
    } prio[ERTS_NO_PRIO_LEVELS];
    int reds;
    int full_reds;
    int full_reds_history_sum;
    int full_reds_history_change;
    int oowc;
    int max_len;
} ErtsRunQueueBalance;
static ErtsRunQueueBalance *run_queue_info;

typedef struct {
    int qix;
    int len;
} ErtsRunQueueCompare;
static ErtsRunQueueCompare *run_queue_compare;

static int
rqc_len_cmp(const void *x, const void *y)
{
    return ((ErtsRunQueueCompare *) x)->len - ((ErtsRunQueueCompare *) y)->len;
}

#define ERTS_PERCENT(X, Y) \
  ((Y) == 0 \
   ? ((X) == 0 ? 100 : INT_MAX) \
   : ((100*(X))/(Y)))

#define ERTS_UPDATE_FULL_REDS(QIX, LAST_REDS)				\
do {									\
    run_queue_info[(QIX)].full_reds					\
	= run_queue_info[(QIX)].full_reds_history_sum;			\
    run_queue_info[(QIX)].full_reds += (LAST_REDS);			\
    run_queue_info[(QIX)].full_reds					\
	>>= ERTS_FULL_REDS_HISTORY_AVG_SHFT;				\
    run_queue_info[(QIX)].full_reds_history_sum				\
	-= run_queue_info[(QIX)].full_reds_history_change;		\
    run_queue_info[(QIX)].full_reds_history_sum += (LAST_REDS);		\
    run_queue_info[(QIX)].full_reds_history_change = (LAST_REDS);	\
} while (0)

#define ERTS_DBG_CHK_FULL_REDS_HISTORY(RQ)				\
do {									\
    int sum__ = 0;							\
    int rix__;								\
    for (rix__ = 0; rix__ < ERTS_FULL_REDS_HISTORY_SIZE; rix__++)	\
	sum__ += (RQ)->full_reds_history[rix__];			\
    ASSERT(sum__ == (RQ)->full_reds_history_sum);			\
} while (0);

static void
check_balance(ErtsRunQueue *c_rq)
{
#if ERTS_MAX_PROCESSES >= (1 << 27)
#  error check_balance() assumes ERTS_MAX_PROCESS < (1 << 27)
#endif
    ErtsRunQueueBalance avg = {0};
    Sint64 scheds_reds, full_scheds_reds;
    int forced, active, current_active, oowc, half_full_scheds, full_scheds,
	mmax_len, blnc_no_rqs, qix, pix, freds_hist_ix;

    if (erts_smp_atomic32_xchg_nob(&balance_info.checking_balance, 1)) {
	c_rq->check_balance_reds = INT_MAX;
	return;
    }

    get_no_runqs(NULL, &blnc_no_rqs);
    if (blnc_no_rqs == 1) {
	c_rq->check_balance_reds = INT_MAX;
	erts_smp_atomic32_set_nob(&balance_info.checking_balance, 0);
	return;
    }

    erts_smp_runq_unlock(c_rq);

    if (balance_info.halftime) {	
	balance_info.halftime = 0;
	erts_smp_atomic32_set_nob(&balance_info.checking_balance, 0);
	ERTS_FOREACH_RUNQ(rq,
	{
	    if (rq->waiting)
		rq->flags |= ERTS_RUNQ_FLG_HALFTIME_OUT_OF_WORK;
	    else
		rq->flags &= ~ERTS_RUNQ_FLG_HALFTIME_OUT_OF_WORK;
	    rq->check_balance_reds = ERTS_RUNQ_CALL_CHECK_BALANCE_REDS;
	});

	erts_smp_runq_lock(c_rq);
	return;
    }

    /*
     * check_balance() is never called in more threads
     * than one at a time, i.e., we will normally never
     * get any conflicts on the balance_info.update_mtx.
     * However, when blocking multi scheduling (which performance
     * critical applications do *not* do) migration information
     * is manipulated. Such updates of the migration information
     * might clash with balancing.
     */
    erts_smp_mtx_lock(&balance_info.update_mtx);

    forced = balance_info.forced_check_balance;
    balance_info.forced_check_balance = 0;

    get_no_runqs(&current_active, &blnc_no_rqs);

    if (blnc_no_rqs == 1) {
	erts_smp_mtx_unlock(&balance_info.update_mtx);
	erts_smp_runq_lock(c_rq);
	c_rq->check_balance_reds = INT_MAX;
	erts_smp_atomic32_set_nob(&balance_info.checking_balance, 0);
	return;
    }

    freds_hist_ix = balance_info.full_reds_history_index;
    balance_info.full_reds_history_index++;
    if (balance_info.full_reds_history_index >= ERTS_FULL_REDS_HISTORY_SIZE)
	balance_info.full_reds_history_index = 0;

    /* Read balance information for all run queues */
    for (qix = 0; qix < blnc_no_rqs; qix++) {
	ErtsRunQueue *rq = ERTS_RUNQ_IX(qix);
	erts_smp_runq_lock(rq);

	run_queue_info[qix].flags = rq->flags;
	for (pix = 0; pix < ERTS_NO_PROC_PRIO_LEVELS; pix++) {
	    run_queue_info[qix].prio[pix].max_len
		= rq->procs.prio_info[pix].max_len;
	    run_queue_info[qix].prio[pix].reds
		= rq->procs.prio_info[pix].reds;
	}
	run_queue_info[qix].prio[ERTS_PORT_PRIO_LEVEL].max_len
	    = rq->ports.info.max_len;
	run_queue_info[qix].prio[ERTS_PORT_PRIO_LEVEL].reds
	    = rq->ports.info.reds;

	run_queue_info[qix].full_reds_history_sum
	    = rq->full_reds_history_sum;
	run_queue_info[qix].full_reds_history_change
	    = rq->full_reds_history[freds_hist_ix];

	run_queue_info[qix].oowc = rq->out_of_work_count;
	run_queue_info[qix].max_len = rq->max_len;
	rq->check_balance_reds = INT_MAX;
	
	erts_smp_runq_unlock(rq);
    }

    full_scheds = 0;
    half_full_scheds = 0;
    full_scheds_reds = 0;
    scheds_reds = 0;
    oowc = 0;
    mmax_len = 0;

    /* Calculate availability for each priority in each run queues */
    for (qix = 0; qix < blnc_no_rqs; qix++) {
	int treds = 0;

	if (run_queue_info[qix].flags & ERTS_RUNQ_FLG_OUT_OF_WORK) {
	    for (pix = 0; pix < ERTS_NO_PRIO_LEVELS; pix++) {
		run_queue_info[qix].prio[pix].avail = 100;
		treds += run_queue_info[qix].prio[pix].reds;
	    }
	    if (!(run_queue_info[qix].flags & ERTS_RUNQ_FLG_HALFTIME_OUT_OF_WORK))
		half_full_scheds++;
	    ERTS_UPDATE_FULL_REDS(qix, ERTS_RUNQ_CHECK_BALANCE_REDS_PER_SCHED);
	}
	else {
	    ASSERT(!(run_queue_info[qix].flags & ERTS_RUNQ_FLG_HALFTIME_OUT_OF_WORK));
	    for (pix = 0; pix < ERTS_NO_PRIO_LEVELS; pix++)
		treds += run_queue_info[qix].prio[pix].reds;
	    if (treds == 0) {
		for (pix = 0; pix < ERTS_NO_PRIO_LEVELS; pix++)
		    run_queue_info[qix].prio[pix].avail = 0;
	    }
	    else {
		Sint64 xreds = 0;
		Sint64 procreds = treds;
		procreds -= 
		    ((Sint64)
		     run_queue_info[qix].prio[ERTS_PORT_PRIO_LEVEL].reds);

		for (pix = 0; pix < ERTS_NO_PROC_PRIO_LEVELS; pix++) {
		    Sint64 av;

		    if (xreds == 0)
			av = 100;
		    else if (procreds == xreds)
			av = 0;
		    else {
			av = (100*(procreds - xreds)) / procreds;
			if (av == 0)
			    av = 1;
		    }
		    run_queue_info[qix].prio[pix].avail = (int) av;
		    ASSERT(run_queue_info[qix].prio[pix].avail >= 0);
		    if (pix < PRIORITY_NORMAL) /* ie., max or high */
			xreds += (Sint64) run_queue_info[qix].prio[pix].reds;
		}
		run_queue_info[qix].prio[ERTS_PORT_PRIO_LEVEL].avail = 100;
	    }
	    ERTS_UPDATE_FULL_REDS(qix, treds);
	    full_scheds_reds += run_queue_info[qix].full_reds;
	    full_scheds++;
	    half_full_scheds++;
	}
	run_queue_info[qix].reds = treds;
	scheds_reds += treds;
	oowc += run_queue_info[qix].oowc;
	if (mmax_len < run_queue_info[qix].max_len)
	    mmax_len = run_queue_info[qix].max_len;
    }

    if (!erts_sched_compact_load)
	goto all_active;

    if (!forced && half_full_scheds != blnc_no_rqs) {
	int min = 1;
	if (min < half_full_scheds)
	    min = half_full_scheds;
	if (full_scheds) {
	    active = (scheds_reds - 1)/ERTS_RUNQ_CHECK_BALANCE_REDS_PER_SCHED+1;
	}
	else {
	    active = balance_info.last_active_runqs - 1;
	}

	if (balance_info.last_active_runqs < current_active) {
	    ERTS_BLNCE_SAVE_RISE(current_active, mmax_len, scheds_reds);
	    active = current_active;
	}
	else if (active < balance_info.prev_rise.active_runqs) {
	    if (ERTS_PERCENT(mmax_len,
			     balance_info.prev_rise.max_len) >= 90
		&& ERTS_PERCENT(scheds_reds,
				balance_info.prev_rise.reds) >= 90) {
		active = balance_info.prev_rise.active_runqs;
	    }
	}

	if (active < min)
	    active = min;
	else if (active > blnc_no_rqs)
	    active = blnc_no_rqs;

	if (active == blnc_no_rqs)
	    goto all_active;

	for (qix = 0; qix < active; qix++) {
	    run_queue_info[qix].flags = 0;
	    for (pix = 0; pix < ERTS_NO_PRIO_LEVELS; pix++) {
		run_queue_info[qix].prio[pix].emigrate_to = -1;
		run_queue_info[qix].prio[pix].immigrate_from = -1;
		run_queue_info[qix].prio[pix].migration_limit = 0;
	    }
	}
	for (qix = active; qix < blnc_no_rqs; qix++) {
	    run_queue_info[qix].flags = ERTS_RUNQ_FLG_INACTIVE;
	    for (pix = 0; pix < ERTS_NO_PRIO_LEVELS; pix++) {
		int tix = qix % active;
		ERTS_SET_RUNQ_FLG_EMIGRATE(run_queue_info[qix].flags, pix);
		run_queue_info[qix].prio[pix].emigrate_to = tix;
		run_queue_info[qix].prio[pix].immigrate_from = -1;
		run_queue_info[qix].prio[pix].migration_limit = 0;
	    }
	}
    }
    else {
	if (balance_info.last_active_runqs < current_active)
	    ERTS_BLNCE_SAVE_RISE(current_active, mmax_len, scheds_reds);
    all_active:

	active = blnc_no_rqs;

	for (qix = 0; qix < blnc_no_rqs; qix++) {

	    if (full_scheds_reds > 0) {
		/* Calculate availability compared to other schedulers */
		if (!(run_queue_info[qix].flags & ERTS_RUNQ_FLG_OUT_OF_WORK)) {
		    Sint64 tmp = ((Sint64) run_queue_info[qix].full_reds
				  * (Sint64) full_scheds);
		    for (pix = 0; pix < ERTS_NO_PRIO_LEVELS; pix++) {
			Sint64 avail = run_queue_info[qix].prio[pix].avail;
			avail = (avail*tmp)/full_scheds_reds;
			ASSERT(avail >= 0);
			run_queue_info[qix].prio[pix].avail = (int) avail;
		    }
		}
	    }

	    /* Calculate average max length */
	    for (pix = 0; pix < ERTS_NO_PRIO_LEVELS; pix++) {
		run_queue_info[qix].prio[pix].emigrate_to = -1;
		run_queue_info[qix].prio[pix].immigrate_from = -1;
		avg.prio[pix].max_len += run_queue_info[qix].prio[pix].max_len;
		avg.prio[pix].avail += run_queue_info[qix].prio[pix].avail;
	    }

	}

	for (pix = 0; pix < ERTS_NO_PRIO_LEVELS; pix++) {
	    int max_len = avg.prio[pix].max_len;
	    if (max_len != 0) {
		int avail = avg.prio[pix].avail;
		if (avail != 0) {
		    max_len = (int) ((100*((Sint64) max_len) - 1)
				     / ((Sint64) avail)) + 1;
		    avg.prio[pix].max_len = max_len;
		    ASSERT(max_len >= 0);
		}
	    }
	}

	/* Calculate migration limits for all priority queues in all
	   run queues */
	for (qix = 0; qix < blnc_no_rqs; qix++) {
	    run_queue_info[qix].flags = 0; /* Reset for later use... */
	    for (pix = 0; pix < ERTS_NO_PRIO_LEVELS; pix++) {
		int limit;
		if (avg.prio[pix].max_len == 0
		    || run_queue_info[qix].prio[pix].avail == 0)
		    limit = 0;
		else
		    limit = (int) (((((Sint64) avg.prio[pix].max_len)
				     * ((Sint64) run_queue_info[qix].prio[pix].avail))
				    - 1)
				   / 100 + 1);
		run_queue_info[qix].prio[pix].migration_limit = limit;
	    }
	}

	/* Setup migration paths for all priorities */
	for (pix = 0; pix < ERTS_NO_PRIO_LEVELS; pix++) {
	    int low = 0, high = 0;
	    for (qix = 0; qix < blnc_no_rqs; qix++) {
		int len_diff = run_queue_info[qix].prio[pix].max_len;
		len_diff -= run_queue_info[qix].prio[pix].migration_limit;
#ifdef DBG_PRINT
if (pix == 2) erts_fprintf(stderr, "%d ", len_diff);
#endif
		run_queue_compare[qix].qix = qix;
		run_queue_compare[qix].len = len_diff;
		if (len_diff != 0) {
		    if (len_diff < 0)
			low++;
		    else
			high++;
		}
	    }
#ifdef DBG_PRINT
if (pix == 2) erts_fprintf(stderr, "\n");
#endif
	    if (low && high) {
		int from_qix;
		int to_qix;
		int eof = 0;
		int eot = 0;
		int tix = 0;
		int fix = blnc_no_rqs-1;
		qsort(run_queue_compare,
		      blnc_no_rqs,
		      sizeof(ErtsRunQueueCompare),
		      rqc_len_cmp);

		while (1) {
		    if (run_queue_compare[fix].len <= 0)
			eof = 1;
		    if (run_queue_compare[tix].len >= 0)
			eot = 1;
		    if (eof || eot)
			break;
		    from_qix = run_queue_compare[fix].qix;
		    to_qix = run_queue_compare[tix].qix;
		    if (run_queue_info[from_qix].prio[pix].avail == 0) {
			ERTS_SET_RUNQ_FLG_EVACUATE(run_queue_info[from_qix].flags,
						   pix);
			ERTS_SET_RUNQ_FLG_EVACUATE(run_queue_info[to_qix].flags,
						   pix);
		    }
		    ERTS_SET_RUNQ_FLG_EMIGRATE(run_queue_info[from_qix].flags, pix);
		    ERTS_SET_RUNQ_FLG_IMMIGRATE(run_queue_info[to_qix].flags, pix);
		    run_queue_info[from_qix].prio[pix].emigrate_to = to_qix;
		    run_queue_info[to_qix].prio[pix].immigrate_from = from_qix;
		    tix++;
		    fix--;

#ifdef DBG_PRINT
if (pix == 2) erts_fprintf(stderr, "%d >--> %d\n", from_qix, to_qix);
#endif
		}

		if (!eot && eof) {
		    if (fix < blnc_no_rqs-1)
			fix++;

		    if (run_queue_compare[fix].len > 0) {
			int fix2 = -1;
			while (tix < fix) {
			    if (run_queue_compare[tix].len >= 0)
				break;
			    if (fix2 < fix)
				fix2 = blnc_no_rqs-1;
			    from_qix = run_queue_compare[fix2].qix;
			    to_qix = run_queue_compare[tix].qix;
			    ASSERT(to_qix != from_qix);
			    if (run_queue_info[from_qix].prio[pix].avail == 0)
				ERTS_SET_RUNQ_FLG_EVACUATE(run_queue_info[to_qix].flags,
							   pix);
			    ERTS_SET_RUNQ_FLG_IMMIGRATE(run_queue_info[to_qix].flags, pix);
			    run_queue_info[to_qix].prio[pix].immigrate_from = from_qix;
			    tix++;
			    fix2--;
#ifdef DBG_PRINT
if (pix == 2) erts_fprintf(stderr, "%d  --> %d\n", from_qix, to_qix);
#endif
			}
		    }
		}
		else if (!eof && eot) {
		    if (tix > 0)
			tix--;
		    if (run_queue_compare[tix].len < 0) {
			int tix2 = 0;
			while (tix < fix) {
			    if (run_queue_compare[fix].len <= 0)
				break;
			    if (tix2 > tix)
				tix2 = 0;
			    from_qix = run_queue_compare[fix].qix;
			    to_qix = run_queue_compare[tix2].qix;
			    ASSERT(to_qix != from_qix);
			    if (run_queue_info[from_qix].prio[pix].avail == 0)
				ERTS_SET_RUNQ_FLG_EVACUATE(run_queue_info[from_qix].flags,
							   pix);
			    ERTS_SET_RUNQ_FLG_EMIGRATE(run_queue_info[from_qix].flags, pix);
			    run_queue_info[from_qix].prio[pix].emigrate_to = to_qix;
			    fix--;
			    tix2++;
#ifdef DBG_PRINT
if (pix == 2) erts_fprintf(stderr, "%d >--  %d\n", from_qix, to_qix);
#endif

			}
		    }
		}
	    }
	}

#ifdef DBG_PRINT
erts_fprintf(stderr, "--------------------------------\n");
#endif
    }

    balance_info.last_active_runqs = active;
    set_no_active_runqs(active);

    balance_info.halftime = 1;
    erts_smp_atomic32_set_nob(&balance_info.checking_balance, 0);

    /* Write migration paths and reset balance statistics in all queues */
    for (qix = 0; qix < blnc_no_rqs; qix++) {
	int mqix;
	Uint32 flags;
	ErtsRunQueue *rq = ERTS_RUNQ_IX(qix);
	ErtsRunQueueInfo *rqi;
	flags = run_queue_info[qix].flags;
	erts_smp_runq_lock(rq);
	flags |= (rq->flags & ~ERTS_RUNQ_FLGS_MIGRATION_INFO);
	ASSERT(!(flags & ERTS_RUNQ_FLG_OUT_OF_WORK));
	if (rq->waiting)
	    flags |= ERTS_RUNQ_FLG_OUT_OF_WORK;

	rq->full_reds_history_sum
	    = run_queue_info[qix].full_reds_history_sum;
	rq->full_reds_history[freds_hist_ix]
	    = run_queue_info[qix].full_reds_history_change;

	ERTS_DBG_CHK_FULL_REDS_HISTORY(rq);

	rq->out_of_work_count = 0;
	rq->flags = flags;
	rq->max_len = rq->len;
	for (pix = 0; pix < ERTS_NO_PRIO_LEVELS; pix++) {
	    rqi = (pix == ERTS_PORT_PRIO_LEVEL
		   ? &rq->ports.info
		   : &rq->procs.prio_info[pix]);
	    rqi->max_len = rqi->len;
	    rqi->reds = 0;
	    if (!(ERTS_CHK_RUNQ_FLG_EMIGRATE(flags, pix)
		  | ERTS_CHK_RUNQ_FLG_IMMIGRATE(flags, pix))) {
		ASSERT(run_queue_info[qix].prio[pix].immigrate_from < 0);
		ASSERT(run_queue_info[qix].prio[pix].emigrate_to < 0);
#ifdef DEBUG
		rqi->migrate.limit.this = -1;
		rqi->migrate.limit.other = -1;
		ERTS_DBG_SET_INVALID_RUNQP(rqi->migrate.runq, 0x2);
#endif
		
	    }
	    else if (ERTS_CHK_RUNQ_FLG_EMIGRATE(flags, pix)) {
		ASSERT(!ERTS_CHK_RUNQ_FLG_IMMIGRATE(flags, pix));
		ASSERT(run_queue_info[qix].prio[pix].immigrate_from < 0);
		ASSERT(run_queue_info[qix].prio[pix].emigrate_to >= 0);

		mqix = run_queue_info[qix].prio[pix].emigrate_to;
		rqi->migrate.limit.this
		    = run_queue_info[qix].prio[pix].migration_limit;
		rqi->migrate.limit.other
		    = run_queue_info[mqix].prio[pix].migration_limit;
		rqi->migrate.runq = ERTS_RUNQ_IX(mqix);
	    }
	    else {
		ASSERT(ERTS_CHK_RUNQ_FLG_IMMIGRATE(flags, pix));
		ASSERT(run_queue_info[qix].prio[pix].emigrate_to < 0);
		ASSERT(run_queue_info[qix].prio[pix].immigrate_from >= 0);

		mqix = run_queue_info[qix].prio[pix].immigrate_from;
		rqi->migrate.limit.this
		    = run_queue_info[qix].prio[pix].migration_limit;
		rqi->migrate.limit.other
		    = run_queue_info[mqix].prio[pix].migration_limit;
		rqi->migrate.runq = ERTS_RUNQ_IX(mqix);
	    }
	}

	rq->check_balance_reds = ERTS_RUNQ_CALL_CHECK_BALANCE_REDS;
	erts_smp_runq_unlock(rq);
    }

    balance_info.n++;
    erts_smp_mtx_unlock(&balance_info.update_mtx);

    erts_smp_runq_lock(c_rq);
}

#endif /* #ifdef ERTS_SMP */

Uint
erts_debug_nbalance(void)
{
#ifdef ERTS_SMP
    Uint n;
    erts_smp_mtx_lock(&balance_info.update_mtx);
    n = balance_info.n;
    erts_smp_mtx_unlock(&balance_info.update_mtx);
    return n;
#else
    return 0;
#endif
}

/* Wakeup other schedulers */

typedef enum {
    ERTS_SCHED_WAKEUP_OTHER_THRESHOLD_VERY_HIGH,
    ERTS_SCHED_WAKEUP_OTHER_THRESHOLD_HIGH,
    ERTS_SCHED_WAKEUP_OTHER_THRESHOLD_MEDIUM,
    ERTS_SCHED_WAKEUP_OTHER_THRESHOLD_LOW,
    ERTS_SCHED_WAKEUP_OTHER_THRESHOLD_VERY_LOW
} ErtsSchedWakeupOtherThreshold;

typedef enum {
    ERTS_SCHED_WAKEUP_OTHER_TYPE_PROPOSAL,
    ERTS_SCHED_WAKEUP_OTHER_TYPE_LEGACY
} ErtsSchedWakeupOtherType;

/* First proposal */

#define ERTS_WAKEUP_OTHER_LIMIT_VERY_HIGH (200*CONTEXT_REDS)
#define ERTS_WAKEUP_OTHER_LIMIT_HIGH (50*CONTEXT_REDS)
#define ERTS_WAKEUP_OTHER_LIMIT_MEDIUM (10*CONTEXT_REDS)
#define ERTS_WAKEUP_OTHER_LIMIT_LOW (CONTEXT_REDS)
#define ERTS_WAKEUP_OTHER_LIMIT_VERY_LOW (CONTEXT_REDS/10)

#define ERTS_WAKEUP_OTHER_DEC_SHIFT_VERY_HIGH 3
#define ERTS_WAKEUP_OTHER_DEC_SHIFT_HIGH 1
#define ERTS_WAKEUP_OTHER_DEC_SHIFT_MEDIUM 0
#define ERTS_WAKEUP_OTHER_DEC_SHIFT_LOW -2
#define ERTS_WAKEUP_OTHER_DEC_SHIFT_VERY_LOW -5 

#define ERTS_WAKEUP_OTHER_DEC_SHIFT 2
#define ERTS_WAKEUP_OTHER_FIXED_INC (CONTEXT_REDS/10)

/* To be legacy */

#define ERTS_WAKEUP_OTHER_LIMIT_VERY_HIGH_LEGACY (200*CONTEXT_REDS)
#define ERTS_WAKEUP_OTHER_LIMIT_HIGH_LEGACY (50*CONTEXT_REDS)
#define ERTS_WAKEUP_OTHER_LIMIT_MEDIUM_LEGACY (10*CONTEXT_REDS)
#define ERTS_WAKEUP_OTHER_LIMIT_LOW_LEGACY (CONTEXT_REDS)
#define ERTS_WAKEUP_OTHER_LIMIT_VERY_LOW_LEGACY (CONTEXT_REDS/10)

#define ERTS_WAKEUP_OTHER_DEC_LEGACY 10
#define ERTS_WAKEUP_OTHER_FIXED_INC_LEGACY (CONTEXT_REDS/10)

#ifdef ERTS_SMP

static struct {
    ErtsSchedWakeupOtherThreshold threshold;
    ErtsSchedWakeupOtherType type;
    int limit;
    int dec_shift;
    int dec_mask;
    void (*check)(ErtsRunQueue *rq);
} wakeup_other;

static void
wakeup_other_check(ErtsRunQueue *rq)
{
    int wo_reds = rq->wakeup_other_reds;
    if (wo_reds) {
	int left_len = rq->len - 1;
	if (left_len < 1) {
	    int wo_reduce = wo_reds << wakeup_other.dec_shift;
	    wo_reduce &= wakeup_other.dec_mask;
	    rq->wakeup_other -= wo_reduce;
	    if (rq->wakeup_other < 0)
		rq->wakeup_other = 0;
	}
	else {
	    rq->wakeup_other += (left_len*wo_reds
				 + ERTS_WAKEUP_OTHER_FIXED_INC);
	    if (rq->wakeup_other > wakeup_other.limit) {
		if (erts_common_run_queue) {
		    if (erts_common_run_queue->waiting)
			wake_scheduler(erts_common_run_queue, 0, 1);
		}
		else {
		    int empty_rqs =
			erts_smp_atomic32_read_acqb(&no_empty_run_queues);
		    if (empty_rqs != 0)
			wake_scheduler_on_empty_runq(rq);
		}
		rq->wakeup_other = 0;
	    }
	}
	rq->wakeup_other_reds = 0;
    }
}

static void
wakeup_other_set_limit(void)
{
    switch (wakeup_other.threshold) {
    case ERTS_SCHED_WAKEUP_OTHER_THRESHOLD_VERY_HIGH:
	wakeup_other.limit = ERTS_WAKEUP_OTHER_LIMIT_VERY_HIGH;
	wakeup_other.dec_shift = ERTS_WAKEUP_OTHER_DEC_SHIFT_VERY_HIGH;
	break;
    case ERTS_SCHED_WAKEUP_OTHER_THRESHOLD_HIGH:
	wakeup_other.limit = ERTS_WAKEUP_OTHER_LIMIT_HIGH;
	wakeup_other.dec_shift = ERTS_WAKEUP_OTHER_DEC_SHIFT_HIGH;
	break;
    case ERTS_SCHED_WAKEUP_OTHER_THRESHOLD_MEDIUM:
	wakeup_other.limit = ERTS_WAKEUP_OTHER_LIMIT_MEDIUM;
	wakeup_other.dec_shift = ERTS_WAKEUP_OTHER_DEC_SHIFT_MEDIUM;
	break;
    case ERTS_SCHED_WAKEUP_OTHER_THRESHOLD_LOW:
	wakeup_other.limit = ERTS_WAKEUP_OTHER_LIMIT_LOW;
	wakeup_other.dec_shift = ERTS_WAKEUP_OTHER_DEC_SHIFT_LOW;
	break;
    case ERTS_SCHED_WAKEUP_OTHER_THRESHOLD_VERY_LOW:
	wakeup_other.limit = ERTS_WAKEUP_OTHER_LIMIT_VERY_LOW;
	wakeup_other.dec_shift = ERTS_WAKEUP_OTHER_DEC_SHIFT_VERY_LOW;
	break;
    }
    if (wakeup_other.dec_shift < 0)
	wakeup_other.dec_mask = (1 << (sizeof(wakeup_other.dec_mask)*8
				       + wakeup_other.dec_shift)) - 1;
    else {
	wakeup_other.dec_mask = 0;
	wakeup_other.dec_mask = ~wakeup_other.dec_mask;
    }
}

static void
wakeup_other_check_legacy(ErtsRunQueue *rq)
{
    int wo_reds = rq->wakeup_other_reds;
    if (wo_reds) {
	if (rq->len < 2) {
	    rq->wakeup_other -= ERTS_WAKEUP_OTHER_DEC_LEGACY*wo_reds;
	    if (rq->wakeup_other < 0)
		rq->wakeup_other = 0;
	}
	else if (rq->wakeup_other < wakeup_other.limit)
	    rq->wakeup_other += rq->len*wo_reds + ERTS_WAKEUP_OTHER_FIXED_INC_LEGACY;
	else {
	    if (erts_common_run_queue) {
		if (erts_common_run_queue->waiting)
		    wake_scheduler(erts_common_run_queue, 0, 1);
	    }
	    else if (erts_smp_atomic32_read_acqb(&no_empty_run_queues) != 0) {
		wake_scheduler_on_empty_runq(rq);
		rq->wakeup_other = 0;
	    }
	    rq->wakeup_other = 0;
	}
    }
    rq->wakeup_other_reds = 0;
}

static void
wakeup_other_set_limit_legacy(void)
{
    switch (wakeup_other.threshold) {
    case ERTS_SCHED_WAKEUP_OTHER_THRESHOLD_VERY_HIGH:
	wakeup_other.limit = ERTS_WAKEUP_OTHER_LIMIT_VERY_HIGH_LEGACY;
	break;
    case ERTS_SCHED_WAKEUP_OTHER_THRESHOLD_HIGH:
	wakeup_other.limit = ERTS_WAKEUP_OTHER_LIMIT_HIGH_LEGACY;
	break;
    case ERTS_SCHED_WAKEUP_OTHER_THRESHOLD_MEDIUM:
	wakeup_other.limit = ERTS_WAKEUP_OTHER_LIMIT_MEDIUM_LEGACY;
	break;
    case ERTS_SCHED_WAKEUP_OTHER_THRESHOLD_LOW:
	wakeup_other.limit = ERTS_WAKEUP_OTHER_LIMIT_LOW_LEGACY;
	break;
    case ERTS_SCHED_WAKEUP_OTHER_THRESHOLD_VERY_LOW:
	wakeup_other.limit = ERTS_WAKEUP_OTHER_LIMIT_VERY_LOW_LEGACY;
	break;
    }
}

static void
set_wakeup_other_data(void)
{
    switch (wakeup_other.type) {
    case ERTS_SCHED_WAKEUP_OTHER_TYPE_PROPOSAL:
	wakeup_other.check = wakeup_other_check;
	wakeup_other_set_limit();
	break;
    case ERTS_SCHED_WAKEUP_OTHER_TYPE_LEGACY:
	wakeup_other.check = wakeup_other_check_legacy;
	wakeup_other_set_limit_legacy();
	break;
    }
}

#endif

void
erts_early_init_scheduling(int no_schedulers)
{
<<<<<<< HEAD
    aux_work_timeout_early_init(no_schedulers);
    wakeup_other_limit = ERTS_WAKEUP_OTHER_LIMIT_MEDIUM;
=======
#ifdef ERTS_SMP
    wakeup_other.threshold = ERTS_SCHED_WAKEUP_OTHER_THRESHOLD_MEDIUM;
    wakeup_other.type = ERTS_SCHED_WAKEUP_OTHER_TYPE_LEGACY;
#endif
>>>>>>> b74e9a3d
}

int
erts_sched_set_wakeup_other_thresold(char *str)
{
    ErtsSchedWakeupOtherThreshold threshold;
    if (sys_strcmp(str, "very_high") == 0)
	threshold = ERTS_SCHED_WAKEUP_OTHER_THRESHOLD_VERY_HIGH;
    else if (sys_strcmp(str, "high") == 0)
	threshold = ERTS_SCHED_WAKEUP_OTHER_THRESHOLD_HIGH;
    else if (sys_strcmp(str, "medium") == 0)
	threshold = ERTS_SCHED_WAKEUP_OTHER_THRESHOLD_MEDIUM;
    else if (sys_strcmp(str, "low") == 0)
	threshold = ERTS_SCHED_WAKEUP_OTHER_THRESHOLD_LOW;
    else if (sys_strcmp(str, "very_low") == 0)
	threshold = ERTS_SCHED_WAKEUP_OTHER_THRESHOLD_VERY_LOW;
    else
	return EINVAL;
#ifdef ERTS_SMP
    wakeup_other.threshold = threshold;
    set_wakeup_other_data();
#endif
    return 0;
}

int
erts_sched_set_wakeup_other_type(char *str)
{
    ErtsSchedWakeupOtherType type;
    if (sys_strcmp(str, "proposal") == 0)
	type = ERTS_SCHED_WAKEUP_OTHER_TYPE_PROPOSAL;
    else if (sys_strcmp(str, "default") == 0)
	type = ERTS_SCHED_WAKEUP_OTHER_TYPE_LEGACY;
    else if (sys_strcmp(str, "legacy") == 0)
	type = ERTS_SCHED_WAKEUP_OTHER_TYPE_LEGACY;
    else
	return EINVAL;
#ifdef ERTS_SMP
    wakeup_other.type = type;
#endif
    return 0;
}

static void
init_aux_work_data(ErtsAuxWorkData *awdp, ErtsSchedulerData *esdp)
{
    awdp->sched_id = esdp ? (int) esdp->no : 0;
    awdp->esdp = esdp;
    awdp->ssi = esdp ? esdp->ssi : NULL;
#ifdef ERTS_SMP
    awdp->misc.thr_prgr = ERTS_THR_PRGR_VAL_WAITING;
    awdp->dd.thr_prgr = ERTS_THR_PRGR_VAL_WAITING;
    awdp->dd.completed_callback = NULL;
    awdp->dd.completed_arg = NULL;
#endif
#ifdef ERTS_USE_ASYNC_READY_Q
#ifdef ERTS_SMP
    awdp->async_ready.need_thr_prgr = 0;
    awdp->async_ready.thr_prgr = ERTS_THR_PRGR_VAL_WAITING;
#endif
    awdp->async_ready.queue = NULL;
#endif
}

void
erts_init_scheduling(int no_schedulers, int no_schedulers_online)
{
    int ix, n, no_ssi;

    init_misc_op_list_alloc();

#ifdef ERTS_SMP
    set_wakeup_other_data();
#endif

    ASSERT(no_schedulers_online <= no_schedulers);
    ASSERT(no_schedulers_online >= 1);
    ASSERT(no_schedulers >= 1);

    /* Create and initialize run queues */

    n = no_schedulers;

    erts_aligned_run_queues = 
	erts_alloc_permanent_cache_aligned(ERTS_ALC_T_RUNQS,
					   sizeof(ErtsAlignedRunQueue) * n);
#ifdef ERTS_SMP
    erts_smp_atomic32_init_nob(&no_empty_run_queues, 0);
#endif

    erts_no_run_queues = n;

    for (ix = 0; ix < n; ix++) {
	int pix, rix;
	ErtsRunQueue *rq = ERTS_RUNQ_IX(ix);

	rq->ix = ix;
	erts_smp_atomic32_init_nob(&rq->info_flags, ERTS_RUNQ_IFLG_NONEMPTY);

	/* make sure that the "extra" id correponds to the schedulers
	 * id if the esdp->no <-> ix+1 mapping change.
	 */

	erts_smp_mtx_init_x(&rq->mtx, "run_queue", make_small(ix + 1));
	erts_smp_cnd_init(&rq->cnd);

	rq->waiting = 0;
	rq->woken = 0;
	rq->flags = 0;
	rq->check_balance_reds = ERTS_RUNQ_CALL_CHECK_BALANCE_REDS;
	rq->full_reds_history_sum = 0;
	for (rix = 0; rix < ERTS_FULL_REDS_HISTORY_SIZE; rix++) {
	    rq->full_reds_history_sum += ERTS_RUNQ_CHECK_BALANCE_REDS_PER_SCHED;
	    rq->full_reds_history[rix] = ERTS_RUNQ_CHECK_BALANCE_REDS_PER_SCHED;
	}
	rq->out_of_work_count = 0;
	rq->max_len = 0;
	rq->len = 0;
	rq->wakeup_other = 0;
	rq->wakeup_other_reds = 0;
	rq->halt_in_progress = 0;

	rq->procs.len = 0;
	rq->procs.pending_exiters = NULL;
	rq->procs.context_switches = 0;
	rq->procs.reductions = 0;

	for (pix = 0; pix < ERTS_NO_PROC_PRIO_LEVELS; pix++) {
	    rq->procs.prio_info[pix].len = 0;
	    rq->procs.prio_info[pix].max_len = 0;
	    rq->procs.prio_info[pix].reds = 0;
	    rq->procs.prio_info[pix].migrate.limit.this = 0;
	    rq->procs.prio_info[pix].migrate.limit.other = 0;
	    ERTS_DBG_SET_INVALID_RUNQP(rq->procs.prio_info[pix].migrate.runq,
				       0x0);
	    if (pix < ERTS_NO_PROC_PRIO_LEVELS - 1) {
		rq->procs.prio[pix].first = NULL;
		rq->procs.prio[pix].last = NULL;
	    }
	}

	rq->misc.start = NULL;
	rq->misc.end = NULL;
	rq->misc.evac_runq = NULL;

	rq->ports.info.len = 0;
	rq->ports.info.max_len = 0;
	rq->ports.info.reds = 0;
	rq->ports.info.migrate.limit.this = 0;
	rq->ports.info.migrate.limit.other = 0;
	rq->ports.info.migrate.runq = NULL;
	rq->ports.start = NULL;
	rq->ports.end = NULL;
    }

#ifdef ERTS_SMP

    if (erts_no_run_queues != 1) {
	run_queue_info = erts_alloc(ERTS_ALC_T_RUNQ_BLNS,
				    (sizeof(ErtsRunQueueBalance)
				    * erts_no_run_queues));
	run_queue_compare = erts_alloc(ERTS_ALC_T_RUNQ_BLNS,
				       (sizeof(ErtsRunQueueCompare)
					* erts_no_run_queues));
    }

#endif

    n = (int) no_schedulers;
    erts_no_schedulers = n;

    /* Create and initialize scheduler sleep info */
#ifdef ERTS_SMP
    no_ssi = n+1;
#else
    no_ssi = 1;
#endif
    aligned_sched_sleep_info =
	erts_alloc_permanent_cache_aligned(
	    ERTS_ALC_T_SCHDLR_SLP_INFO,
	    no_ssi*sizeof(ErtsAlignedSchedulerSleepInfo));
    for (ix = 0; ix < no_ssi; ix++) {
	ErtsSchedulerSleepInfo *ssi = &aligned_sched_sleep_info[ix].ssi;
#ifdef ERTS_SMP
#if 0 /* no need to initialize these... */
	ssi->next = NULL;
	ssi->prev = NULL;
#endif
	erts_smp_atomic32_init_nob(&ssi->flags, 0);
	ssi->event = NULL; /* initialized in sched_thread_func */
#endif
	erts_atomic32_init_nob(&ssi->aux_work, 0);
    }

#ifdef ERTS_SMP
    aligned_sched_sleep_info++;
#endif

    /* Create and initialize scheduler specific data */

    erts_aligned_scheduler_data = 
	erts_alloc_permanent_cache_aligned(ERTS_ALC_T_SCHDLR_DATA,
					   n*sizeof(ErtsAlignedSchedulerData));					   

    for (ix = 0; ix < n; ix++) {
	ErtsSchedulerData *esdp = ERTS_SCHEDULER_IX(ix);
#ifdef ERTS_SMP
	erts_bits_init_state(&esdp->erl_bits_state);
	esdp->match_pseudo_process = NULL;
	esdp->free_process = NULL;
#endif
	esdp->x_reg_array =
	    erts_alloc_permanent_cache_aligned(ERTS_ALC_T_BEAM_REGISTER,
					       ERTS_X_REGS_ALLOCATED *
					       sizeof(Eterm));
	esdp->f_reg_array =
	    erts_alloc_permanent_cache_aligned(ERTS_ALC_T_BEAM_REGISTER,
					       MAX_REG * sizeof(FloatDef));
#if !HEAP_ON_C_STACK
	esdp->num_tmp_heap_used = 0;
#endif
	esdp->no = (Uint) ix+1;
	esdp->ssi = ERTS_SCHED_SLEEP_INFO_IX(ix);
	esdp->current_process = NULL;
	esdp->current_port = NULL;

	esdp->virtual_reds = 0;
	esdp->cpu_id = -1;

	erts_init_atom_cache_map(&esdp->atom_cache_map);

	esdp->run_queue = ERTS_RUNQ_IX(ix);
	esdp->run_queue->scheduler = esdp;

	init_aux_work_data(&esdp->aux_work_data, esdp);
	init_sched_wall_time(&esdp->sched_wall_time);
    }

    init_misc_aux_work();
#if !HALFWORD_HEAP
    init_swtreq_alloc();
#endif


#ifdef ERTS_SMP

    erts_atomic32_init_nob(&completed_dealloc_count, 0); /* debug only */

    aux_thread_aux_work_data =
	erts_alloc_permanent_cache_aligned(ERTS_ALC_T_SCHDLR_DATA,
					   sizeof(ErtsAuxWorkData));

    erts_smp_mtx_init(&schdlr_sspnd.mtx, "schdlr_sspnd");
    erts_smp_cnd_init(&schdlr_sspnd.cnd);

    erts_smp_atomic32_init_nob(&schdlr_sspnd.changing, 0);
    schdlr_sspnd.online = no_schedulers_online;
    schdlr_sspnd.curr_online = no_schedulers;
    schdlr_sspnd.msb.ongoing = 0;
    erts_smp_atomic32_init_nob(&schdlr_sspnd.active, no_schedulers);
    schdlr_sspnd.msb.procs = NULL;
    init_no_runqs(no_schedulers, no_schedulers_online);
    balance_info.last_active_runqs = no_schedulers;
    erts_smp_mtx_init(&balance_info.update_mtx, "migration_info_update");
    balance_info.forced_check_balance = 0;
    balance_info.halftime = 1;
    balance_info.full_reds_history_index = 0;
    erts_smp_atomic32_init_nob(&balance_info.checking_balance, 0);
    balance_info.prev_rise.active_runqs = 0;
    balance_info.prev_rise.max_len = 0;
    balance_info.prev_rise.reds = 0;
    balance_info.n = 0;

    if (no_schedulers_online < no_schedulers) {
	for (ix = no_schedulers_online; ix < erts_no_run_queues; ix++)
	    evacuate_run_queue(ERTS_RUNQ_IX(ix),
			       ERTS_RUNQ_IX(ix % no_schedulers_online));
    }

    schdlr_sspnd.wait_curr_online = no_schedulers_online;
    schdlr_sspnd.curr_online *= 2; /* Boot strapping... */
    ERTS_SCHDLR_SSPND_CHNG_SET((ERTS_SCHDLR_SSPND_CHNG_ONLN
				| ERTS_SCHDLR_SSPND_CHNG_WAITER), 0);

    erts_smp_atomic32_init_nob(&doing_sys_schedule, 0);

    init_misc_aux_work();

#else /* !ERTS_SMP */
    {
	ErtsSchedulerData *esdp;
	esdp = ERTS_SCHEDULER_IX(0);
	erts_scheduler_data = esdp;
#ifdef USE_THREADS
	erts_tsd_set(sched_data_key, (void *) esdp);
#endif
    }
    erts_no_schedulers = 1;
#endif

    erts_smp_atomic32_init_nob(&function_calls, 0);

    /* init port tasks */
    erts_port_task_init();

    aux_work_timeout_late_init();

#ifndef ERTS_SMP
#ifdef ERTS_DO_VERIFY_UNUSED_TEMP_ALLOC
    erts_scheduler_data->verify_unused_temp_alloc
	= erts_alloc_get_verify_unused_temp_alloc(
	    &erts_scheduler_data->verify_unused_temp_alloc_data);
    ERTS_VERIFY_UNUSED_TEMP_ALLOC(NULL);
#endif
#endif

    erts_smp_atomic32_init_relb(&erts_halt_progress, -1);
    erts_halt_code = 0;
}

ErtsRunQueue *
erts_schedid2runq(Uint id)
{
    int ix;
    ix = (int) id - 1;
    ASSERT(0 <= ix && ix < erts_no_run_queues);
    return ERTS_RUNQ_IX(ix);
}

#ifdef USE_THREADS

ErtsSchedulerData *
erts_get_scheduler_data(void)
{
    return (ErtsSchedulerData *) erts_tsd_get(sched_data_key);
}

#endif

static int remove_proc_from_runq(ErtsRunQueue *rq, Process *p, int to_inactive);

static ERTS_INLINE void
suspend_process(ErtsRunQueue *rq, Process *p)
{
    ERTS_SMP_LC_ASSERT(ERTS_PROC_LOCK_STATUS & erts_proc_lc_my_proc_locks(p));
    ERTS_SMP_LC_ASSERT(erts_smp_lc_runq_is_locked(rq));
    p->rcount++;  /* count number of suspend */
#ifdef ERTS_SMP
    ASSERT(!(p->runq_flags & ERTS_PROC_RUNQ_FLG_RUNNING)
	   || p == erts_get_current_process());
    ASSERT(p->status != P_RUNNING
	   || p->runq_flags & ERTS_PROC_RUNQ_FLG_RUNNING);
    if (p->status_flags & ERTS_PROC_SFLG_PENDADD2SCHEDQ)
	goto runable;
#endif
    switch(p->status) {
    case P_SUSPENDED:
	break;
    case P_RUNABLE:
#ifdef ERTS_SMP
    runable:
        if (!ERTS_PROC_PENDING_EXIT(p)) 
#endif
	    remove_proc_from_runq(rq, p, 1);
	/* else:
	 * leave process in schedq so it will discover the pending exit
	 */
	p->rstatus = P_RUNABLE; /* wakeup as runnable */
	break;
    case P_RUNNING:
	p->rstatus = P_RUNABLE; /* wakeup as runnable */
	break;
    case P_WAITING:
	p->rstatus = P_WAITING; /* wakeup as waiting */
	break;
    case P_EXITING:
	return; /* ignore this */
    case P_GARBING:
    case P_FREE:
	erl_exit(1, "bad state in suspend_process()\n");
    }

    if ((erts_system_profile_flags.runnable_procs) && (p->rcount == 1) && (p->status != P_WAITING)) {
        profile_runnable_proc(p, am_inactive);
    }

    p->status = P_SUSPENDED;
    
}

static ERTS_INLINE void
resume_process(Process *p)
{
    Uint32 *statusp;
    ERTS_SMP_LC_ASSERT(ERTS_PROC_LOCK_STATUS & erts_proc_lc_my_proc_locks(p));
    switch (p->status) {
    case P_SUSPENDED:
	statusp = &p->status;
	break;
    case P_GARBING:
	if (p->gcstatus == P_SUSPENDED) {
	    statusp = &p->gcstatus;
	    break;
	}
	/* Fall through */
    default:
	return;
    }

    ASSERT(p->rcount > 0);

    if (--p->rcount > 0)  /* multiple suspend */
	return;
    switch(p->rstatus) {
    case P_RUNABLE:
	erts_add_to_runq(p);
	break;
    case P_WAITING:
	*statusp = P_WAITING;
	break;
    default:
	erl_exit(1, "bad state in resume_process()\n");
    }
    p->rstatus = P_FREE;    
}

int
erts_get_max_no_executing_schedulers(void)
{
#ifdef ERTS_SMP
    if (erts_smp_atomic32_read_nob(&schdlr_sspnd.changing))
	return (int) erts_no_schedulers;
    ERTS_THR_MEMORY_BARRIER;
    return (int) erts_smp_atomic32_read_nob(&schdlr_sspnd.active);
#else
    return 1;
#endif
}

#ifdef ERTS_SMP

static void
scheduler_ix_resume_wake(Uint ix)
{
    ErtsSchedulerSleepInfo *ssi = ERTS_SCHED_SLEEP_INFO_IX(ix);
    erts_aint32_t xflgs = (ERTS_SSI_FLG_SLEEPING
			   | ERTS_SSI_FLG_TSE_SLEEPING
			   | ERTS_SSI_FLG_WAITING
			   | ERTS_SSI_FLG_SUSPENDED);
    erts_aint32_t oflgs;
    do {
	oflgs = erts_smp_atomic32_cmpxchg_relb(&ssi->flags, 0, xflgs);
	if (oflgs == xflgs) {
	    erts_sched_finish_poke(ssi, oflgs);
	    break;
	}
	xflgs = oflgs;
    } while (oflgs & ERTS_SSI_FLG_SUSPENDED);
}

static erts_aint32_t
sched_prep_spin_suspended(ErtsSchedulerSleepInfo *ssi, erts_aint32_t xpct)
{
    erts_aint32_t oflgs;
    erts_aint32_t nflgs = (ERTS_SSI_FLG_SLEEPING
			   | ERTS_SSI_FLG_WAITING
			   | ERTS_SSI_FLG_SUSPENDED);
    erts_aint32_t xflgs = xpct;

    do {
	oflgs = erts_smp_atomic32_cmpxchg_acqb(&ssi->flags, nflgs, xflgs);
	if (oflgs == xflgs)
	    return nflgs;
	xflgs = oflgs;
    } while (oflgs & ERTS_SSI_FLG_SUSPENDED);

    return oflgs;
}

static erts_aint32_t
sched_spin_suspended(ErtsSchedulerSleepInfo *ssi, int spincount)
{
    int until_yield = ERTS_SCHED_SPIN_UNTIL_YIELD;
    int sc = spincount;
    erts_aint32_t flgs;

    do {
	flgs = erts_smp_atomic32_read_acqb(&ssi->flags);
	if ((flgs & (ERTS_SSI_FLG_SLEEPING
		     | ERTS_SSI_FLG_WAITING
		     | ERTS_SSI_FLG_SUSPENDED))
	    != (ERTS_SSI_FLG_SLEEPING
		| ERTS_SSI_FLG_WAITING
		| ERTS_SSI_FLG_SUSPENDED)) {
	    break;
	}
	ERTS_SPIN_BODY;
	if (--until_yield == 0) {
	    until_yield = ERTS_SCHED_SPIN_UNTIL_YIELD;
	    erts_thr_yield();
	}
    } while (--sc > 0);
    return flgs;
}

static erts_aint32_t
sched_set_suspended_sleeptype(ErtsSchedulerSleepInfo *ssi)
{
    erts_aint32_t oflgs;
    erts_aint32_t nflgs = (ERTS_SSI_FLG_SLEEPING
			   | ERTS_SSI_FLG_TSE_SLEEPING
			   | ERTS_SSI_FLG_WAITING
			   | ERTS_SSI_FLG_SUSPENDED);
    erts_aint32_t xflgs = (ERTS_SSI_FLG_SLEEPING
			   | ERTS_SSI_FLG_WAITING
			   | ERTS_SSI_FLG_SUSPENDED);

    erts_tse_reset(ssi->event);

    while (1) {
	oflgs = erts_smp_atomic32_cmpxchg_acqb(&ssi->flags, nflgs, xflgs);
	if (oflgs == xflgs)
	    return nflgs;
	if ((oflgs & (ERTS_SSI_FLG_SLEEPING
		      | ERTS_SSI_FLG_WAITING
		      | ERTS_SSI_FLG_SUSPENDED))
	    != (ERTS_SSI_FLG_SLEEPING
		| ERTS_SSI_FLG_WAITING
		| ERTS_SSI_FLG_SUSPENDED)) {
	    return oflgs;
	}
	xflgs = oflgs;
    }
}

static void
suspend_scheduler(ErtsSchedulerData *esdp)
{
    erts_aint32_t flgs;
    erts_aint32_t changing;
    long no = (long) esdp->no;
    ErtsSchedulerSleepInfo *ssi = esdp->ssi;
    long active_schedulers;
    int curr_online = 1;
    int wake = 0;
    erts_aint32_t aux_work;
    int thr_prgr_active = 1;

    /*
     * Schedulers may be suspended in two different ways:
     * - A scheduler may be suspended since it is not online.
     *   All schedulers with scheduler ids greater than
     *   schdlr_sspnd.online are suspended.
     * - Multi scheduling is blocked. All schedulers except the
     *   scheduler with scheduler id 1 are suspended.
     *
     * Regardless of why a scheduler is suspended, it ends up here.
     */

    ASSERT(no != 1);

    erts_smp_runq_unlock(esdp->run_queue);

    erts_sched_check_cpu_bind_prep_suspend(esdp);

    if (erts_system_profile_flags.scheduler)
    	profile_scheduler(make_small(esdp->no), am_inactive);

    sched_wall_time_change(esdp, 0);

    erts_smp_mtx_lock(&schdlr_sspnd.mtx);

    flgs = sched_prep_spin_suspended(ssi, ERTS_SSI_FLG_SUSPENDED);
    if (flgs & ERTS_SSI_FLG_SUSPENDED) {

	active_schedulers = erts_smp_atomic32_dec_read_nob(&schdlr_sspnd.active);
	ASSERT(active_schedulers >= 1);
	changing = erts_smp_atomic32_read_nob(&schdlr_sspnd.changing);
	if (changing & ERTS_SCHDLR_SSPND_CHNG_MSB) {
	    if (active_schedulers == schdlr_sspnd.msb.wait_active)
		wake = 1;
	    if (active_schedulers == 1) {
		changing = erts_smp_atomic32_read_band_nob(&schdlr_sspnd.changing,
							   ~ERTS_SCHDLR_SSPND_CHNG_MSB);
		changing &= ~ERTS_SCHDLR_SSPND_CHNG_MSB;
	    }
	}

	while (1) {
	    if (changing & ERTS_SCHDLR_SSPND_CHNG_ONLN) {
		int changed = 0;
		if (no > schdlr_sspnd.online && curr_online) {
		    schdlr_sspnd.curr_online--;
		    curr_online = 0;
		    changed = 1;
		}
		else if (no <= schdlr_sspnd.online && !curr_online) {
		    schdlr_sspnd.curr_online++;
		    curr_online = 1;
		    changed = 1;
		}
		if (changed
		    && schdlr_sspnd.curr_online == schdlr_sspnd.wait_curr_online)
		    wake = 1;
		if (schdlr_sspnd.online == schdlr_sspnd.curr_online) {
		    changing = erts_smp_atomic32_read_band_nob(&schdlr_sspnd.changing,
							       ~ERTS_SCHDLR_SSPND_CHNG_ONLN);
		    changing &= ~ERTS_SCHDLR_SSPND_CHNG_ONLN;
		}
	    }

	    if (wake) {
		erts_smp_cnd_signal(&schdlr_sspnd.cnd);
		wake = 0;
	    }

	    if (curr_online && !ongoing_multi_scheduling_block()) {
		flgs = erts_smp_atomic32_read_acqb(&ssi->flags);
		if (!(flgs & ERTS_SSI_FLG_SUSPENDED))
		    break;
	    }
	    erts_smp_mtx_unlock(&schdlr_sspnd.mtx);

	    while (1) {
		erts_aint32_t flgs;

		aux_work = erts_atomic32_read_acqb(&ssi->aux_work);
		if (aux_work) {
		    if (!thr_prgr_active) {
			erts_thr_progress_active(esdp, thr_prgr_active = 1);
			sched_wall_time_change(esdp, 1);
		    }
		    aux_work = handle_aux_work(&esdp->aux_work_data, aux_work);
		    if (aux_work && erts_thr_progress_update(esdp))
			erts_thr_progress_leader_update(esdp);
		}

		if (!aux_work) {
		    if (thr_prgr_active) {
			erts_thr_progress_active(esdp, thr_prgr_active = 0);
			sched_wall_time_change(esdp, 0);
		    }
		    erts_thr_progress_prepare_wait(esdp);
		    flgs = sched_spin_suspended(ssi,
						ERTS_SCHED_SUSPEND_SLEEP_SPINCOUNT);
		    if (flgs == (ERTS_SSI_FLG_SLEEPING
				 | ERTS_SSI_FLG_WAITING
				 | ERTS_SSI_FLG_SUSPENDED)) {
			flgs = sched_set_suspended_sleeptype(ssi);
			if (flgs == (ERTS_SSI_FLG_SLEEPING
				     | ERTS_SSI_FLG_TSE_SLEEPING
				     | ERTS_SSI_FLG_WAITING
				     | ERTS_SSI_FLG_SUSPENDED)) {
			    int res;

			    do {
				res = erts_tse_wait(ssi->event);
			    } while (res == EINTR);
			}
		    }
		    erts_thr_progress_finalize_wait(esdp);
		}

		flgs = sched_prep_spin_suspended(ssi, (ERTS_SSI_FLG_WAITING
						       | ERTS_SSI_FLG_SUSPENDED));
		if (!(flgs & ERTS_SSI_FLG_SUSPENDED))
		    break;
		changing = erts_smp_atomic32_read_nob(&schdlr_sspnd.changing);
		if (changing & ~ERTS_SCHDLR_SSPND_CHNG_WAITER)
		    break;
	    }

	    erts_smp_mtx_lock(&schdlr_sspnd.mtx);
	    changing = erts_smp_atomic32_read_nob(&schdlr_sspnd.changing);
	}

	active_schedulers = erts_smp_atomic32_inc_read_nob(&schdlr_sspnd.active);
	changing = erts_smp_atomic32_read_nob(&schdlr_sspnd.changing);
	if ((changing & ERTS_SCHDLR_SSPND_CHNG_MSB)
	    && schdlr_sspnd.online == active_schedulers) {
	    erts_smp_atomic32_read_band_nob(&schdlr_sspnd.changing,
					    ~ERTS_SCHDLR_SSPND_CHNG_MSB);
	}

	ASSERT(no <= schdlr_sspnd.online);
	ASSERT(!ongoing_multi_scheduling_block());

    }

    erts_smp_mtx_unlock(&schdlr_sspnd.mtx);

    ASSERT(curr_online);

    if (erts_system_profile_flags.scheduler)
    	profile_scheduler(make_small(esdp->no), am_active);

    if (!thr_prgr_active) {
	erts_thr_progress_active(esdp, thr_prgr_active = 1);
	sched_wall_time_change(esdp, 1);
    }

    erts_smp_runq_lock(esdp->run_queue);
    non_empty_runq(esdp->run_queue);

    erts_sched_check_cpu_bind_post_suspend(esdp);
}

#define ERTS_RUNQ_RESET_SUSPEND_INFO(RQ, DBG_ID)			\
do {									\
    int pix__;								\
    (RQ)->misc.evac_runq = NULL;					\
    (RQ)->ports.info.migrate.runq = NULL;				\
    (RQ)->flags &= ~(ERTS_RUNQ_FLGS_IMMIGRATE_QMASK			\
		     | ERTS_RUNQ_FLGS_EMIGRATE_QMASK			\
		     | ERTS_RUNQ_FLGS_EVACUATE_QMASK			\
		     | ERTS_RUNQ_FLG_SUSPENDED);			\
    (RQ)->flags |= (ERTS_RUNQ_FLG_OUT_OF_WORK				\
                    | ERTS_RUNQ_FLG_HALFTIME_OUT_OF_WORK);		\
    (RQ)->check_balance_reds = ERTS_RUNQ_CALL_CHECK_BALANCE_REDS;	\
    erts_smp_atomic32_read_band_nob(&(RQ)->info_flags, ~ERTS_RUNQ_IFLG_SUSPENDED);\
    for (pix__ = 0; pix__ < ERTS_NO_PROC_PRIO_LEVELS; pix__++) {	\
	(RQ)->procs.prio_info[pix__].max_len = 0;			\
	(RQ)->procs.prio_info[pix__].reds = 0;				\
	ERTS_DBG_SET_INVALID_RUNQP((RQ)->procs.prio_info[pix__].migrate.runq,\
				   (DBG_ID));				\
    }									\
    (RQ)->ports.info.max_len = 0;					\
    (RQ)->ports.info.reds = 0;						\
} while (0)

#define ERTS_RUNQ_RESET_MIGRATION_PATHS__(RQ)				\
do {									\
    ERTS_SMP_LC_ASSERT(erts_smp_lc_runq_is_locked((RQ)));		\
    (RQ)->misc.evac_runq = NULL;					\
    (RQ)->ports.info.migrate.runq = NULL;				\
    (RQ)->flags &= ~(ERTS_RUNQ_FLGS_IMMIGRATE_QMASK			\
		     | ERTS_RUNQ_FLGS_EMIGRATE_QMASK			\
		     | ERTS_RUNQ_FLGS_EVACUATE_QMASK);			\
} while (0)

#ifdef DEBUG
#define ERTS_RUNQ_RESET_MIGRATION_PATHS(RQ, DBG_ID)			\
do {									\
    int pix__;								\
    ERTS_RUNQ_RESET_MIGRATION_PATHS__((RQ));				\
    for (pix__ = 0; pix__ < ERTS_NO_PROC_PRIO_LEVELS; pix__++)		\
	ERTS_DBG_SET_INVALID_RUNQP((RQ)->procs.prio_info[pix__].migrate.runq,\
				   (DBG_ID));				\
} while (0)
#else
#define ERTS_RUNQ_RESET_MIGRATION_PATHS(RQ, DBG_ID) \
  ERTS_RUNQ_RESET_MIGRATION_PATHS__((RQ))
#endif

ErtsSchedSuspendResult
erts_schedulers_state(Uint *total,
		      Uint *online,
		      Uint *active,
		      int yield_allowed)
{
    int res;
    erts_aint32_t changing;
    erts_smp_mtx_lock(&schdlr_sspnd.mtx);
    changing = erts_smp_atomic32_read_nob(&schdlr_sspnd.changing);
    if (yield_allowed && (changing & ~ERTS_SCHDLR_SSPND_CHNG_WAITER))
	res = ERTS_SCHDLR_SSPND_YIELD_RESTART;
    else {
	*active = *online = schdlr_sspnd.online;
	if (ongoing_multi_scheduling_block())
	    *active = 1;
	res = ERTS_SCHDLR_SSPND_DONE;
    }
    erts_smp_mtx_unlock(&schdlr_sspnd.mtx);
    *total = erts_no_schedulers;
    return res;
}

ErtsSchedSuspendResult
erts_set_schedulers_online(Process *p,
			   ErtsProcLocks plocks,
			   Sint new_no,
			   Sint *old_no)
{
    ErtsSchedulerData *esdp;
    int ix, res, no, have_unlocked_plocks, end_wait;
    erts_aint32_t changing;

    if (new_no < 1 || erts_no_schedulers < new_no)
	return ERTS_SCHDLR_SSPND_EINVAL;

    esdp = ERTS_PROC_GET_SCHDATA(p);
    end_wait = 0;

    erts_smp_mtx_lock(&schdlr_sspnd.mtx);

    have_unlocked_plocks = 0;
    no = (int) new_no;

    changing = erts_smp_atomic32_read_nob(&schdlr_sspnd.changing);
    if (changing) {
	res = ERTS_SCHDLR_SSPND_YIELD_RESTART;
    }
    else {
	int online = *old_no = schdlr_sspnd.online;
	if (no == schdlr_sspnd.online) {
	    res = ERTS_SCHDLR_SSPND_DONE;
	}
	else {
	    ERTS_SCHDLR_SSPND_CHNG_SET((ERTS_SCHDLR_SSPND_CHNG_ONLN
					| ERTS_SCHDLR_SSPND_CHNG_WAITER), 0);
	    schdlr_sspnd.online = no;
	    if (no > online) {
		int ix;
		schdlr_sspnd.wait_curr_online = no;
		if (ongoing_multi_scheduling_block()) {
		    for (ix = online; ix < no; ix++)
			erts_sched_poke(ERTS_SCHED_SLEEP_INFO_IX(ix));
		}
		else {
		    if (plocks) {
			have_unlocked_plocks = 1;
			erts_smp_proc_unlock(p, plocks);
		    }
		    erts_smp_mtx_unlock(&schdlr_sspnd.mtx);
		    erts_smp_mtx_lock(&balance_info.update_mtx);
		    for (ix = online; ix < no; ix++) {
			ErtsRunQueue *rq = ERTS_RUNQ_IX(ix);
			erts_smp_runq_lock(rq);
			ERTS_RUNQ_RESET_SUSPEND_INFO(rq, 0x5);
			erts_smp_runq_unlock(rq);
			scheduler_ix_resume_wake(ix);
		    }
		    /*
		     * Spread evacuation paths among all online
		     * run queues.
		     */
		    for (ix = no; ix < erts_no_run_queues; ix++) {
			ErtsRunQueue *from_rq = ERTS_RUNQ_IX(ix);
			ErtsRunQueue *to_rq = ERTS_RUNQ_IX(ix % no);
			evacuate_run_queue(from_rq, to_rq);
		    }
		    set_no_used_runqs(no);
		    erts_smp_mtx_unlock(&balance_info.update_mtx);
		    erts_smp_mtx_lock(&schdlr_sspnd.mtx);
		}
		res = ERTS_SCHDLR_SSPND_DONE;
	    }
	    else /* if (no < online) */ {
		if (p->scheduler_data->no <= no) {
		    res = ERTS_SCHDLR_SSPND_DONE;
		    schdlr_sspnd.wait_curr_online = no;
		}
		else {
		    /*
		     * Yield! Current process needs to migrate
		     * before bif returns.
		     */
		    res = ERTS_SCHDLR_SSPND_YIELD_DONE;
		    schdlr_sspnd.wait_curr_online = no+1;
		}

		if (ongoing_multi_scheduling_block()) {
		    for (ix = no; ix < online; ix++)
			erts_sched_poke(ERTS_SCHED_SLEEP_INFO_IX(ix));
		}
		else {
		    if (plocks) {
			have_unlocked_plocks = 1;
			erts_smp_proc_unlock(p, plocks);
		    }
		    erts_smp_mtx_unlock(&schdlr_sspnd.mtx);
		    erts_smp_mtx_lock(&balance_info.update_mtx);
		    
		    for (ix = 0; ix < online; ix++) {
			ErtsRunQueue *rq = ERTS_RUNQ_IX(ix);
			erts_smp_runq_lock(rq);
			ERTS_RUNQ_RESET_MIGRATION_PATHS(rq, 0x6);
			erts_smp_runq_unlock(rq);
		    }
		    /*
		     * Evacutation order important! Newly suspended run queues
		     * has to be evacuated last.
		     */
		    for (ix = erts_no_run_queues-1; ix >= no; ix--)
			evacuate_run_queue(ERTS_RUNQ_IX(ix),
					   ERTS_RUNQ_IX(ix % no));
		    set_no_used_runqs(no);
		    erts_smp_mtx_unlock(&balance_info.update_mtx);
		    erts_smp_mtx_lock(&schdlr_sspnd.mtx);
		    for (ix = no; ix < online; ix++) {
			ErtsRunQueue *rq = ERTS_RUNQ_IX(ix);
			wake_scheduler(rq, 0);
		    }
		}
	    }

	    if (schdlr_sspnd.curr_online != schdlr_sspnd.wait_curr_online) {
		erts_smp_mtx_unlock(&schdlr_sspnd.mtx);
		if (plocks && !have_unlocked_plocks) {
		    have_unlocked_plocks = 1;
		    erts_smp_proc_unlock(p, plocks);
		}
		erts_thr_progress_active(esdp, 0);
		erts_thr_progress_prepare_wait(esdp);
		end_wait = 1;
		erts_smp_mtx_lock(&schdlr_sspnd.mtx);
	    }

	    while (schdlr_sspnd.curr_online != schdlr_sspnd.wait_curr_online)
		erts_smp_cnd_wait(&schdlr_sspnd.cnd, &schdlr_sspnd.mtx);

	    ASSERT(res != ERTS_SCHDLR_SSPND_DONE
		   ? (ERTS_SCHDLR_SSPND_CHNG_WAITER
		      & erts_smp_atomic32_read_nob(&schdlr_sspnd.changing))
		   : (ERTS_SCHDLR_SSPND_CHNG_WAITER
		      == erts_smp_atomic32_read_nob(&schdlr_sspnd.changing)));
	    erts_smp_atomic32_read_band_nob(&schdlr_sspnd.changing,
					    ~ERTS_SCHDLR_SSPND_CHNG_WAITER);

	}
    }

    erts_smp_mtx_unlock(&schdlr_sspnd.mtx);
    if (end_wait) {
	erts_thr_progress_finalize_wait(esdp);
	erts_thr_progress_active(esdp, 1);
    }
    if (have_unlocked_plocks)
	erts_smp_proc_lock(p, plocks);

    return res;
}

ErtsSchedSuspendResult
erts_block_multi_scheduling(Process *p, ErtsProcLocks plocks, int on, int all)
{
    int ix, res, have_unlocked_plocks = 0;
    erts_aint32_t changing;
    ErtsProcList *plp;

    erts_smp_mtx_lock(&schdlr_sspnd.mtx);
    changing = erts_smp_atomic32_read_nob(&schdlr_sspnd.changing);
    if (changing) {
	res = ERTS_SCHDLR_SSPND_YIELD_RESTART; /* Yield */
    }
    else if (on) { /* ------ BLOCK ------ */
	if (schdlr_sspnd.msb.procs) {
	    plp = proclist_create(p);
	    plp->next = schdlr_sspnd.msb.procs;
	    schdlr_sspnd.msb.procs = plp;
	    p->flags |= F_HAVE_BLCKD_MSCHED;
	    ASSERT(erts_smp_atomic32_read_nob(&schdlr_sspnd.active) == 1);
	    ASSERT(p->scheduler_data->no == 1);
	    res = ERTS_SCHDLR_SSPND_DONE_MSCHED_BLOCKED;
	}
	else {
	    int online = schdlr_sspnd.online;
	    p->flags |= F_HAVE_BLCKD_MSCHED;
	    if (plocks) {
		have_unlocked_plocks = 1;
		erts_smp_proc_unlock(p, plocks);
	    }
	    ASSERT(!ongoing_multi_scheduling_block());
	    schdlr_sspnd.msb.ongoing = 1;
	    if (online == 1) {
		res = ERTS_SCHDLR_SSPND_DONE_MSCHED_BLOCKED;
		ASSERT(erts_smp_atomic32_read_nob(&schdlr_sspnd.active) == 1);
		ASSERT(p->scheduler_data->no == 1);
	    }
	    else {
		ERTS_SCHDLR_SSPND_CHNG_SET((ERTS_SCHDLR_SSPND_CHNG_MSB
					    | ERTS_SCHDLR_SSPND_CHNG_WAITER), 0);
		if (p->scheduler_data->no == 1) {
		    res = ERTS_SCHDLR_SSPND_DONE_MSCHED_BLOCKED;
		    schdlr_sspnd.msb.wait_active = 1;
		}
		else {
		    /*
		     * Yield! Current process needs to migrate
		     * before bif returns.
		     */
		    res = ERTS_SCHDLR_SSPND_YIELD_DONE_MSCHED_BLOCKED;
		    schdlr_sspnd.msb.wait_active = 2;
		}

		erts_smp_mtx_unlock(&schdlr_sspnd.mtx);
		erts_smp_mtx_lock(&balance_info.update_mtx);
		set_no_used_runqs(1);
		for (ix = 0; ix < online; ix++) {
		    ErtsRunQueue *rq = ERTS_RUNQ_IX(ix);
		    erts_smp_runq_lock(rq);
		    ASSERT(!(rq->flags & ERTS_RUNQ_FLG_SUSPENDED));
		    ERTS_RUNQ_RESET_MIGRATION_PATHS(rq, 0x7);
		    erts_smp_runq_unlock(rq);
		}
		/*
		 * Evacuate all activities in all other run queues
		 * into the first run queue. Note order is important,
		 * online run queues has to be evacuated last.
		 */
		for (ix = erts_no_run_queues-1; ix >= 1; ix--)
		    evacuate_run_queue(ERTS_RUNQ_IX(ix), ERTS_RUNQ_IX(0));
		erts_smp_mtx_unlock(&balance_info.update_mtx);
		erts_smp_mtx_lock(&schdlr_sspnd.mtx);

		if (erts_smp_atomic32_read_nob(&schdlr_sspnd.active)
		    != schdlr_sspnd.msb.wait_active) {
		    ErtsSchedulerData *esdp;

		    erts_smp_mtx_unlock(&schdlr_sspnd.mtx);

		    if (plocks && !have_unlocked_plocks) {
			have_unlocked_plocks = 1;
			erts_smp_proc_unlock(p, plocks);
		    }

		    esdp = ERTS_PROC_GET_SCHDATA(p);

		    erts_thr_progress_active(esdp, 0);
		    erts_thr_progress_prepare_wait(esdp);

		    erts_smp_mtx_lock(&schdlr_sspnd.mtx);

		    while (erts_smp_atomic32_read_nob(&schdlr_sspnd.active)
			   != schdlr_sspnd.msb.wait_active)
			erts_smp_cnd_wait(&schdlr_sspnd.cnd,
					  &schdlr_sspnd.mtx);
		    
		    erts_smp_mtx_unlock(&schdlr_sspnd.mtx);
		    
		    erts_thr_progress_active(esdp, 1);
		    erts_thr_progress_finalize_wait(esdp);

		    erts_smp_mtx_lock(&schdlr_sspnd.mtx);

		}
		ASSERT(res != ERTS_SCHDLR_SSPND_DONE_MSCHED_BLOCKED
		       ? (ERTS_SCHDLR_SSPND_CHNG_WAITER
			  & erts_smp_atomic32_read_nob(&schdlr_sspnd.changing))
		       : (ERTS_SCHDLR_SSPND_CHNG_WAITER
			  == erts_smp_atomic32_read_nob(&schdlr_sspnd.changing)));
		erts_smp_atomic32_read_band_nob(&schdlr_sspnd.changing,
						~ERTS_SCHDLR_SSPND_CHNG_WAITER);
	    }
	    plp = proclist_create(p);
	    plp->next = schdlr_sspnd.msb.procs;
	    schdlr_sspnd.msb.procs = plp;
#ifdef DEBUG
	    ERTS_FOREACH_RUNQ(srq,
	    {
		if (srq != ERTS_RUNQ_IX(0)) {
		    ASSERT(ERTS_EMPTY_RUNQ(srq));
		    ASSERT(srq->flags & ERTS_RUNQ_FLG_SUSPENDED);
		}
	    });
#endif
	    ASSERT(p->scheduler_data);
	}
    }
    else if (!ongoing_multi_scheduling_block()) {
	/* unblock not ongoing */
	ASSERT(!schdlr_sspnd.msb.procs);
	res = ERTS_SCHDLR_SSPND_DONE;
    }
    else {  /* ------ UNBLOCK ------ */
	if (p->flags & F_HAVE_BLCKD_MSCHED) {
	    ErtsProcList **plpp = &schdlr_sspnd.msb.procs;
	    plp = schdlr_sspnd.msb.procs;

	    while (plp) {
		if (!proclist_same(plp, p)){
		    plpp = &plp->next;
		    plp = plp->next;
		}
		else {
		    *plpp = plp->next;
		    proclist_destroy(plp);
		    if (!all)
			break;
		    plp = *plpp;
		}
	    }
	}
	if (schdlr_sspnd.msb.procs)
	    res = ERTS_SCHDLR_SSPND_DONE_MSCHED_BLOCKED;
	else {
	    ERTS_SCHDLR_SSPND_CHNG_SET(ERTS_SCHDLR_SSPND_CHNG_MSB, 0);
#ifdef DEBUG
	    ERTS_FOREACH_RUNQ(rq,
	    {
		if (rq != p->scheduler_data->run_queue) {
		    if (!ERTS_EMPTY_RUNQ(rq)) {
			Process *rp;
			int pix;
			ASSERT(rq->ports.info.len == 0);
			for (pix = 0; pix < ERTS_NO_PROC_PRIO_LEVELS; pix++) {
			    for (rp = rq->procs.prio[pix].first;
				 rp;
				 rp = rp->next) {
				ASSERT(rp->bound_runq);
			    }
			}
		    }

		    ASSERT(rq->flags & ERTS_RUNQ_FLG_SUSPENDED);
		}
	    });
#endif
	    p->flags &= ~F_HAVE_BLCKD_MSCHED;
	    schdlr_sspnd.msb.ongoing = 0;
	    if (schdlr_sspnd.online == 1) {
		/* No schedulers to resume */
		ASSERT(erts_smp_atomic32_read_nob(&schdlr_sspnd.active) == 1);
		ERTS_SCHDLR_SSPND_CHNG_SET(0, ERTS_SCHDLR_SSPND_CHNG_MSB);
	    }
	    else {
		int online = schdlr_sspnd.online;
		erts_smp_mtx_unlock(&schdlr_sspnd.mtx);
		if (plocks) {
		    have_unlocked_plocks = 1;
		    erts_smp_proc_unlock(p, plocks);
		}
		erts_smp_mtx_lock(&balance_info.update_mtx);

		/* Resume all online run queues */
		for (ix = 1; ix < online; ix++) {
		    ErtsRunQueue *rq = ERTS_RUNQ_IX(ix);
		    erts_smp_runq_lock(rq);
		    ERTS_RUNQ_RESET_SUSPEND_INFO(rq, 0x4);
		    erts_smp_runq_unlock(rq);
		    scheduler_ix_resume_wake(ix);
		}

		/* Spread evacuation paths among all online run queues */
		for (ix = online; ix < erts_no_run_queues; ix++)
		    evacuate_run_queue(ERTS_RUNQ_IX(ix),
				       ERTS_RUNQ_IX(ix % online));

		set_no_used_runqs(online);
		/* Make sure that we balance soon... */
		balance_info.forced_check_balance = 1;
		erts_smp_runq_lock(ERTS_RUNQ_IX(0));
		ERTS_RUNQ_IX(0)->check_balance_reds = 0;
		erts_smp_runq_unlock(ERTS_RUNQ_IX(0));
		erts_smp_mtx_unlock(&balance_info.update_mtx);
		erts_smp_mtx_lock(&schdlr_sspnd.mtx);
	    }
	    res = ERTS_SCHDLR_SSPND_DONE;
	}
    }

    erts_smp_mtx_unlock(&schdlr_sspnd.mtx);
    if (have_unlocked_plocks)
	erts_smp_proc_lock(p, plocks);
    return res;
}

#ifdef DEBUG
void
erts_dbg_multi_scheduling_return_trap(Process *p, Eterm return_value)
{
    if (return_value == am_blocked) {
	erts_aint32_t active = erts_smp_atomic32_read_nob(&schdlr_sspnd.active);
	ASSERT(1 <= active && active <= 2);
	ASSERT(ERTS_PROC_GET_SCHDATA(p)->no == 1);
    }
}
#endif

int
erts_is_multi_scheduling_blocked(void)
{
    int res;
    erts_smp_mtx_lock(&schdlr_sspnd.mtx);
    res = schdlr_sspnd.msb.procs != NULL;
    erts_smp_mtx_unlock(&schdlr_sspnd.mtx);
    return res;
}

Eterm
erts_multi_scheduling_blockers(Process *p)
{
    Eterm res = NIL;

    erts_smp_mtx_lock(&schdlr_sspnd.mtx);
    if (schdlr_sspnd.msb.procs) {
	Eterm *hp, *hp_end;
	ErtsProcList *plp1, *plp2;
	Uint max_size;
	ASSERT(schdlr_sspnd.msb.procs);
	for (max_size = 0, plp1 = schdlr_sspnd.msb.procs;
	     plp1;
	     plp1 = plp1->next) {
	    max_size += 2;
	}
	ASSERT(max_size);
	hp = HAlloc(p, max_size);
	hp_end = hp + max_size;
	for (plp1 = schdlr_sspnd.msb.procs; plp1; plp1 = plp1->next) {
	    for (plp2 = schdlr_sspnd.msb.procs;
		 plp2->pid != plp1->pid;
		 plp2 = plp2->next);
	    if (plp2 == plp1) {
		res = CONS(hp, plp1->pid, res);
		hp += 2;
	    }
	    /* else: already in result list */
	}
	HRelease(p, hp_end, hp);
    }
    erts_smp_mtx_unlock(&schdlr_sspnd.mtx);
    return res;
}

static void *
sched_thread_func(void *vesdp)
{
    ErtsThrPrgrCallbacks callbacks;
    ErtsSchedulerData *esdp = vesdp;
    Uint no = esdp->no;
#ifdef ERTS_SMP
    ERTS_SCHED_SLEEP_INFO_IX(no - 1)->event = erts_tse_fetch();
    callbacks.arg = (void *) esdp->ssi;
    callbacks.wakeup = thr_prgr_wakeup;
    callbacks.prepare_wait = thr_prgr_prep_wait;
    callbacks.wait = thr_prgr_wait;
    callbacks.finalize_wait = thr_prgr_fin_wait;

    erts_thr_progress_register_managed_thread(esdp, &callbacks, 0);
    erts_alloc_register_scheduler(vesdp);
#endif
#ifdef ERTS_ENABLE_LOCK_CHECK
    {
	char buf[31];
	erts_snprintf(&buf[0], 31, "scheduler %beu", no);
	erts_lc_set_thread_name(&buf[0]);
    }
#endif
    erts_tsd_set(sched_data_key, vesdp);
#ifdef ERTS_SMP
#if HAVE_ERTS_MSEG
    erts_mseg_late_init();
#endif
#if ERTS_USE_ASYNC_READY_Q
    esdp->aux_work_data.async_ready.queue = erts_get_async_ready_queue(no);
#endif

    erts_sched_init_check_cpu_bind(esdp);

    erts_proc_lock_prepare_proc_lock_waiter();
#endif

#ifdef HIPE
    hipe_thread_signal_init();
#endif
    erts_thread_init_float();

    if (no == 1) {
	erts_thr_progress_active(esdp, 0);
	erts_thr_progress_prepare_wait(esdp);
    }

    erts_smp_mtx_lock(&schdlr_sspnd.mtx);

    ASSERT(erts_smp_atomic32_read_nob(&schdlr_sspnd.changing)
	   & ERTS_SCHDLR_SSPND_CHNG_ONLN);

    if (--schdlr_sspnd.curr_online == schdlr_sspnd.wait_curr_online) {
	erts_smp_atomic32_read_band_nob(&schdlr_sspnd.changing,
					~ERTS_SCHDLR_SSPND_CHNG_ONLN);
	if (no != 1)
	    erts_smp_cnd_signal(&schdlr_sspnd.cnd);
    }

    if (no == 1) {
	while (schdlr_sspnd.curr_online != schdlr_sspnd.wait_curr_online)
	    erts_smp_cnd_wait(&schdlr_sspnd.cnd, &schdlr_sspnd.mtx);
	ERTS_SCHDLR_SSPND_CHNG_SET(0, ERTS_SCHDLR_SSPND_CHNG_WAITER);
    }
    erts_smp_mtx_unlock(&schdlr_sspnd.mtx);

    if (no == 1) {
	erts_thr_progress_finalize_wait(esdp);
	erts_thr_progress_active(esdp, 1);
    }

#ifdef ERTS_DO_VERIFY_UNUSED_TEMP_ALLOC
    esdp->verify_unused_temp_alloc
	= erts_alloc_get_verify_unused_temp_alloc(
	    &esdp->verify_unused_temp_alloc_data);
    ERTS_VERIFY_UNUSED_TEMP_ALLOC(NULL);
#endif

    process_main();
    /* No schedulers should *ever* terminate */
    erl_exit(ERTS_ABORT_EXIT,
	     "Scheduler thread number %beu terminated\n",
	     no);
    return NULL;
}

static ethr_tid aux_tid;

void
erts_start_schedulers(void)
{
    int res = 0;
    Uint actual = 0;
    Uint wanted = erts_no_schedulers;
    Uint wanted_no_schedulers = erts_no_schedulers;
    ethr_thr_opts opts = ETHR_THR_OPTS_DEFAULT_INITER;

    opts.detached = 1;
    opts.suggested_stack_size = erts_sched_thread_suggested_stack_size;

    if (wanted < 1)
	wanted = 1;
    if (wanted > ERTS_MAX_NO_OF_SCHEDULERS) {
	wanted = ERTS_MAX_NO_OF_SCHEDULERS;
	res = ENOTSUP;
    }

    while (actual < wanted) {
	ErtsSchedulerData *esdp = ERTS_SCHEDULER_IX(actual);
	actual++;
	ASSERT(actual == esdp->no);
	res = ethr_thr_create(&esdp->tid,sched_thread_func,(void*)esdp,&opts);
	if (res != 0) {
	    actual--;
	    break;
	}
    }
    
    erts_no_schedulers = actual;

    ERTS_THR_MEMORY_BARRIER;

    res = ethr_thr_create(&aux_tid, aux_thread, NULL, &opts);
    if (res != 0)
	erl_exit(1, "Failed to create aux thread\n");

    if (actual < 1)
	erl_exit(1,
		 "Failed to create any scheduler-threads: %s (%d)\n",
		 erl_errno_id(res),
		 res);
    if (res != 0) {
	erts_dsprintf_buf_t *dsbufp = erts_create_logger_dsbuf();
	ASSERT(actual != wanted_no_schedulers);
	erts_dsprintf(dsbufp,
		      "Failed to create %beu scheduler-threads (%s:%d); "
		      "only %beu scheduler-thread%s created.\n",
		      wanted_no_schedulers, erl_errno_id(res), res,
		      actual, actual == 1 ? " was" : "s were");
	erts_send_error_to_logger_nogl(dsbufp);
    }
}

#endif /* ERTS_SMP */

#ifdef ERTS_SMP

static void
add_pend_suspend(Process *suspendee,
		 Eterm originator_pid,
		 void (*handle_func)(Process *,
				     ErtsProcLocks,
				     int,
				     Eterm))
{
    ErtsPendingSuspend *psp = erts_alloc(ERTS_ALC_T_PEND_SUSPEND,
					 sizeof(ErtsPendingSuspend));
    psp->next = NULL;
#ifdef DEBUG
#if defined(ARCH_64) && !HALFWORD_HEAP
    psp->end = (ErtsPendingSuspend *) 0xdeaddeaddeaddead;
#else
    psp->end = (ErtsPendingSuspend *) 0xdeaddead;
#endif
#endif
    psp->pid = originator_pid;
    psp->handle_func = handle_func;

    if (suspendee->pending_suspenders)
	suspendee->pending_suspenders->end->next = psp;
    else
	suspendee->pending_suspenders = psp;
    suspendee->pending_suspenders->end = psp;
}

static void
handle_pending_suspend(Process *p, ErtsProcLocks p_locks)
{
    ErtsPendingSuspend *psp;
    int is_alive = !ERTS_PROC_IS_EXITING(p);

    ERTS_SMP_LC_ASSERT(p_locks & ERTS_PROC_LOCK_STATUS);

    /*
     * New pending suspenders might appear while we are processing
     * (since we may release the status lock on p while processing).
     */
    while (p->pending_suspenders) {
	psp = p->pending_suspenders;
	p->pending_suspenders = NULL;
	while (psp) {
	    ErtsPendingSuspend *free_psp;
	    (*psp->handle_func)(p, p_locks, is_alive, psp->pid);
	    free_psp = psp;
	    psp = psp->next;
	    erts_free(ERTS_ALC_T_PEND_SUSPEND, (void *) free_psp);
	}
    }
    
}

static ERTS_INLINE void
cancel_suspend_of_suspendee(Process *p, ErtsProcLocks p_locks)
{
    if (is_not_nil(p->suspendee)) {
	Process *rp;
	if (!(p_locks & ERTS_PROC_LOCK_STATUS))
	    erts_smp_proc_lock(p, ERTS_PROC_LOCK_STATUS);
	rp = erts_pid2proc(p, p_locks|ERTS_PROC_LOCK_STATUS,
			   p->suspendee, ERTS_PROC_LOCK_STATUS);
	if (rp) {
	    erts_resume(rp, ERTS_PROC_LOCK_STATUS);
	    erts_smp_proc_unlock(rp, ERTS_PROC_LOCK_STATUS);
	}
	if (!(p_locks & ERTS_PROC_LOCK_STATUS))
	    erts_smp_proc_unlock(p, ERTS_PROC_LOCK_STATUS);
	p->suspendee = NIL;
    }
}

static void
handle_pend_sync_suspend(Process *suspendee,
			 ErtsProcLocks suspendee_locks,
			 int suspendee_alive,
			 Eterm suspender_pid)
{
    Process *suspender;

    ERTS_SMP_LC_ASSERT(suspendee_locks & ERTS_PROC_LOCK_STATUS);

    suspender = erts_pid2proc(suspendee,
			      suspendee_locks,
			      suspender_pid,
			      ERTS_PROC_LOCK_STATUS);
    if (suspender) {
	ASSERT(is_nil(suspender->suspendee));
	if (suspendee_alive) {
	    ErtsRunQueue *rq = erts_get_runq_proc(suspendee);
	    erts_smp_runq_lock(rq);
	    suspend_process(rq, suspendee);
	    erts_smp_runq_unlock(rq);
	    suspender->suspendee = suspendee->id;
	}
	/* suspender is suspended waiting for suspendee to suspend;
	   resume suspender */
	resume_process(suspender);
	erts_smp_proc_unlock(suspender, ERTS_PROC_LOCK_STATUS);
    }
}

static Process *
pid2proc_not_running(Process *c_p, ErtsProcLocks c_p_locks,
		     Eterm pid, ErtsProcLocks pid_locks, int suspend)
{
    Process *rp;
    int unlock_c_p_status;

    ERTS_SMP_LC_ASSERT(c_p_locks == erts_proc_lc_my_proc_locks(c_p));

    ERTS_SMP_LC_ASSERT(c_p_locks & ERTS_PROC_LOCK_MAIN);
    ERTS_SMP_LC_ASSERT(pid_locks & (ERTS_PROC_LOCK_MAIN|ERTS_PROC_LOCK_STATUS));

    if (c_p->id == pid)
	return erts_pid2proc(c_p, c_p_locks, pid, pid_locks);

    if (c_p_locks & ERTS_PROC_LOCK_STATUS)
	unlock_c_p_status = 0;
    else {
	unlock_c_p_status = 1;
	erts_smp_proc_lock(c_p, ERTS_PROC_LOCK_STATUS);
    }

    if (c_p->suspendee == pid) {
	/* Process previously suspended by c_p (below)... */
	ErtsProcLocks rp_locks = pid_locks|ERTS_PROC_LOCK_STATUS;
	rp = erts_pid2proc(c_p, c_p_locks|ERTS_PROC_LOCK_STATUS, pid, rp_locks);
	c_p->suspendee = NIL;
	ASSERT(c_p->flags & F_P2PNR_RESCHED);
	c_p->flags &= ~F_P2PNR_RESCHED;
	if (!suspend && rp)
	    resume_process(rp);
    }
    else {
	ErtsRunQueue *cp_rq, *rp_rq;

	rp = erts_pid2proc(c_p, c_p_locks|ERTS_PROC_LOCK_STATUS,
			   pid, ERTS_PROC_LOCK_STATUS);

	if (!rp) {
	    c_p->flags &= ~F_P2PNR_RESCHED;
	    goto done;
	}

	ASSERT(!(c_p->flags & F_P2PNR_RESCHED));

	cp_rq = erts_get_runq_proc(c_p);
	rp_rq = erts_get_runq_proc(rp);
	erts_smp_runqs_lock(cp_rq, rp_rq);
	if (rp->runq_flags & ERTS_PROC_RUNQ_FLG_RUNNING) {
	running:
	    /* Phiu... */

	    /*
	     * If we got pending suspenders and suspend ourselves waiting
	     * to suspend another process we might deadlock.
	     * In this case we have to yield, be suspended by
	     * someone else and then do it all over again.
	     */
	    if (!c_p->pending_suspenders) {
		/* Mark rp pending for suspend by c_p */
		add_pend_suspend(rp, c_p->id, handle_pend_sync_suspend);
		ASSERT(is_nil(c_p->suspendee));

		/* Suspend c_p; when rp is suspended c_p will be resumed. */
		suspend_process(cp_rq, c_p);
		c_p->flags |= F_P2PNR_RESCHED;
	    }
	    /* Yield (caller is assumed to yield immediately in bif). */
	    erts_smp_proc_unlock(rp, ERTS_PROC_LOCK_STATUS);
	    rp = ERTS_PROC_LOCK_BUSY;
	}
	else {
	    ErtsProcLocks need_locks = pid_locks & ~ERTS_PROC_LOCK_STATUS;
	    if (need_locks && erts_smp_proc_trylock(rp, need_locks) == EBUSY) {
		erts_smp_runqs_unlock(cp_rq, rp_rq);
		erts_smp_proc_unlock(rp, ERTS_PROC_LOCK_STATUS);
		rp = erts_pid2proc(c_p, c_p_locks|ERTS_PROC_LOCK_STATUS,
				   pid, pid_locks|ERTS_PROC_LOCK_STATUS);
		if (!rp)
		    goto done;
		/* run-queues may have changed */
		cp_rq = erts_get_runq_proc(c_p);
		rp_rq = erts_get_runq_proc(rp);
		erts_smp_runqs_lock(cp_rq, rp_rq);
		if (rp->runq_flags & ERTS_PROC_RUNQ_FLG_RUNNING) {
		    /* Ahh... */
		    erts_smp_proc_unlock(rp,
					 pid_locks & ~ERTS_PROC_LOCK_STATUS);
		    goto running;
		}
	    }

	    /* rp is not running and we got the locks we want... */
	    if (suspend)
		suspend_process(rp_rq, rp);
	}
	erts_smp_runqs_unlock(cp_rq, rp_rq);
    }

 done:
    if (rp && rp != ERTS_PROC_LOCK_BUSY && !(pid_locks & ERTS_PROC_LOCK_STATUS))
	erts_smp_proc_unlock(rp, ERTS_PROC_LOCK_STATUS);
    if (unlock_c_p_status)
	erts_smp_proc_unlock(c_p, ERTS_PROC_LOCK_STATUS);
    return rp;
}


/*
 * Like erts_pid2proc() but:
 *
 * * At least ERTS_PROC_LOCK_MAIN have to be held on c_p.
 * * At least ERTS_PROC_LOCK_MAIN have to be taken on pid.
 * * It also waits for proc to be in a state != running and garbing.
 * * If ERTS_PROC_LOCK_BUSY is returned, the calling process has to
 *   yield (ERTS_BIF_YIELD[0-3]()). c_p might in this case have been
 *   suspended.
 */
Process *
erts_pid2proc_not_running(Process *c_p, ErtsProcLocks c_p_locks,
			  Eterm pid, ErtsProcLocks pid_locks)
{
    return pid2proc_not_running(c_p, c_p_locks, pid, pid_locks, 0);
}

/*
 * Like erts_pid2proc_not_running(), but hands over the process
 * in a suspended state unless (c_p is looked up).
 */
Process *
erts_pid2proc_suspend(Process *c_p, ErtsProcLocks c_p_locks,
		      Eterm pid, ErtsProcLocks pid_locks)
{
    return pid2proc_not_running(c_p, c_p_locks, pid, pid_locks, 1);
}

/*
 * erts_pid2proc_nropt() is normally the same as
 * erts_pid2proc_not_running(). However it is only
 * to be used when 'not running' is a pure optimization,
 * not a requirement.
 */

Process *
erts_pid2proc_nropt(Process *c_p, ErtsProcLocks c_p_locks,
		    Eterm pid, ErtsProcLocks pid_locks)
{
    if (erts_disable_proc_not_running_opt)
	return erts_pid2proc(c_p, c_p_locks, pid, pid_locks);
    else
	return erts_pid2proc_not_running(c_p, c_p_locks, pid, pid_locks);
}

static ERTS_INLINE void
do_bif_suspend_process(ErtsSuspendMonitor *smon,
		       Process *suspendee,
		       ErtsRunQueue *locked_runq)
{
    ASSERT(suspendee);
    ASSERT(!suspendee->is_exiting);
    ERTS_SMP_LC_ASSERT(ERTS_PROC_LOCK_STATUS
		       & erts_proc_lc_my_proc_locks(suspendee));
    if (smon) {
	if (!smon->active) {
	    ErtsRunQueue *rq;

	    if (locked_runq)
		rq = locked_runq;
	    else {
		rq = erts_get_runq_proc(suspendee);
		erts_smp_runq_lock(rq);
	    }

	    suspend_process(rq, suspendee);

	    if (!locked_runq)
		erts_smp_runq_unlock(rq);
	}
	smon->active += smon->pending;
	ASSERT(smon->active);
	smon->pending = 0;
    }
    
}

static void
handle_pend_bif_sync_suspend(Process *suspendee,
			     ErtsProcLocks suspendee_locks,
			     int suspendee_alive,
			     Eterm suspender_pid)
{
    Process *suspender;

    ERTS_SMP_LC_ASSERT(suspendee_locks & ERTS_PROC_LOCK_STATUS);

    suspender = erts_pid2proc(suspendee,
			      suspendee_locks,
			      suspender_pid,
			      ERTS_PROC_LOCK_LINK|ERTS_PROC_LOCK_STATUS);
    if (suspender) {
	ASSERT(is_nil(suspender->suspendee));
	if (!suspendee_alive)
	    erts_delete_suspend_monitor(&suspender->suspend_monitors,
					suspendee->id);
	else {
	    ErtsSuspendMonitor *smon;
	    smon = erts_lookup_suspend_monitor(suspender->suspend_monitors,
					       suspendee->id);
	    do_bif_suspend_process(smon, suspendee, NULL);
	    suspender->suspendee = suspendee->id;
	}
	/* suspender is suspended waiting for suspendee to suspend;
	   resume suspender */
	resume_process(suspender);
	erts_smp_proc_unlock(suspender,
			     ERTS_PROC_LOCK_LINK|ERTS_PROC_LOCK_STATUS);
    }
}

static void
handle_pend_bif_async_suspend(Process *suspendee,
			      ErtsProcLocks suspendee_locks,
			      int suspendee_alive,
			      Eterm suspender_pid)
{

    Process *suspender;

    ERTS_SMP_LC_ASSERT(suspendee_locks & ERTS_PROC_LOCK_STATUS);

    suspender = erts_pid2proc(suspendee,
			      suspendee_locks,
			      suspender_pid,
			      ERTS_PROC_LOCK_LINK);
    if (suspender) {
	ASSERT(is_nil(suspender->suspendee));
	if (!suspendee_alive)
	    erts_delete_suspend_monitor(&suspender->suspend_monitors,
					suspendee->id);
	else {
	    ErtsSuspendMonitor *smon;
	    smon = erts_lookup_suspend_monitor(suspender->suspend_monitors,
					       suspendee->id);
	    do_bif_suspend_process(smon, suspendee, NULL);
	}
	erts_smp_proc_unlock(suspender, ERTS_PROC_LOCK_LINK);
    }
}

#else

/*
 * Non-smp version of erts_pid2proc_suspend().
 */
Process *
erts_pid2proc_suspend(Process *c_p, ErtsProcLocks c_p_locks,
		      Eterm pid, ErtsProcLocks pid_locks)
{
    Process *rp = erts_pid2proc(c_p, c_p_locks, pid, pid_locks);
    if (rp)
	erts_suspend(rp, pid_locks, NULL);
    return rp;
}

#endif /* ERTS_SMP */

/*
 * The erlang:suspend_process/2 BIF
 */

BIF_RETTYPE
suspend_process_2(BIF_ALIST_2)
{
    Eterm res;
    Process* suspendee = NULL;
    ErtsSuspendMonitor *smon;
    ErtsProcLocks xlocks = (ErtsProcLocks) 0;

    /* Options and default values: */
    int asynchronous = 0;
    int unless_suspending = 0;


    if (BIF_P->id == BIF_ARG_1)
	goto badarg; /* We are not allowed to suspend ourselves */

    if (is_not_nil(BIF_ARG_2)) {
	/* Parse option list */
	Eterm arg = BIF_ARG_2;

	while (is_list(arg)) {
	    Eterm *lp = list_val(arg);
	    arg = CAR(lp);
	    switch (arg) {
	    case am_unless_suspending:
		unless_suspending = 1;
		break;
	    case am_asynchronous:
		asynchronous = 1;
		break;
	    default:
		goto badarg;
	    }
	    arg = CDR(lp);
	}
	if (is_not_nil(arg))
	    goto badarg;
    }

    xlocks = ERTS_PROC_LOCK_LINK | (asynchronous
				    ? (ErtsProcLocks) 0
				    : ERTS_PROC_LOCK_STATUS);

    erts_smp_proc_lock(BIF_P, xlocks);

    suspendee = erts_pid2proc(BIF_P,
			      ERTS_PROC_LOCK_MAIN|xlocks,
			      BIF_ARG_1,
			      ERTS_PROC_LOCK_STATUS);
    if (!suspendee)
	goto no_suspendee;

    smon = erts_add_or_lookup_suspend_monitor(&BIF_P->suspend_monitors,
					      BIF_ARG_1);
#ifndef ERTS_SMP /* no ERTS_SMP */

    /* This is really a piece of cake without SMP support... */
    if (!smon->active) {
	suspend_process(ERTS_RUNQ_IX(0), suspendee);
	smon->active++;
	res = am_true;
    }
    else if (unless_suspending)
	res = am_false;
    else if (smon->active == INT_MAX)
	goto system_limit;
    else {
	smon->active++;
	res = am_true;
    }

#else /* ERTS_SMP */

    /* ... but a little trickier with SMP support ... */

    if (asynchronous) {
	/* --- Asynchronous suspend begin ---------------------------------- */

	ERTS_SMP_LC_ASSERT(ERTS_PROC_LOCK_LINK
			   & erts_proc_lc_my_proc_locks(BIF_P));
	ERTS_SMP_LC_ASSERT(ERTS_PROC_LOCK_STATUS
			   == erts_proc_lc_my_proc_locks(suspendee));

	if (smon->active) {
	    smon->active += smon->pending;
	    smon->pending = 0;
	    if (unless_suspending)
		res = am_false;
	    else if (smon->active == INT_MAX)
		goto system_limit;
	    else {
		smon->active++;
		res = am_true;
	    }
	    /* done */
	}
	else {
	    /* We havn't got any active suspends on the suspendee */
	    if (smon->pending && unless_suspending)
		res = am_false;
	    else {
		ErtsRunQueue *rq;
		if (smon->pending == INT_MAX)
		    goto system_limit;

		smon->pending++;
		rq = erts_get_runq_proc(suspendee);
		erts_smp_runq_lock(rq);

		if (suspendee->runq_flags & ERTS_PROC_RUNQ_FLG_RUNNING)
		    add_pend_suspend(suspendee,
				     BIF_P->id,
				     handle_pend_bif_async_suspend);
		else
		    do_bif_suspend_process(smon, suspendee, rq);
		erts_smp_runq_unlock(rq);

		res = am_true;
	    }
	    /* done */
	}
	/* --- Asynchronous suspend end ------------------------------------ */
    }
    else /* if (!asynchronous) */ {
	/* --- Synchronous suspend begin ----------------------------------- */

	ERTS_SMP_LC_ASSERT(((ERTS_PROC_LOCK_LINK|ERTS_PROC_LOCK_STATUS)
			    & erts_proc_lc_my_proc_locks(BIF_P))
			   == (ERTS_PROC_LOCK_LINK|ERTS_PROC_LOCK_STATUS));
	ERTS_SMP_LC_ASSERT(ERTS_PROC_LOCK_STATUS
			   == erts_proc_lc_my_proc_locks(suspendee));

	if (BIF_P->suspendee == BIF_ARG_1) {
	    /* We are back after a yield and the suspendee
	       has been suspended on behalf of us. */
	    ASSERT(smon->active >= 1);
	    BIF_P->suspendee = NIL;
	    res = (!unless_suspending || smon->active == 1
		   ? am_true
		   : am_false);
	    /* done */
	}
	else if (smon->active) {
	    if (unless_suspending)
		res = am_false;
	    else {
		smon->active++;
		res = am_true;
	    }
	    /* done */
	}
	else {
	    ErtsRunQueue *cp_rq, *s_rq;
	    /* We haven't got any active suspends on the suspendee */

	    /*
	     * If we have pending suspenders and suspend ourselves waiting
	     * to suspend another process, or suspend another process
	     * we might deadlock. In this case we have to yield,
	     * be suspended by someone else, and then do it all over again.
	     */
	    if (BIF_P->pending_suspenders)
		goto yield;

	    if (!unless_suspending && smon->pending == INT_MAX)
		goto system_limit;
	    if (!unless_suspending || smon->pending == 0)
		smon->pending++;

	    cp_rq = erts_get_runq_proc(BIF_P);
	    s_rq = erts_get_runq_proc(suspendee);
	    erts_smp_runqs_lock(cp_rq, s_rq);
	    if (!(suspendee->runq_flags & ERTS_PROC_RUNQ_FLG_RUNNING)) {
		do_bif_suspend_process(smon, suspendee, s_rq);
		erts_smp_runqs_unlock(cp_rq, s_rq);
		res = (!unless_suspending || smon->active == 1
		       ? am_true
		       : am_false);
		/* done */
	    }
	    else {
		/* Mark suspendee pending for suspend by BIF_P */
		add_pend_suspend(suspendee,
				 BIF_P->id,
				 handle_pend_bif_sync_suspend);

		ASSERT(is_nil(BIF_P->suspendee));

		/*
		 * Suspend BIF_P; when suspendee is suspended, BIF_P
		 * will be resumed and this BIF will be called again.
		 * This time with BIF_P->suspendee == BIF_ARG_1 (see
		 * above).
		 */
		suspend_process(cp_rq, BIF_P);
		erts_smp_runqs_unlock(cp_rq, s_rq);
		goto yield;
	    }
	}
	/* --- Synchronous suspend end ------------------------------------- */
    }

#endif /* ERTS_SMP */

    ASSERT(suspendee->status == P_SUSPENDED || (asynchronous && smon->pending));
    ASSERT(suspendee->status == P_SUSPENDED || !smon->active);

    erts_smp_proc_unlock(suspendee, ERTS_PROC_LOCK_STATUS);
    erts_smp_proc_unlock(BIF_P, xlocks);
    BIF_RET(res);

 system_limit:
    ERTS_BIF_PREP_ERROR(res, BIF_P, SYSTEM_LIMIT);
    goto do_return;

 no_suspendee:
#ifdef ERTS_SMP
    BIF_P->suspendee = NIL;
#endif
    erts_delete_suspend_monitor(&BIF_P->suspend_monitors, BIF_ARG_1);

 badarg:
    ERTS_BIF_PREP_ERROR(res, BIF_P, BADARG);
#ifdef ERTS_SMP
    goto do_return;

 yield:
    ERTS_BIF_PREP_YIELD2(res, bif_export[BIF_suspend_process_2],
			 BIF_P, BIF_ARG_1, BIF_ARG_2);
#endif

 do_return:
    if (suspendee)
	erts_smp_proc_unlock(suspendee, ERTS_PROC_LOCK_STATUS);
    if (xlocks)
	erts_smp_proc_unlock(BIF_P, xlocks);
    return res;

}


/*
 * The erlang:resume_process/1 BIF
 */

BIF_RETTYPE
resume_process_1(BIF_ALIST_1)
{
    ErtsSuspendMonitor *smon;
    Process *suspendee;
    int is_active;
 
    if (BIF_P->id == BIF_ARG_1)
	BIF_ERROR(BIF_P, BADARG);

    erts_smp_proc_lock(BIF_P, ERTS_PROC_LOCK_LINK);
    smon = erts_lookup_suspend_monitor(BIF_P->suspend_monitors, BIF_ARG_1);

    if (!smon) {
	/* No previous suspend or dead suspendee */
	goto error;
    }
    else if (smon->pending) {
	smon->pending--;
	ASSERT(smon->pending >= 0);
	if (smon->active) {
	    smon->active += smon->pending;
	    smon->pending = 0;
	}
	is_active = smon->active;
    }
    else if (smon->active) {
	smon->active--;
	ASSERT(smon->pending >= 0);
	is_active = 1;
    }
    else {
	/* No previous suspend or dead suspendee */
	goto error;
    }

    if (smon->active || smon->pending || !is_active) {
	/* Leave the suspendee as it is; just verify that it is still alive */
	suspendee = erts_pid2proc(BIF_P,
				  ERTS_PROC_LOCK_MAIN|ERTS_PROC_LOCK_LINK,
				  BIF_ARG_1,
				  0);
	if (!suspendee)
	    goto no_suspendee;

    }
    else {
	/* Resume */
	suspendee = erts_pid2proc(BIF_P,
				  ERTS_PROC_LOCK_MAIN|ERTS_PROC_LOCK_LINK,
				  BIF_ARG_1,
				  ERTS_PROC_LOCK_STATUS);
	if (!suspendee)
	    goto no_suspendee;

	ASSERT(suspendee->status == P_SUSPENDED
	       || (suspendee->status == P_GARBING
		   && suspendee->gcstatus == P_SUSPENDED));
	resume_process(suspendee);

	erts_smp_proc_unlock(suspendee, ERTS_PROC_LOCK_STATUS);
    }

    if (!smon->active && !smon->pending)
	erts_delete_suspend_monitor(&BIF_P->suspend_monitors, BIF_ARG_1);

    erts_smp_proc_unlock(BIF_P, ERTS_PROC_LOCK_LINK);

    BIF_RET(am_true);

 no_suspendee:
    /* cleanup */
    erts_delete_suspend_monitor(&BIF_P->suspend_monitors, BIF_ARG_1);

 error:
    erts_smp_proc_unlock(BIF_P, ERTS_PROC_LOCK_LINK);
    BIF_ERROR(BIF_P, BADARG);
}

Uint
erts_run_queues_len(Uint *qlen)
{
    int i = 0;
    Uint len = 0;
    ERTS_ATOMIC_FOREACH_RUNQ(rq,
    {
	if (qlen)
	    qlen[i++] = rq->procs.len;
	len += rq->procs.len;
    }
	);
    return len;
}

#ifdef HARDDEBUG_RUNQS
static void
check_procs_runq(ErtsRunQueue *runq, Process *p_in_q, Process *p_not_in_q)
{
    int len[ERTS_NO_PROC_PRIO_LEVELS] = {0};
    int tot_len;
    int prioq, prio;
    int found_p_in_q;
    Process *p, *prevp;

    found_p_in_q = 0;
    for (prioq = 0; prioq < ERTS_NO_PROC_PRIO_LEVELS - 1; prioq++) {
	prevp = NULL;
	for (p = runq->procs.prio[prioq].first; p; p = p->next) {
	    ASSERT(p != p_not_in_q);
	    if (p == p_in_q)
		found_p_in_q = 1;
	    switch (p->prio) {
	    case PRIORITY_MAX:
	    case PRIORITY_HIGH:
	    case PRIORITY_NORMAL:
		ASSERT(prioq == p->prio);
		break;
	    case PRIORITY_LOW:
		ASSERT(prioq == PRIORITY_NORMAL);
		break;
	    default:
		ASSERT(!"Bad prio on process");
	    }
	    len[p->prio]++;
	    ASSERT(prevp == p->prev);
	    if (p->prev) {
		ASSERT(p->prev->next == p);
	    }
	    else {
		ASSERT(runq->procs.prio[prioq].first == p);
	    }
	    if (p->next) {
		ASSERT(p->next->prev == p);
	    }
	    else {
		ASSERT(runq->procs.prio[prioq].last == p);
	    }
	    ASSERT(p->run_queue == runq);
	    prevp = p;
	}
    }

    ASSERT(!p_in_q || found_p_in_q);

    tot_len = 0;
    for (prio = 0; prio < ERTS_NO_PROC_PRIO_LEVELS; prio++) {
	ASSERT(len[prio] == runq->procs.prio_info[prio].len);
	if (len[prio]) {
	    ASSERT(runq->flags & (1 << prio));
	}
	else {
	    ASSERT(!(runq->flags & (1 << prio)));
	}
	tot_len += len[prio];
    }
    ASSERT(runq->procs.len == tot_len);    
}
#  define ERTS_DBG_CHK_PROCS_RUNQ(RQ) check_procs_runq((RQ), NULL, NULL)
#  define ERTS_DBG_CHK_PROCS_RUNQ_PROC(RQ, P) check_procs_runq((RQ), (P), NULL)
#  define ERTS_DBG_CHK_PROCS_RUNQ_NOPROC(RQ, P) check_procs_runq((RQ), NULL, (P))
#else
#  define ERTS_DBG_CHK_PROCS_RUNQ(RQ)
#  define ERTS_DBG_CHK_PROCS_RUNQ_PROC(RQ, P)
#  define ERTS_DBG_CHK_PROCS_RUNQ_NOPROC(RQ, P)
#endif


static ERTS_INLINE void
enqueue_process(ErtsRunQueue *runq, Process *p)
{
    ErtsRunPrioQueue *rpq;
    ErtsRunQueueInfo *rqi;

    ERTS_SMP_LC_ASSERT(erts_smp_lc_runq_is_locked(runq));
    ERTS_SMP_LC_ASSERT(ERTS_PROC_LOCK_STATUS & erts_proc_lc_my_proc_locks(p));

    ASSERT(p->bound_runq || !(runq->flags & ERTS_RUNQ_FLG_SUSPENDED));

    rqi = &runq->procs.prio_info[p->prio];
    rqi->len++;
    if (rqi->max_len < rqi->len)
	rqi->max_len = rqi->len;

    runq->procs.len++;
    runq->len++;
    if (runq->max_len < runq->len)
	runq->max_len = runq->len;

    runq->flags |= (1 << p->prio);

    rpq = (p->prio == PRIORITY_LOW
	   ? &runq->procs.prio[PRIORITY_NORMAL]
	   : &runq->procs.prio[p->prio]);

    p->next = NULL;
    p->prev = rpq->last;
    if (rpq->last)
	rpq->last->next = p;
    else
	rpq->first = p;
    rpq->last = p;

    switch (p->status) {
    case P_EXITING:
	break;
    case P_GARBING:
	p->gcstatus = P_RUNABLE;
	break;
    default:
	p->status = P_RUNABLE;
	break;
    }

#ifdef ERTS_SMP
    p->status_flags |= ERTS_PROC_SFLG_INRUNQ;
#endif

    ERTS_DBG_CHK_PROCS_RUNQ_PROC(runq, p);
}


static ERTS_INLINE int
dequeue_process(ErtsRunQueue *runq, Process *p)
{
    ErtsRunPrioQueue *rpq;
    int res = 1;

    ERTS_SMP_LC_ASSERT(erts_smp_lc_runq_is_locked(runq));
    ERTS_SMP_LC_ASSERT(ERTS_PROC_LOCK_STATUS & erts_proc_lc_my_proc_locks(p));

    ERTS_DBG_CHK_PROCS_RUNQ(runq);

    rpq = &runq->procs.prio[p->prio == PRIORITY_LOW ? PRIORITY_NORMAL : p->prio];
    if (p->prev) {
	p->prev->next = p->next;
    }
    else if (rpq->first == p) {
	rpq->first = p->next;
    }
    else {
	res = 0;
    }
    if (p->next) {
	p->next->prev = p->prev;
    }
    else if (rpq->last == p) {
	rpq->last = p->prev;
    }
    else {
	ASSERT(res == 0);
    }

    if (res) {

	if (--runq->procs.prio_info[p->prio].len == 0)
	    runq->flags &= ~(1 << p->prio);
	runq->procs.len--;
	runq->len--;

#ifdef ERTS_SMP
	p->status_flags &= ~ERTS_PROC_SFLG_INRUNQ;
#endif
    }

    ERTS_DBG_CHK_PROCS_RUNQ_NOPROC(runq, p);
    return res;
}

/* schedule a process */
static ERTS_INLINE ErtsRunQueue *
internal_add_to_runq(ErtsRunQueue *runq, Process *p)
{
    Uint32 prev_status = p->status;
    ErtsRunQueue *add_runq;
#ifdef ERTS_SMP

    ERTS_SMP_LC_ASSERT(ERTS_PROC_LOCK_STATUS & erts_proc_lc_my_proc_locks(p));
    ERTS_SMP_LC_ASSERT(erts_smp_lc_runq_is_locked(runq));

    if (p->status_flags & ERTS_PROC_SFLG_INRUNQ)
	return NULL;
    else if (p->runq_flags & ERTS_PROC_RUNQ_FLG_RUNNING) {
	ASSERT(ERTS_PROC_IS_EXITING(p) || p->rcount == 0);
	ERTS_DBG_CHK_PROCS_RUNQ_NOPROC(runq, p);
	p->status_flags |= ERTS_PROC_SFLG_PENDADD2SCHEDQ;
	return NULL;
    }
    ASSERT(!p->scheduler_data);
#endif

    ERTS_DBG_CHK_PROCS_RUNQ_NOPROC(runq, p);
#ifndef ERTS_SMP
    /* Never schedule a suspended process (ok in smp case) */
    ASSERT(ERTS_PROC_IS_EXITING(p) || p->rcount == 0);
    add_runq = runq;
#else
    ASSERT(!p->bound_runq || p->bound_runq == p->run_queue);
    if (p->bound_runq) {
	if (p->bound_runq == runq)
	    add_runq = runq;
	else {
	    add_runq = p->bound_runq;
	    erts_smp_xrunq_lock(runq, add_runq);
	}
    }
    else {
	add_runq = erts_check_emigration_need(runq, p->prio);
	if (!add_runq)
	    add_runq = runq;
	else /* Process emigrated */
	    p->run_queue = add_runq;
    }
#endif

    /* Enqueue the process */
    enqueue_process(add_runq, p);

    if ((erts_system_profile_flags.runnable_procs)
	&& (prev_status == P_WAITING
	    || prev_status == P_SUSPENDED)) {
    	profile_runnable_proc(p, am_active);
    }

    if (add_runq != runq)
	erts_smp_runq_unlock(add_runq);

    return add_runq;
}


void
erts_add_to_runq(Process *p)
{
    ErtsRunQueue *notify_runq;
    ErtsRunQueue *runq = erts_get_runq_proc(p);
    erts_smp_runq_lock(runq);
    notify_runq = internal_add_to_runq(runq, p);
    erts_smp_runq_unlock(runq);
    smp_notify_inc_runq(notify_runq);

}

/* Possibly remove a scheduled process we need to suspend */

static int
remove_proc_from_runq(ErtsRunQueue *rq, Process *p, int to_inactive)
{
    int res;

    ERTS_SMP_LC_ASSERT(ERTS_PROC_LOCK_STATUS & erts_proc_lc_my_proc_locks(p));

#ifdef ERTS_SMP
    if (p->status_flags & ERTS_PROC_SFLG_PENDADD2SCHEDQ) {
	p->status_flags &= ~ERTS_PROC_SFLG_PENDADD2SCHEDQ;
	ASSERT(!remove_proc_from_runq(rq, p, 0));
	return 1;
    }
#endif

    res = dequeue_process(rq, p);

    if (res && erts_system_profile_flags.runnable_procs && to_inactive)
	profile_runnable_proc(p, am_inactive);

#ifdef ERTS_SMP
    ASSERT(!(p->status_flags & ERTS_PROC_SFLG_INRUNQ));
#endif

    return res;
}

#ifdef ERTS_SMP

ErtsMigrateResult
erts_proc_migrate(Process *p, ErtsProcLocks *plcks,
		  ErtsRunQueue *from_rq, int *from_locked,
		  ErtsRunQueue *to_rq, int *to_locked)
{
    ERTS_SMP_LC_ASSERT(*plcks == erts_proc_lc_my_proc_locks(p));
    ERTS_SMP_LC_ASSERT((ERTS_PROC_LOCK_STATUS & *plcks)
		       || from_locked);
    ERTS_SMP_LC_CHK_RUNQ_LOCK(from_rq, *from_locked);
    ERTS_SMP_LC_CHK_RUNQ_LOCK(to_rq, *to_locked);
    
    /*
     * If we have the lock on the run queue to migrate to,
     * check that it isn't suspended. If it is suspended,
     * we will refuse to migrate to it anyway.
     */
    if (*to_locked && (to_rq->flags & ERTS_RUNQ_FLG_SUSPENDED))
	return ERTS_MIGRATE_FAILED_RUNQ_SUSPENDED;

    /* We need status lock on process and locks on both run queues */

    if (!(ERTS_PROC_LOCK_STATUS & *plcks)) {
	if (erts_smp_proc_trylock(p, ERTS_PROC_LOCK_STATUS) == EBUSY) {
	    ErtsProcLocks lcks = *plcks;
	    Eterm pid = p->id;
	    Process *proc = *plcks ? p : NULL;

	    if (*from_locked) {
		*from_locked = 0;
		erts_smp_runq_unlock(from_rq);
	    }
	    if (*to_locked) {
		*to_locked = 0;
		erts_smp_runq_unlock(to_rq);
	    }

	    proc = erts_pid2proc_opt(proc,
				     lcks,
				     pid,
				     lcks|ERTS_PROC_LOCK_STATUS,
				     ERTS_P2P_FLG_ALLOW_OTHER_X);
	    if (!proc) {
		*plcks = 0;
		return ERTS_MIGRATE_FAILED_NOT_IN_RUNQ;
	    }
	    ASSERT(proc == p);
	}
	*plcks |= ERTS_PROC_LOCK_STATUS;
    }

    ASSERT(!p->bound_runq);

    ERTS_SMP_LC_CHK_RUNQ_LOCK(from_rq, *from_locked);
    ERTS_SMP_LC_CHK_RUNQ_LOCK(to_rq, *to_locked);

    if (p->run_queue != from_rq)
	return ERTS_MIGRATE_FAILED_RUNQ_CHANGED;

    if (!*from_locked || !*to_locked) {
	if (from_rq < to_rq) {
	    if (!*to_locked) {
		if (!*from_locked)
		    erts_smp_runq_lock(from_rq);
		erts_smp_runq_lock(to_rq);
	    }
	    else if (erts_smp_runq_trylock(from_rq) == EBUSY) {
		erts_smp_runq_unlock(to_rq);
		erts_smp_runq_lock(from_rq);
		erts_smp_runq_lock(to_rq);
	    }
	}
	else {
	    if (!*from_locked) {
		if (!*to_locked)
		    erts_smp_runq_lock(to_rq);
		erts_smp_runq_lock(from_rq);
	    }
	    else if (erts_smp_runq_trylock(to_rq) == EBUSY) {
		erts_smp_runq_unlock(from_rq);
		erts_smp_runq_lock(to_rq);
		erts_smp_runq_lock(from_rq);
	    }
	}
	*to_locked = *from_locked = 1;
    }

    ERTS_SMP_LC_CHK_RUNQ_LOCK(from_rq, *from_locked);
    ERTS_SMP_LC_CHK_RUNQ_LOCK(to_rq, *to_locked);

    /* Ok we now got all locks we need; do it... */

    /* Refuse to migrate to a suspended run queue */
    if (to_rq->flags & ERTS_RUNQ_FLG_SUSPENDED)
	return ERTS_MIGRATE_FAILED_RUNQ_SUSPENDED;

    if ((p->runq_flags & ERTS_PROC_RUNQ_FLG_RUNNING)
	|| !(p->status_flags & ERTS_PROC_SFLG_INRUNQ))
	return ERTS_MIGRATE_FAILED_NOT_IN_RUNQ;

    dequeue_process(from_rq, p);
    p->run_queue = to_rq;
    enqueue_process(to_rq, p);

    return ERTS_MIGRATE_SUCCESS;
}
#endif /* ERTS_SMP */

Eterm
erts_process_status(Process *c_p, ErtsProcLocks c_p_locks,
		    Process *rp, Eterm rpid)
{
    Eterm res = am_undefined;
    Process *p;

    if (rp) {
	ERTS_SMP_LC_ASSERT(ERTS_PROC_LOCK_STATUS
			   & erts_proc_lc_my_proc_locks(rp));
	p = rp;
    }
    else {
	p = erts_pid2proc_opt(c_p, c_p_locks,
			      rpid, ERTS_PROC_LOCK_STATUS,
			      ERTS_P2P_FLG_ALLOW_OTHER_X);
    }

    if (p) {
	switch (p->status) {
	case P_RUNABLE:
	    res = am_runnable;
	    break;
	case P_WAITING:
	    res = am_waiting;
	    break;
	case P_RUNNING:
	    res = am_running;
	    break;
	case P_EXITING:
	    res = am_exiting;
	    break;
	case P_GARBING:
	    res = am_garbage_collecting;
	    break;
	case P_SUSPENDED:
	    res = am_suspended;
	    break;
	case P_FREE:	/* We cannot look up a process in P_FREE... */
	default:	/* Not a valid status... */
	    erl_exit(1, "Bad status (%b32u) found for process %T\n",
		     p->status, p->id);
	    break;
	}

#ifdef ERTS_SMP
	if (!rp && (p != c_p || !(ERTS_PROC_LOCK_STATUS & c_p_locks)))
	    erts_smp_proc_unlock(p, ERTS_PROC_LOCK_STATUS);
    }
    else {
	int i;
	ErtsSchedulerData *esdp;

	for (i = 0; i < erts_no_schedulers; i++) {
	    esdp = ERTS_SCHEDULER_IX(i);
	    erts_smp_runq_lock(esdp->run_queue);
	    if (esdp->free_process && esdp->free_process->id == rpid) {
		res = am_free;
		erts_smp_runq_unlock(esdp->run_queue);
		break;
	    }
	    erts_smp_runq_unlock(esdp->run_queue);
	}

#endif

    }

    return res;
}

/*
** Suspend a process 
** If we are to suspend on a port the busy_port is the thing
** otherwise busy_port is NIL
*/

void
erts_suspend(Process* process, ErtsProcLocks process_locks, Port *busy_port)
{
    ErtsRunQueue *rq;

    ERTS_SMP_LC_ASSERT(process_locks == erts_proc_lc_my_proc_locks(process));
    if (!(process_locks & ERTS_PROC_LOCK_STATUS))
	erts_smp_proc_lock(process, ERTS_PROC_LOCK_STATUS);

    rq = erts_get_runq_proc(process);

    erts_smp_runq_lock(rq);

    suspend_process(rq, process);

    erts_smp_runq_unlock(rq);

    if (busy_port)
	erts_wake_process_later(busy_port, process);

    if (!(process_locks & ERTS_PROC_LOCK_STATUS))
	erts_smp_proc_unlock(process, ERTS_PROC_LOCK_STATUS);

}

void
erts_resume(Process* process, ErtsProcLocks process_locks)
{
    ERTS_SMP_LC_ASSERT(process_locks == erts_proc_lc_my_proc_locks(process));
    if (!(process_locks & ERTS_PROC_LOCK_STATUS))
	erts_smp_proc_lock(process, ERTS_PROC_LOCK_STATUS);
    resume_process(process);
    if (!(process_locks & ERTS_PROC_LOCK_STATUS))
	erts_smp_proc_unlock(process, ERTS_PROC_LOCK_STATUS);
}

int
erts_resume_processes(ErtsProcList *plp)
{
    int nresumed = 0;
    while (plp) {
	Process *proc;
	ErtsProcList *fplp;
	ASSERT(is_internal_pid(plp->pid));
	proc = erts_pid2proc(NULL, 0, plp->pid, ERTS_PROC_LOCK_STATUS);
	if (proc) {
	    if (proclist_same(plp, proc)) {
		resume_process(proc);
		nresumed++;
	    }
	    erts_smp_proc_unlock(proc, ERTS_PROC_LOCK_STATUS);
	}
	fplp = plp;
	plp = plp->next;
	proclist_destroy(fplp);
    }
    return nresumed;
}

Eterm
erts_get_process_priority(Process *p)
{
    ErtsRunQueue *rq;
    Eterm value;
    ERTS_SMP_LC_ASSERT(ERTS_PROC_LOCK_STATUS & erts_proc_lc_my_proc_locks(p));
    rq = erts_get_runq_proc(p);
    erts_smp_runq_lock(rq);
    switch(p->prio) {
    case PRIORITY_MAX:		value = am_max;			break;
    case PRIORITY_HIGH:		value = am_high;		break;
    case PRIORITY_NORMAL:	value = am_normal;		break;
    case PRIORITY_LOW:		value = am_low;			break;
    default: ASSERT(0);		value = am_undefined;		break;
    }
    erts_smp_runq_unlock(rq);
    return value;
}

Eterm
erts_set_process_priority(Process *p, Eterm new_value)
{
    ErtsRunQueue *rq;
    Eterm old_value;
    ERTS_SMP_LC_ASSERT(ERTS_PROC_LOCK_STATUS & erts_proc_lc_my_proc_locks(p));
    rq = erts_get_runq_proc(p);
#ifdef ERTS_SMP
    ASSERT(!(p->status_flags & ERTS_PROC_SFLG_INRUNQ));
#endif
    erts_smp_runq_lock(rq);
    switch(p->prio) {
    case PRIORITY_MAX:		old_value = am_max;		break;
    case PRIORITY_HIGH:		old_value = am_high;		break;
    case PRIORITY_NORMAL:	old_value = am_normal;		break;
    case PRIORITY_LOW:		old_value = am_low;		break;
    default: ASSERT(0);		old_value = am_undefined;	break;
    }
    switch (new_value) {
    case am_max:		p->prio = PRIORITY_MAX;		break;
    case am_high:		p->prio = PRIORITY_HIGH;	break;
    case am_normal:		p->prio = PRIORITY_NORMAL;	break;
    case am_low:		p->prio = PRIORITY_LOW;		break;
    default:			old_value = THE_NON_VALUE;	break;
    }
    erts_smp_runq_unlock(rq);
    return old_value;
}

/* note that P_RUNNING is only set so that we don't try to remove
** running processes from the schedule queue if they exit - a running
** process not being in the schedule queue!! 
** Schedule for up to INPUT_REDUCTIONS context switches,
** return 1 if more to do.
*/

/*
 * schedule() is called from BEAM (process_main()) or HiPE
 * (hipe_mode_switch()) when the current process is to be
 * replaced by a new process. 'calls' is the number of reduction
 * steps the current process consumed.
 * schedule() returns the new process, and the new process'
 * ->fcalls field is initialised with its allowable number of
 * reduction steps.
 *
 * When no process is runnable, or when sufficiently many reduction
 * steps have been made, schedule() calls erl_sys_schedule() to
 * schedule system-level activities.
 *
 * We use the same queue for normal and low prio processes.
 * We reschedule low prio processes a certain number of times 
 * so that normal processes get to run more frequently. 
 */

Process *schedule(Process *p, int calls)
{
    ErtsRunQueue *rq;
    ErtsRunPrioQueue *rpq;
    erts_aint_t dt;
    ErtsSchedulerData *esdp;
    int context_reds;
    int fcalls;
    int input_reductions;
    int actual_reds;
    int reds;

#ifdef USE_VM_PROBES
    if (p != NULL && DTRACE_ENABLED(process_unscheduled)) {
        DTRACE_CHARBUF(process_buf, DTRACE_TERM_BUF_SIZE);

        dtrace_proc_str(p, process_buf);
        DTRACE1(process_unscheduled, process_buf);
    }
#endif

    if (ERTS_USE_MODIFIED_TIMING()) {
	context_reds = ERTS_MODIFIED_TIMING_CONTEXT_REDS;
	input_reductions = ERTS_MODIFIED_TIMING_INPUT_REDS;
    }
    else {
	context_reds = CONTEXT_REDS;
	input_reductions = INPUT_REDUCTIONS;
    }

    ERTS_SMP_LC_ASSERT(!erts_thr_progress_is_blocking());

    /*
     * Clean up after the process being scheduled out.
     */
    if (!p) {	/* NULL in the very first schedule() call */
	esdp = erts_get_scheduler_data();
	rq = erts_get_runq_current(esdp);
	ASSERT(esdp);
	fcalls = (int) erts_smp_atomic32_read_acqb(&function_calls);
	actual_reds = reds = 0;
	erts_smp_runq_lock(rq);
    } else {
#ifdef ERTS_SMP
	ERTS_SMP_CHK_HAVE_ONLY_MAIN_PROC_LOCK(p);
	esdp = p->scheduler_data;
	ASSERT(esdp->current_process == p
	       || esdp->free_process == p);
#else
	esdp = erts_scheduler_data;
	ASSERT(esdp->current_process == p);
#endif
	reds = actual_reds = calls - esdp->virtual_reds;
	if (reds < ERTS_PROC_MIN_CONTEXT_SWITCH_REDS_COST)
	    reds = ERTS_PROC_MIN_CONTEXT_SWITCH_REDS_COST;
	esdp->virtual_reds = 0;

	fcalls = (int) erts_smp_atomic32_add_read_acqb(&function_calls, reds);
	ASSERT(esdp && esdp == erts_get_scheduler_data());

	rq = erts_get_runq_current(esdp);

	p->reds += actual_reds;

	erts_smp_proc_lock(p, ERTS_PROC_LOCK_STATUS);

	if ((erts_system_profile_flags.runnable_procs)
	    && (p->status == P_WAITING)) {
	    profile_runnable_proc(p, am_inactive);
	}

	if (IS_TRACED(p)) {
	    if (IS_TRACED_FL(p, F_TRACE_CALLS) &&  p->status != P_FREE) {
		erts_schedule_time_break(p, ERTS_BP_CALL_TIME_SCHEDULE_OUT);
	    }
	    switch (p->status) {
	    case P_EXITING:
		if (ARE_TRACE_FLAGS_ON(p, F_TRACE_SCHED_EXIT))
		    trace_sched(p, am_out_exiting);
		break;
	    case P_FREE:
		if (ARE_TRACE_FLAGS_ON(p, F_TRACE_SCHED_EXIT))
		    trace_sched(p, am_out_exited);
		break;
	    default:
		if (ARE_TRACE_FLAGS_ON(p, F_TRACE_SCHED))
		    trace_sched(p, am_out);
		else if (ARE_TRACE_FLAGS_ON(p, F_TRACE_SCHED_PROCS))
		    trace_virtual_sched(p, am_out);
		break;
	    }
	}	

#ifdef ERTS_SMP
	if (ERTS_PROC_PENDING_EXIT(p)) {
	    erts_handle_pending_exit(p,
				     ERTS_PROC_LOCK_MAIN|ERTS_PROC_LOCK_STATUS);
	    p->status_flags |= ERTS_PROC_SFLG_PENDADD2SCHEDQ;
	}

	if (p->pending_suspenders) {
	    handle_pending_suspend(p,
				   ERTS_PROC_LOCK_MAIN|ERTS_PROC_LOCK_STATUS);
	    ASSERT(!(p->status_flags & ERTS_PROC_SFLG_PENDADD2SCHEDQ)
		   || p->rcount == 0);
	}
#endif
	erts_smp_runq_lock(rq);

	ERTS_PROC_REDUCTIONS_EXECUTED(rq, p->prio, reds, actual_reds);

	esdp->current_process = NULL;
#ifdef ERTS_SMP
	p->scheduler_data = NULL;
	p->runq_flags &= ~ERTS_PROC_RUNQ_FLG_RUNNING;
	p->status_flags &= ~ERTS_PROC_SFLG_RUNNING;

	if (p->status_flags & ERTS_PROC_SFLG_PENDADD2SCHEDQ) {
	    ErtsRunQueue *notify_runq;
	    p->status_flags &= ~ERTS_PROC_SFLG_PENDADD2SCHEDQ;
	    notify_runq = internal_add_to_runq(rq, p);
	    if (notify_runq != rq)
		smp_notify_inc_runq(notify_runq);
	}
#endif


	if (p->status == P_FREE) {
#ifdef ERTS_SMP
	    ASSERT(esdp->free_process == p);
	    esdp->free_process = NULL;
	    erts_smp_proc_unlock(p, ERTS_PROC_LOCK_MAIN|ERTS_PROC_LOCK_STATUS);
	    erts_smp_proc_dec_refc(p);
#else	    
	    erts_free_proc(p);
#endif
	} else {
	    erts_smp_proc_unlock(p, ERTS_PROC_LOCK_MAIN|ERTS_PROC_LOCK_STATUS);
	}

#ifdef ERTS_SMP
	{
	    ErtsProcList *pnd_xtrs = rq->procs.pending_exiters;
	    rq->procs.pending_exiters = NULL;

	    if (pnd_xtrs) {
		erts_smp_runq_unlock(rq);
		handle_pending_exiters(pnd_xtrs);
		erts_smp_runq_lock(rq);
	    }
		
	}
	ASSERT(!esdp->free_process);
#endif
	ASSERT(!esdp->current_process);

	ERTS_SMP_CHK_NO_PROC_LOCKS;

	dt = erts_do_time_read_and_reset();
	if (dt) {
	    erts_smp_runq_unlock(rq);
	    erts_bump_timer(dt);
	    erts_smp_runq_lock(rq);
	}
	BM_STOP_TIMER(system);

    }

    ERTS_SMP_LC_ASSERT(!erts_thr_progress_is_blocking());

 check_activities_to_run: {

#ifdef ERTS_SMP

	if (rq->check_balance_reds <= 0)
	    check_balance(rq);

	ERTS_SMP_LC_ASSERT(!erts_thr_progress_is_blocking());
	ERTS_SMP_LC_ASSERT(erts_smp_lc_runq_is_locked(rq));

	if (rq->flags & ERTS_RUNQ_FLGS_IMMIGRATE_QMASK)
	    immigrate(rq);

 continue_check_activities_to_run:

	if (rq->flags & (ERTS_RUNQ_FLG_CHK_CPU_BIND
			 | ERTS_RUNQ_FLG_SUSPENDED)) {
	    if (rq->flags & ERTS_RUNQ_FLG_SUSPENDED) {
		ASSERT(erts_smp_atomic32_read_nob(&esdp->ssi->flags)
		       & ERTS_SSI_FLG_SUSPENDED);
		suspend_scheduler(esdp);
	    }
	    if (rq->flags & ERTS_RUNQ_FLG_CHK_CPU_BIND)
		erts_sched_check_cpu_bind(esdp);
	}

	{
	    erts_aint32_t aux_work;
	    int leader_update = erts_thr_progress_update(esdp);
	    aux_work = erts_atomic32_read_acqb(&esdp->ssi->aux_work);
	    if (aux_work | leader_update) {
		erts_smp_runq_unlock(rq);
		if (leader_update)
		    erts_thr_progress_leader_update(esdp);
		if (aux_work)
		    handle_aux_work(&esdp->aux_work_data, aux_work);
		erts_smp_runq_lock(rq);
	    }
	}

	ERTS_SMP_LC_ASSERT(!erts_thr_progress_is_blocking());
	ERTS_SMP_LC_ASSERT(erts_smp_lc_runq_is_locked(rq));

#else /* ERTS_SMP */
	{
	    erts_aint32_t aux_work;
	    aux_work = erts_atomic32_read_acqb(&esdp->ssi->aux_work);
	    if (aux_work)
		handle_aux_work(&esdp->aux_work_data, aux_work);
	}
#endif /* ERTS_SMP */

	ASSERT(rq->len == rq->procs.len + rq->ports.info.len);

	if ((rq->len == 0 && !rq->misc.start)
	    || (rq->halt_in_progress
		&& rq->ports.info.len == 0 && !rq->misc.start)) {

#ifdef ERTS_SMP

	    ERTS_SMP_LC_ASSERT(erts_smp_lc_runq_is_locked(rq));

	    rq->wakeup_other = 0;
	    rq->wakeup_other_reds = 0;

	    empty_runq(rq);

	    if (rq->flags & ERTS_RUNQ_FLG_SUSPENDED) {
		ASSERT(erts_smp_atomic32_read_nob(&esdp->ssi->flags)
		       & ERTS_SSI_FLG_SUSPENDED);
		non_empty_runq(rq);
		goto continue_check_activities_to_run;
	    }
	    else if (!(rq->flags & ERTS_RUNQ_FLG_INACTIVE)) {
		/*
		 * Check for ERTS_RUNQ_FLG_SUSPENDED has to be done
		 * after trying to steal a task.
		 */
		if (try_steal_task(rq)
		    || (rq->flags & ERTS_RUNQ_FLG_SUSPENDED)) {
		    non_empty_runq(rq);
		    goto continue_check_activities_to_run;
		}
	    }

#endif

	    scheduler_wait(&fcalls, esdp, rq);

#ifdef ERTS_SMP
	    non_empty_runq(rq);
#endif

	    goto check_activities_to_run;
	}
	else if (fcalls > input_reductions && prepare_for_sys_schedule()) {
	    /*
	     * Schedule system-level activities.
	     */

	    erts_smp_atomic32_set_relb(&function_calls, 0);
	    fcalls = 0;

	    ASSERT(!erts_port_task_have_outstanding_io_tasks());

#if 0 /* Not needed since we wont wait in sys schedule */
	    erts_sys_schedule_interrupt(0);
#endif
	    erts_smp_runq_unlock(rq);
	    erl_sys_schedule(1);
	    dt = erts_do_time_read_and_reset();
	    if (dt) erts_bump_timer(dt);
#ifdef ERTS_SMP
	    erts_smp_runq_lock(rq);
	    clear_sys_scheduling();
	    goto continue_check_activities_to_run;
#else
	    goto check_activities_to_run;
#endif
	}

	if (rq->misc.start)
	    exec_misc_ops(rq);

#ifdef ERTS_SMP
<<<<<<< HEAD
	{
	    int wo_reds = rq->wakeup_other_reds;
	    if (wo_reds) {
		if (rq->len < 2) {
		    rq->wakeup_other -= ERTS_WAKEUP_OTHER_DEC*wo_reds;
		    if (rq->wakeup_other < 0)
			rq->wakeup_other = 0;
		}
		else if (rq->wakeup_other < wakeup_other_limit)
		    rq->wakeup_other += rq->len*wo_reds + ERTS_WAKEUP_OTHER_FIXED_INC;
		else {
		    if (erts_smp_atomic32_read_acqb(&no_empty_run_queues) != 0) {
			wake_scheduler_on_empty_runq(rq);
			rq->wakeup_other = 0;
		    }
		    rq->wakeup_other = 0;
		}
	    }
	    rq->wakeup_other_reds = 0;
	}
=======
	wakeup_other.check(rq);
>>>>>>> b74e9a3d
#endif

	/*
	 * Find a new port to run.
	 */

	if (rq->ports.info.len) {
	    int have_outstanding_io;
	    have_outstanding_io = erts_port_task_execute(rq, &esdp->current_port);
	    if ((have_outstanding_io && fcalls > 2*input_reductions)
		|| rq->halt_in_progress) {
		/*
		 * If we have performed more than 2*INPUT_REDUCTIONS since
		 * last call to erl_sys_schedule() and we still haven't
		 * handled all I/O tasks we stop running processes and
		 * focus completely on ports.
		 *
		 * One could argue that this is a strange behavior. The
		 * reason for doing it this way is that it is similar
		 * to the behavior before port tasks were introduced.
		 * We don't want to change the behavior too much, at
		 * least not at the time of writing. This behavior
		 * might change in the future.
		 *
		 * /rickard
		 */
		goto check_activities_to_run;
	    }
	}

	/*
	 * Find a new process to run.
	 */
 pick_next_process:

    ERTS_DBG_CHK_PROCS_RUNQ(rq);

      switch (rq->flags & ERTS_RUNQ_FLGS_PROCS_QMASK) {
	case MAX_BIT:
	case MAX_BIT|HIGH_BIT:
	case MAX_BIT|NORMAL_BIT:
	case MAX_BIT|LOW_BIT:
	case MAX_BIT|HIGH_BIT|NORMAL_BIT:
	case MAX_BIT|HIGH_BIT|LOW_BIT:
	case MAX_BIT|NORMAL_BIT|LOW_BIT:
	case MAX_BIT|HIGH_BIT|NORMAL_BIT|LOW_BIT:
	    rpq = &rq->procs.prio[PRIORITY_MAX];
	    break;
	case HIGH_BIT:
	case HIGH_BIT|NORMAL_BIT:
	case HIGH_BIT|LOW_BIT:
	case HIGH_BIT|NORMAL_BIT|LOW_BIT:
	    rpq = &rq->procs.prio[PRIORITY_HIGH];
	    break;
        case NORMAL_BIT:
	    rpq = &rq->procs.prio[PRIORITY_NORMAL];
	    break;
        case LOW_BIT:
	    rpq = &rq->procs.prio[PRIORITY_NORMAL];
	    break;
	case NORMAL_BIT|LOW_BIT:	  
	    rpq = &rq->procs.prio[PRIORITY_NORMAL];
	    ASSERT(rpq->first != NULL);
	    p = rpq->first;
	    if (p->prio == PRIORITY_LOW) {
		if (p == rpq->last || p->skipped >= RESCHEDULE_LOW-1)
		    p->skipped = 0;
		else {
		    /* skip it */
		    p->skipped++;
		    rpq->first = p->next;
		    rpq->first->prev = NULL;
		    rpq->last->next = p;
		    p->prev = rpq->last;
		    p->next = NULL;
		    rpq->last = p;
		    goto pick_next_process;
		}
	    }
	    break;
        case 0:			/* No process at all */
	default:
	    ASSERT((rq->flags & ERTS_RUNQ_FLGS_PROCS_QMASK) == 0);
	    ASSERT(rq->procs.len == 0);
	    goto check_activities_to_run;
	}

        BM_START_TIMER(system);

	/*
	 * Take the chosen process out of the queue.
	 */
	ASSERT(rpq->first); /* Wrong qmask in rq->flags? */
	p = rpq->first;
#ifdef ERTS_SMP
	ERTS_SMP_LC_ASSERT(rq == p->run_queue);
#endif
	rpq->first = p->next;
	if (!rpq->first)
	    rpq->last = NULL;
	else
	    rpq->first->prev = NULL;

	p->next = p->prev = NULL;

	if (--rq->procs.prio_info[p->prio].len == 0)
	    rq->flags &= ~(1 << p->prio);
	ASSERT(rq->procs.len > 0);
	rq->procs.len--;
	ASSERT(rq->len > 0);
	rq->len--;

	{
	    Uint32 ee_flgs = (ERTS_RUNQ_FLG_EVACUATE(p->prio)
			      | ERTS_RUNQ_FLG_EMIGRATE(p->prio));

	    if ((rq->flags & (ERTS_RUNQ_FLG_SUSPENDED|ee_flgs)) == ee_flgs)
		ERTS_UNSET_RUNQ_FLG_EVACUATE(rq->flags, p->prio);
	}

	ERTS_DBG_CHK_PROCS_RUNQ_NOPROC(rq, p);

	rq->procs.context_switches++;

	esdp->current_process = p;

#ifdef ERTS_SMP
	p->runq_flags |= ERTS_PROC_RUNQ_FLG_RUNNING;
	erts_smp_runq_unlock(rq);

	ERTS_SMP_CHK_NO_PROC_LOCKS;

	erts_smp_proc_lock(p, ERTS_PROC_LOCK_MAIN|ERTS_PROC_LOCK_STATUS);

	if (erts_sched_stat.enabled) {
	    UWord old = ERTS_PROC_SCHED_ID(p,
					  (ERTS_PROC_LOCK_MAIN
					   | ERTS_PROC_LOCK_STATUS),
					  (UWord) esdp->no);
	    int migrated = old && old != esdp->no;

	    erts_smp_spin_lock(&erts_sched_stat.lock);
	    erts_sched_stat.prio[p->prio].total_executed++;
	    erts_sched_stat.prio[p->prio].executed++;
	    if (migrated) {
		erts_sched_stat.prio[p->prio].total_migrated++;
		erts_sched_stat.prio[p->prio].migrated++;
	    }
	    erts_smp_spin_unlock(&erts_sched_stat.lock);
	}

	p->status_flags |= ERTS_PROC_SFLG_RUNNING;
	p->status_flags &= ~ERTS_PROC_SFLG_INRUNQ;
	if (ERTS_PROC_PENDING_EXIT(p)) {
	    erts_handle_pending_exit(p,
				     ERTS_PROC_LOCK_MAIN|ERTS_PROC_LOCK_STATUS);
	}
	ASSERT(!p->scheduler_data);
	p->scheduler_data = esdp;

#endif
	ASSERT(p->status != P_SUSPENDED); /* Never run a suspended process */

        ACTIVATE(p);
	reds = context_reds;

	if (IS_TRACED(p)) {
	    switch (p->status) {
	    case P_EXITING:
		if (ARE_TRACE_FLAGS_ON(p, F_TRACE_SCHED_EXIT))
		    trace_sched(p, am_in_exiting);
		break;
	    default:
		if (ARE_TRACE_FLAGS_ON(p, F_TRACE_SCHED))
		    trace_sched(p, am_in);
		else if (ARE_TRACE_FLAGS_ON(p, F_TRACE_SCHED_PROCS))
		    trace_virtual_sched(p, am_in);
		break;
	    }
	    if (IS_TRACED_FL(p, F_TRACE_CALLS)) {
		erts_schedule_time_break(p, ERTS_BP_CALL_TIME_SCHEDULE_IN);
	    }
	}

	if (p->status != P_EXITING)
	    p->status = P_RUNNING;

	erts_smp_proc_unlock(p, ERTS_PROC_LOCK_STATUS);

#ifdef ERTS_SMP
	if (is_not_nil(p->tracer_proc))
	    erts_check_my_tracer_proc(p);
#endif

	if (!ERTS_PROC_IS_EXITING(p)
	    && ((FLAGS(p) & F_FORCE_GC)
		|| (MSO(p).overhead > BIN_VHEAP_SZ(p)))) {
	    reds -= erts_garbage_collect(p, 0, p->arg_reg, p->arity);
	    if (reds < 0) {
		reds = 1;
	    }
	}
	    
	p->fcalls = reds;
	ASSERT(IS_ACTIVE(p));
	ERTS_SMP_CHK_HAVE_ONLY_MAIN_PROC_LOCK(p);
	return p;
    }
}

void
erts_sched_stat_modify(int what)
{
    int ix;
    switch (what) {
    case ERTS_SCHED_STAT_MODIFY_ENABLE:
	erts_smp_thr_progress_block();
	erts_sched_stat.enabled = 1;
	erts_smp_thr_progress_unblock();
	break;
    case ERTS_SCHED_STAT_MODIFY_DISABLE:
	erts_smp_thr_progress_block();
	erts_sched_stat.enabled = 1;
	erts_smp_thr_progress_unblock();
	break;
    case ERTS_SCHED_STAT_MODIFY_CLEAR:
	erts_smp_spin_lock(&erts_sched_stat.lock);
	for (ix = 0; ix < ERTS_NO_PRIO_LEVELS; ix++) {
	    erts_sched_stat.prio[ix].total_executed = 0;
	    erts_sched_stat.prio[ix].executed = 0;
	    erts_sched_stat.prio[ix].total_migrated = 0;
	    erts_sched_stat.prio[ix].migrated = 0;
	}
	erts_smp_spin_unlock(&erts_sched_stat.lock);
	break;
    }
}

Eterm
erts_sched_stat_term(Process *p, int total)
{
    Uint sz;
    Uint *hp;
    Eterm prio[ERTS_NO_PRIO_LEVELS];
    Uint executed[ERTS_NO_PRIO_LEVELS];
    Uint migrated[ERTS_NO_PRIO_LEVELS];

    erts_smp_spin_lock(&erts_sched_stat.lock);
    if (total) {
	int i;
	for (i = 0; i < ERTS_NO_PRIO_LEVELS; i++) {
	    prio[i] = erts_sched_stat.prio[i].name;
	    executed[i] = erts_sched_stat.prio[i].total_executed;
	    migrated[i] = erts_sched_stat.prio[i].total_migrated;
	}
    }
    else {
	int i;
	for (i = 0; i < ERTS_NO_PRIO_LEVELS; i++) {
	    prio[i] = erts_sched_stat.prio[i].name;
	    executed[i] = erts_sched_stat.prio[i].executed;
	    erts_sched_stat.prio[i].executed = 0;
	    migrated[i] = erts_sched_stat.prio[i].migrated;
	    erts_sched_stat.prio[i].migrated = 0;
	}
    }
    erts_smp_spin_unlock(&erts_sched_stat.lock);

    sz = 0;
    (void) erts_bld_atom_2uint_3tup_list(NULL, &sz, ERTS_NO_PRIO_LEVELS,
					 prio, executed, migrated);
    hp = HAlloc(p, sz);
    return erts_bld_atom_2uint_3tup_list(&hp, NULL, ERTS_NO_PRIO_LEVELS,
					 prio, executed, migrated);
}

/*
 * Scheduling of misc stuff
 */

void
erts_schedule_misc_op(void (*func)(void *), void *arg)
{
    ErtsSchedulerData *esdp = erts_get_scheduler_data();
    ErtsRunQueue *rq = esdp ? esdp->run_queue : ERTS_RUNQ_IX(0);
    ErtsMiscOpList *molp = misc_op_list_alloc();

    erts_smp_runq_lock(rq);

    while (rq->misc.evac_runq) {
	ErtsRunQueue *tmp_rq = rq->misc.evac_runq;
	erts_smp_runq_unlock(rq);
	rq = tmp_rq;
	erts_smp_runq_lock(rq);
    }

    ASSERT(!(rq->flags & ERTS_RUNQ_FLG_SUSPENDED));

    molp->next = NULL;
    molp->func = func;
    molp->arg = arg;
    if (rq->misc.end)
	rq->misc.end->next = molp;
    else
	rq->misc.start = molp;
    rq->misc.end = molp;
    erts_smp_runq_unlock(rq);
    smp_notify_inc_runq(rq);
}

static void
exec_misc_ops(ErtsRunQueue *rq)
{
    int i;
    ErtsMiscOpList *molp = rq->misc.start;
    ErtsMiscOpList *tmp_molp = molp;

    for (i = 0; i < ERTS_MAX_MISC_OPS-1; i++) {
	if (!tmp_molp) 
	    goto mtq;
	tmp_molp = tmp_molp->next;
    }
    
    if (!tmp_molp) {
    mtq:
	rq->misc.start = NULL;
	rq->misc.end = NULL;
    }
    else {
	rq->misc.start = tmp_molp->next;
	tmp_molp->next = NULL;
	if (!rq->misc.start)
	    rq->misc.end = NULL;
    }

    erts_smp_runq_unlock(rq);

    while (molp) {
	tmp_molp = molp;
	(*molp->func)(molp->arg);
	molp = molp->next;
	misc_op_list_free(tmp_molp);
    }

    erts_smp_runq_lock(rq);
}

Uint
erts_get_total_context_switches(void)
{
    Uint res = 0;
    ERTS_ATOMIC_FOREACH_RUNQ(rq, res += rq->procs.context_switches);
    return res;
}

void
erts_get_total_reductions(Uint *redsp, Uint *diffp)
{
    Uint reds = 0;
    ERTS_ATOMIC_FOREACH_RUNQ_X(rq,

			       reds += rq->procs.reductions,

			       if (redsp) *redsp = reds;
			       if (diffp) *diffp = reds - last_reductions;
			       last_reductions = reds);
}

void
erts_get_exact_total_reductions(Process *c_p, Uint *redsp, Uint *diffp)
{
    Uint reds = erts_current_reductions(c_p, c_p);
    int ix;
    erts_smp_proc_unlock(c_p, ERTS_PROC_LOCK_MAIN);
    /*
     * Wait for other schedulers to schedule out their processes
     * and update 'reductions'.
     */
    erts_smp_thr_progress_block();
    for (reds = 0, ix = 0; ix < erts_no_run_queues; ix++)
	reds += ERTS_RUNQ_IX(ix)->procs.reductions;
    if (redsp)
	*redsp = reds;
    if (diffp)
	*diffp = reds - last_exact_reductions;
    last_exact_reductions = reds;
    erts_smp_thr_progress_unblock();
    erts_smp_proc_lock(c_p, ERTS_PROC_LOCK_MAIN);
}

/*
 * erts_test_next_pid() is only used for testing.
 */
Sint
erts_test_next_pid(int set, Uint next)
{
    Sint res;
    Sint p_prev;


    erts_smp_mtx_lock(&proc_tab_mtx);

    if (!set) {
	res = p_next < 0 ? -1 : (p_serial << p_serial_shift | p_next);
    }
    else {

	p_serial = (Sint) ((next >> p_serial_shift) & p_serial_mask);
	p_next = (Sint) (erts_process_tab_index_mask & next);

	if (p_next >= erts_max_processes) {
	    p_next = 0;
	    p_serial++;
	    p_serial &= p_serial_mask;
	}

	p_prev = p_next;

	do {
	    if (!process_tab[p_next])
		break;
	    p_next++;
	    if(p_next >= erts_max_processes) {
		p_next = 0;
		p_serial++;
		p_serial &= p_serial_mask;
	    }
	} while (p_prev != p_next);

	res = process_tab[p_next] ? -1 : (p_serial << p_serial_shift | p_next);

    }

    erts_smp_mtx_unlock(&proc_tab_mtx);

    return res;

}

Uint erts_process_count(void)
{
    erts_aint32_t res = erts_smp_atomic32_read_nob(&process_count);
    ASSERT(res >= 0);
    return (Uint) res;
}

void
erts_free_proc(Process *p)
{
#if defined(ERTS_ENABLE_LOCK_COUNT) && defined(ERTS_SMP)
    erts_lcnt_proc_lock_destroy(p);
#endif
    erts_free(ERTS_ALC_T_PROC, (void *) p);
}


/*
** Allocate process and find out where to place next process.
*/
static Process*
alloc_process(void)
{
#ifdef ERTS_SMP
    erts_pix_lock_t *pix_lock;
#endif
    Process* p;
    int p_prev;

    erts_smp_mtx_lock(&proc_tab_mtx);

    if (p_next == -1) {
	p = NULL;
	goto error; /* Process table full! */
    }

    p = (Process*) erts_alloc_fnf(ERTS_ALC_T_PROC, sizeof(Process));
    if (!p)
	goto error; /* ENOMEM */ 

    p_last = p_next;

    erts_get_emu_time(&p->started);

#ifdef ERTS_SMP
    pix_lock = ERTS_PIX2PIXLOCK(p_next);
    erts_pix_lock(pix_lock);
#endif
    ASSERT(!process_tab[p_next]);

    process_tab[p_next] = p;
    erts_smp_atomic32_inc_nob(&process_count);
    p->id = make_internal_pid(p_serial << p_serial_shift | p_next);
    if (p->id == ERTS_INVALID_PID) {
	/* Do not use the invalid pid; change serial */
	p_serial++;
	p_serial &= p_serial_mask;
	p->id = make_internal_pid(p_serial << p_serial_shift | p_next);
	ASSERT(p->id != ERTS_INVALID_PID);
    }
    ASSERT(internal_pid_serial(p->id) <= (erts_use_r9_pids_ports
					  ? ERTS_MAX_PID_R9_SERIAL
					  : ERTS_MAX_PID_SERIAL));

#ifdef ERTS_SMP
    erts_proc_lock_init(p); /* All locks locked */
    erts_pix_unlock(pix_lock);
#endif

    p->rstatus = P_FREE;
    p->rcount = 0;

    /*
     * set p_next to the next available slot
     */

    p_prev = p_next;

    while (1) {
	p_next++;
	if(p_next >= erts_max_processes) {
	    p_serial++;
	    p_serial &= p_serial_mask;
	    p_next = 0;
	}

	if (p_prev == p_next) {
	    p_next = -1;
	    break; /* Table full! */
	}

	if (!process_tab[p_next])
	    break; /* found a free slot */
    }

 error:

    erts_smp_mtx_unlock(&proc_tab_mtx);

    return p;

}

Eterm
erl_create_process(Process* parent, /* Parent of process (default group leader). */
		   Eterm mod,	/* Tagged atom for module. */
		   Eterm func,	/* Tagged atom for function. */
		   Eterm args,	/* Arguments for function (must be well-formed list). */
		   ErlSpawnOpts* so) /* Options for spawn. */
{
    ErtsRunQueue *rq, *notify_runq;
    Process *p;
    Sint arity;			/* Number of arguments. */
#ifndef HYBRID
    Uint arg_size;		/* Size of arguments. */
#endif
    Uint sz;			/* Needed words on heap. */
    Uint heap_need;		/* Size needed on heap. */
    Eterm res = THE_NON_VALUE;

#ifdef ERTS_SMP
    erts_smp_proc_lock(parent, ERTS_PROC_LOCKS_ALL_MINOR);
#endif

#ifdef HYBRID
    /*
     * Copy the arguments to the global heap
     * Since global GC might occur we want to do this before adding the
     * new process to the process_tab.
     */
    BM_SWAP_TIMER(system,copy);
    LAZY_COPY(parent,args);
    BM_SWAP_TIMER(copy,system);
    heap_need = 0;
#endif /* HYBRID */
    /*
     * Check for errors.
     */

    if (is_not_atom(mod) || is_not_atom(func) || ((arity = list_length(args)) < 0)) {
	so->error_code = BADARG;
	goto error;
    }
    p = alloc_process(); /* All proc locks are locked by this thread
			    on success */
    if (!p) {
	erts_send_error_to_logger_str(parent->group_leader,
				      "Too many processes\n");
	so->error_code = SYSTEM_LIMIT;
	goto error;
    }

#ifdef BM_COUNTERS
    processes_busy++;
#endif
    BM_COUNT(processes_spawned);

#ifndef HYBRID
    BM_SWAP_TIMER(system,size);
    arg_size = size_object(args);
    BM_SWAP_TIMER(size,system);
    heap_need = arg_size;
#endif

    p->flags = erts_default_process_flags;

    /* Scheduler queue mutex should be locked when changeing
     * prio. In this case we don't have to lock it, since
     * noone except us has access to the process.
     */
    if (so->flags & SPO_USE_ARGS) {
	p->min_heap_size  = so->min_heap_size;
	p->min_vheap_size = so->min_vheap_size;
	p->prio           = so->priority;
	p->max_gen_gcs    = so->max_gen_gcs;
    } else {
	p->min_heap_size  = H_MIN_SIZE;
	p->min_vheap_size = BIN_VH_MIN_SIZE;
	p->prio           = PRIORITY_NORMAL;
	p->max_gen_gcs    = (Uint16) erts_smp_atomic32_read_nob(&erts_max_gen_gcs);
    }
    p->skipped = 0;
    ASSERT(p->min_heap_size == erts_next_heap_size(p->min_heap_size, 0));
    
    p->initial[INITIAL_MOD] = mod;
    p->initial[INITIAL_FUN] = func;
    p->initial[INITIAL_ARI] = (Uint) arity;

    /*
     * Must initialize binary lists here before copying binaries to process.
     */
    p->off_heap.first = NULL;
    p->off_heap.overhead = 0;

    heap_need +=
	IS_CONST(parent->group_leader) ? 0 : NC_HEAP_SIZE(parent->group_leader);

    if (heap_need < p->min_heap_size) {
	sz = heap_need = p->min_heap_size;
    } else {
	sz = erts_next_heap_size(heap_need, 0);
    }

#ifdef HIPE
    hipe_init_process(&p->hipe);
#ifdef ERTS_SMP
    hipe_init_process_smp(&p->hipe_smp);
#endif
#endif

    p->heap = (Eterm *) ERTS_HEAP_ALLOC(ERTS_ALC_T_HEAP, sizeof(Eterm)*sz);
    p->old_hend = p->old_htop = p->old_heap = NULL;
    p->high_water = p->heap;
#ifdef INCREMENTAL
    p->scan_top = p->high_water;
#endif
    p->gen_gcs = 0;
    p->stop = p->hend = p->heap + sz;
    p->htop = p->heap;
    p->heap_sz = sz;
    p->catches = 0;

    p->bin_vheap_sz     = p->min_vheap_size;
    p->bin_old_vheap_sz = p->min_vheap_size;
    p->bin_old_vheap    = 0;
    p->bin_vheap_mature = 0;

    /* No need to initialize p->fcalls. */

    p->current = p->initial+INITIAL_MOD;

    p->i = (BeamInstr *) beam_apply;
    p->cp = (BeamInstr *) beam_apply+1;

    p->arg_reg = p->def_arg_reg;
    p->max_arg_reg = sizeof(p->def_arg_reg)/sizeof(p->def_arg_reg[0]);
    p->arg_reg[0] = mod;
    p->arg_reg[1] = func;
    BM_STOP_TIMER(system);
    BM_MESSAGE(args,p,parent);
    BM_START_TIMER(system);
#ifdef HYBRID
    p->arg_reg[2] = args;
#ifdef INCREMENTAL
    p->active = 0;
    if (ptr_val(args) >= inc_fromspc && ptr_val(args) < inc_fromend)
        INC_ACTIVATE(p);
#endif
#else
    BM_SWAP_TIMER(system,copy);
    p->arg_reg[2] = copy_struct(args, arg_size, &p->htop, &p->off_heap);
    BM_MESSAGE_COPIED(arg_size);
    BM_SWAP_TIMER(copy,system);
#endif
    p->arity = 3;

    p->fvalue = NIL;
    p->freason = EXC_NULL;
    p->ftrace = NIL;
    p->reds = 0;

#ifdef ERTS_SMP
    p->u.ptimer = NULL;
#else
    sys_memset(&p->u.tm, 0, sizeof(ErlTimer));
#endif

    p->reg = NULL;
    p->nlinks = NULL;
    p->monitors = NULL;
    p->nodes_monitors = NULL;
    p->suspend_monitors = NULL;

    ASSERT(is_pid(parent->group_leader));

    if (parent->group_leader == ERTS_INVALID_PID)
	p->group_leader = p->id;
    else {
	/* Needs to be done after the heap has been set up */
	p->group_leader =
	    IS_CONST(parent->group_leader)
	    ? parent->group_leader
	    : STORE_NC(&p->htop, &p->off_heap, parent->group_leader);
    }

    erts_get_default_tracing(&p->trace_flags, &p->tracer_proc);

    p->msg.first = NULL;
    p->msg.last = &p->msg.first;
    p->msg.save = &p->msg.first;
    p->msg.len = 0;
#ifdef ERTS_SMP
    p->msg_inq.first = NULL;
    p->msg_inq.last = &p->msg_inq.first;
    p->msg_inq.len = 0;
    p->bound_runq = NULL;
#endif
    p->bif_timers = NULL;
    p->mbuf = NULL;
    p->mbuf_sz = 0;
    p->psd = NULL;
    p->dictionary = NULL;
    p->seq_trace_lastcnt = 0;
    p->seq_trace_clock = 0;
    SEQ_TRACE_TOKEN(p) = NIL;
#ifdef USE_VM_PROBES
    DT_UTAG(p) = NIL;
    DT_UTAG_FLAGS(p) = 0;
#endif
    p->parent = parent->id == ERTS_INVALID_PID ? NIL : parent->id;

#ifdef HYBRID
    p->rrma  = NULL;
    p->rrsrc = NULL;
    p->nrr   = 0;
    p->rrsz  = 0;
#endif

    INIT_HOLE_CHECK(p);
#ifdef DEBUG
    p->last_old_htop = NULL;
#endif

    if (IS_TRACED(parent)) {
	if (parent->trace_flags & F_TRACE_SOS) {
	    p->trace_flags |= (parent->trace_flags & TRACEE_FLAGS);
	    p->tracer_proc = parent->tracer_proc;
	}
	if (ARE_TRACE_FLAGS_ON(parent, F_TRACE_PROCS)) {
	    trace_proc_spawn(parent, p->id, mod, func, args);
	}
	if (parent->trace_flags & F_TRACE_SOS1) { /* Overrides TRACE_CHILDREN */
	    p->trace_flags |= (parent->trace_flags & TRACEE_FLAGS);
	    p->tracer_proc = parent->tracer_proc;
	    p->trace_flags &= ~(F_TRACE_SOS1 | F_TRACE_SOS);
	    parent->trace_flags &= ~(F_TRACE_SOS1 | F_TRACE_SOS);
	}
    }

    /*
     * Check if this process should be initially linked to its parent.
     */

    if (so->flags & SPO_LINK) {
#ifdef DEBUG
	int ret;
#endif
	if (IS_TRACED_FL(parent, F_TRACE_PROCS)) {
	    trace_proc(parent, parent, am_link, p->id);
	}

#ifdef DEBUG
	ret = erts_add_link(&(parent->nlinks),  LINK_PID, p->id);
	ASSERT(ret == 0);
	ret = erts_add_link(&(p->nlinks), LINK_PID, parent->id);
	ASSERT(ret == 0);
#else	
	erts_add_link(&(parent->nlinks), LINK_PID, p->id);
	erts_add_link(&(p->nlinks), LINK_PID, parent->id);
#endif

	if (IS_TRACED(parent)) {
	    if (parent->trace_flags & (F_TRACE_SOL|F_TRACE_SOL1))  {
		p->trace_flags |= (parent->trace_flags & TRACEE_FLAGS);
		p->tracer_proc = parent->tracer_proc;    /* maybe steal */

		if (parent->trace_flags & F_TRACE_SOL1)  { /* maybe override */
		    p ->trace_flags &= ~(F_TRACE_SOL1 | F_TRACE_SOL);
		    parent->trace_flags &= ~(F_TRACE_SOL1 | F_TRACE_SOL);
		}
	    }
	}
    }

    /*
     * Test whether this process should be initially monitored by its parent.
     */
    if (so->flags & SPO_MONITOR) {
	Eterm mref;

	mref = erts_make_ref(parent);
	erts_add_monitor(&(parent->monitors), MON_ORIGIN, mref, p->id, NIL);
	erts_add_monitor(&(p->monitors), MON_TARGET, mref, parent->id, NIL);
	so->mref = mref;
    }

#ifdef HYBRID
    /*
     * Add process to the array of active processes.
     */
    ACTIVATE(p);
    p->active_index = erts_num_active_procs++;
    erts_active_procs[p->active_index] = p;
#endif

#ifdef ERTS_SMP
    p->scheduler_data = NULL;
    p->is_exiting = 0;
    p->status_flags = 0;
    p->runq_flags = 0;
    p->suspendee = NIL;
    p->pending_suspenders = NULL;
    p->pending_exit.reason = THE_NON_VALUE;
    p->pending_exit.bp = NULL;
#endif

#if !defined(NO_FPE_SIGNALS) || defined(HIPE)
    p->fp_exception = 0;
#endif

    /*
     * Schedule process for execution.
     */

    if (!((so->flags & SPO_USE_ARGS) && so->scheduler))
	rq = erts_get_runq_proc(parent);
    else {
	int ix = so->scheduler-1;
	ASSERT(0 <= ix && ix < erts_no_run_queues);
	rq = ERTS_RUNQ_IX(ix);
	p->bound_runq = rq;
    }

    erts_smp_runq_lock(rq);

#ifdef ERTS_SMP
    p->run_queue = rq;
#endif

    p->status = P_WAITING;
    notify_runq = internal_add_to_runq(rq, p);

    erts_smp_runq_unlock(rq);

    smp_notify_inc_runq(notify_runq);

    res = p->id;
    erts_smp_proc_unlock(p, ERTS_PROC_LOCKS_ALL);

    VERBOSE(DEBUG_PROCESSES, ("Created a new process: %T\n",p->id));

#ifdef USE_VM_PROBES
    if (DTRACE_ENABLED(process_spawn)) {
        DTRACE_CHARBUF(process_name, DTRACE_TERM_BUF_SIZE);
        DTRACE_CHARBUF(mfa, DTRACE_TERM_BUF_SIZE);

        dtrace_fun_decode(p, mod, func, arity, process_name, mfa);
        DTRACE2(process_spawn, process_name, mfa);
    }
#endif

 error:

    erts_smp_proc_unlock(parent, ERTS_PROC_LOCKS_ALL_MINOR);

    return res;
}

/*
 * Initiates a pseudo process that can be used
 * for arithmetic BIFs.
 */

void erts_init_empty_process(Process *p)
{
    p->htop = NULL;
    p->stop = NULL;
    p->hend = NULL;
    p->heap = NULL;
    p->gen_gcs = 0;
    p->max_gen_gcs = 0;
    p->min_heap_size = 0;
    p->min_vheap_size = 0;
    p->status = P_RUNABLE;
    p->gcstatus = P_RUNABLE;
    p->rstatus = P_RUNABLE;
    p->rcount = 0;
    p->id = ERTS_INVALID_PID;
    p->prio = PRIORITY_NORMAL;
    p->reds = 0;
    p->tracer_proc = NIL;
    p->trace_flags = F_INITIAL_TRACE_FLAGS;
    p->group_leader = ERTS_INVALID_PID;
    p->flags = 0;
    p->fvalue = NIL;
    p->freason = EXC_NULL;
    p->ftrace = NIL;
    p->fcalls = 0;

    p->bin_vheap_sz = BIN_VH_MIN_SIZE;
    p->bin_old_vheap_sz = BIN_VH_MIN_SIZE;
    p->bin_old_vheap = 0;
    p->bin_vheap_mature = 0;
#ifdef ERTS_SMP
    p->u.ptimer = NULL;
    p->bound_runq = NULL;
#else
    memset(&(p->u.tm), 0, sizeof(ErlTimer));
#endif
    p->next = NULL;
    p->off_heap.first = NULL;
    p->off_heap.overhead = 0;
    p->reg = NULL;
    p->heap_sz = 0;
    p->high_water = NULL;
#ifdef INCREMENTAL
    p->scan_top = NULL;
#endif
    p->old_hend = NULL;
    p->old_htop = NULL;
    p->old_heap = NULL;
    p->mbuf = NULL;
    p->mbuf_sz = 0;
    p->psd = NULL;
    p->monitors = NULL;
    p->nlinks = NULL;         /* List of links */
    p->nodes_monitors = NULL;
    p->suspend_monitors = NULL;
    p->msg.first = NULL;
    p->msg.last = &p->msg.first;
    p->msg.save = &p->msg.first;
    p->msg.len = 0;
    p->bif_timers = NULL;
    p->dictionary = NULL;
    p->seq_trace_clock = 0;
    p->seq_trace_lastcnt = 0;
    p->seq_trace_token = NIL;
    p->initial[0] = 0;
    p->initial[1] = 0;
    p->initial[2] = 0;
    p->catches = 0;
    p->cp = NULL;
    p->i = NULL;
    p->current = NULL;

    /*
     * Saved x registers.
     */
    p->arity = 0;
    p->arg_reg = NULL;
    p->max_arg_reg = 0;
    p->def_arg_reg[0] = 0;
    p->def_arg_reg[1] = 0;
    p->def_arg_reg[2] = 0;
    p->def_arg_reg[3] = 0;
    p->def_arg_reg[4] = 0;
    p->def_arg_reg[5] = 0;

    p->parent = NIL;
    p->started.tv_sec = 0;
    p->started.tv_usec = 0;

#ifdef HIPE
    hipe_init_process(&p->hipe);
#ifdef ERTS_SMP
    hipe_init_process_smp(&p->hipe_smp);
#endif
#endif

    ACTIVATE(p);

#ifdef HYBRID
    p->rrma  = NULL;
    p->rrsrc = NULL;
    p->nrr   = 0;
    p->rrsz  = 0;
#endif
    INIT_HOLE_CHECK(p);
#ifdef DEBUG
    p->last_old_htop = NULL;
#endif


#ifdef ERTS_SMP
    p->scheduler_data = NULL;
    p->is_exiting = 0;
    p->status_flags = 0;
    p->runq_flags = 0;
    p->msg_inq.first = NULL;
    p->msg_inq.last = &p->msg_inq.first;
    p->msg_inq.len = 0;
    p->suspendee = NIL;
    p->pending_suspenders = NULL;
    p->pending_exit.reason = THE_NON_VALUE;
    p->pending_exit.bp = NULL;
    erts_proc_lock_init(p);
    erts_smp_proc_unlock(p, ERTS_PROC_LOCKS_ALL);
    p->run_queue = ERTS_RUNQ_IX(0);
#endif

#if !defined(NO_FPE_SIGNALS) || defined(HIPE)
    p->fp_exception = 0;
#endif

}    

#ifdef DEBUG

void
erts_debug_verify_clean_empty_process(Process* p)
{
    /* Things that erts_cleanup_empty_process() will *not* cleanup... */
    ASSERT(p->htop == NULL);
    ASSERT(p->stop == NULL);
    ASSERT(p->hend == NULL);
    ASSERT(p->heap == NULL);
    ASSERT(p->id == ERTS_INVALID_PID);
    ASSERT(p->tracer_proc == NIL);
    ASSERT(p->trace_flags == F_INITIAL_TRACE_FLAGS);
    ASSERT(p->group_leader == ERTS_INVALID_PID);
    ASSERT(p->next == NULL);
    ASSERT(p->reg == NULL);
    ASSERT(p->heap_sz == 0);
    ASSERT(p->high_water == NULL);
#ifdef INCREMENTAL
    ASSERT(p->scan_top == NULL);
#endif
    ASSERT(p->old_hend == NULL);
    ASSERT(p->old_htop == NULL);
    ASSERT(p->old_heap == NULL);

    ASSERT(p->monitors == NULL);
    ASSERT(p->nlinks == NULL);
    ASSERT(p->nodes_monitors == NULL);
    ASSERT(p->suspend_monitors == NULL);
    ASSERT(p->msg.first == NULL);
    ASSERT(p->msg.len == 0);
    ASSERT(p->bif_timers == NULL);
    ASSERT(p->dictionary == NULL);
    ASSERT(p->catches == 0);
    ASSERT(p->cp == NULL);
    ASSERT(p->i == NULL);
    ASSERT(p->current == NULL);

    ASSERT(p->parent == NIL);

#ifdef ERTS_SMP
    ASSERT(p->msg_inq.first == NULL);
    ASSERT(p->msg_inq.len == 0);
    ASSERT(p->suspendee == NIL);
    ASSERT(p->pending_suspenders == NULL);
    ASSERT(p->pending_exit.reason == THE_NON_VALUE);
    ASSERT(p->pending_exit.bp == NULL);
#endif

    /* Thing that erts_cleanup_empty_process() cleans up */

    ASSERT(p->off_heap.first == NULL);
    ASSERT(p->off_heap.overhead == 0);

    ASSERT(p->mbuf == NULL);
}

#endif

void
erts_cleanup_empty_process(Process* p)
{
    /* We only check fields that are known to be used... */

    erts_cleanup_offheap(&p->off_heap);
    p->off_heap.first = NULL;
    p->off_heap.overhead = 0;

    if (p->mbuf != NULL) {
	free_message_buffer(p->mbuf);
	p->mbuf = NULL;
    }
#if defined(ERTS_ENABLE_LOCK_COUNT) && defined(ERTS_SMP)
    erts_lcnt_proc_lock_destroy(p);
#endif
#ifdef DEBUG
    erts_debug_verify_clean_empty_process(p);
#endif
}

/*
 * p must be the currently executing process.
 */
static void
delete_process(Process* p)
{
    ErlMessage* mp;

    VERBOSE(DEBUG_PROCESSES, ("Removing process: %T\n",p->id));

    /* Cleanup psd */

    if (p->psd)
	erts_free(ERTS_ALC_T_PSD, p->psd);

    /* Clean binaries and funs */
    erts_cleanup_offheap(&p->off_heap);

    /*
     * The mso list should not be used anymore, but if it is, make sure that
     * we'll notice.
     */
    p->off_heap.first = (void *) 0x8DEFFACD;

    if (p->arg_reg != p->def_arg_reg) {
	erts_free(ERTS_ALC_T_ARG_REG, p->arg_reg);
    }

    /*
     * Release heaps. Clobber contents in DEBUG build.
     */


#ifdef DEBUG
    sys_memset(p->heap, DEBUG_BAD_BYTE, p->heap_sz*sizeof(Eterm));
#endif

#ifdef HIPE
    hipe_delete_process(&p->hipe);
#endif

    ERTS_HEAP_FREE(ERTS_ALC_T_HEAP, (void*) p->heap, p->heap_sz*sizeof(Eterm));
    if (p->old_heap != NULL) {

#ifdef DEBUG
	sys_memset(p->old_heap, DEBUG_BAD_BYTE,
                   (p->old_hend-p->old_heap)*sizeof(Eterm));
#endif
	ERTS_HEAP_FREE(ERTS_ALC_T_OLD_HEAP,
		       p->old_heap,
		       (p->old_hend-p->old_heap)*sizeof(Eterm));
    }

    /*
     * Free all pending message buffers.
     */
    if (p->mbuf != NULL) {	
	free_message_buffer(p->mbuf);
    }

    erts_erase_dicts(p);

    /* free all pending messages */
    mp = p->msg.first;
    while(mp != NULL) {
	ErlMessage* next_mp = mp->next;
	if (mp->data.attached) {
	    if (is_value(mp->m[0]))
		free_message_buffer(mp->data.heap_frag);
	    else {
		if (is_not_nil(mp->m[1])) {
		    ErlHeapFragment *heap_frag;
		    heap_frag = (ErlHeapFragment *) mp->data.dist_ext->ext_endp;
		    erts_cleanup_offheap(&heap_frag->off_heap);
		}
		erts_free_dist_ext_copy(mp->data.dist_ext);
	    }
	}
	free_message(mp);
	mp = next_mp;
    }

    ASSERT(!p->monitors);
    ASSERT(!p->nlinks);
    ASSERT(!p->nodes_monitors);
    ASSERT(!p->suspend_monitors);

    p->fvalue = NIL;

#ifdef HYBRID
    erts_active_procs[p->active_index] =
        erts_active_procs[--erts_num_active_procs];
    erts_active_procs[p->active_index]->active_index = p->active_index;
#ifdef INCREMENTAL
    if (INC_IS_ACTIVE(p))
         INC_DEACTIVATE(p);
#endif

    if (p->rrma != NULL) {
        erts_free(ERTS_ALC_T_ROOTSET,p->rrma);
        erts_free(ERTS_ALC_T_ROOTSET,p->rrsrc);
    }
#endif

}

static ERTS_INLINE void
set_proc_exiting(Process *p, Eterm reason, ErlHeapFragment *bp)
{
#ifdef ERTS_SMP
    erts_pix_lock_t *pix_lock = ERTS_PID2PIXLOCK(p->id);
    ERTS_SMP_LC_ASSERT(erts_proc_lc_my_proc_locks(p) == ERTS_PROC_LOCKS_ALL);
    /*
     * You are required to have all proc locks and the pix lock when going
     * to status P_EXITING. This makes it is enough to take any lock when
     * looking up a process (pid2proc()) to prevent the looked up process
     * from exiting until the lock has been released.
     */

    erts_pix_lock(pix_lock);
    p->is_exiting = 1;
#endif
    p->status = P_EXITING;
#ifdef ERTS_SMP
    erts_pix_unlock(pix_lock);
#endif
    p->fvalue = reason;
    if (bp)
	erts_link_mbuf_to_proc(p, bp);
    /*
     * We used to set freason to EXC_EXIT here, but there is no need to
     * save the stack trace since this process irreversibly is going to
     * exit.
     */
    p->freason = EXTAG_EXIT;
    KILL_CATCHES(p);
    cancel_timer(p);
    p->i = (BeamInstr *) beam_exit;
}


#ifdef ERTS_SMP

void
erts_handle_pending_exit(Process *c_p, ErtsProcLocks locks)
{
    ErtsProcLocks xlocks;
    ASSERT(is_value(c_p->pending_exit.reason));
    ERTS_SMP_LC_ASSERT(erts_proc_lc_my_proc_locks(c_p) == locks);
    ERTS_SMP_LC_ASSERT(locks & ERTS_PROC_LOCK_MAIN);
    ERTS_SMP_LC_ASSERT(c_p->status != P_EXITING);
    ERTS_SMP_LC_ASSERT(c_p->status != P_FREE);

    /* Ensure that all locks on c_p are locked before proceeding... */
    if (locks == ERTS_PROC_LOCKS_ALL)
	xlocks = 0;
    else {
	xlocks = ~locks & ERTS_PROC_LOCKS_ALL;
	if (erts_smp_proc_trylock(c_p, xlocks) == EBUSY) {
	    erts_smp_proc_unlock(c_p, locks & ~ERTS_PROC_LOCK_MAIN);
	    erts_smp_proc_lock(c_p, ERTS_PROC_LOCKS_ALL_MINOR);
	}
    }

    set_proc_exiting(c_p, c_p->pending_exit.reason, c_p->pending_exit.bp);
    c_p->pending_exit.reason = THE_NON_VALUE;
    c_p->pending_exit.bp = NULL;

    if (xlocks)
	erts_smp_proc_unlock(c_p, xlocks);
}

static void
handle_pending_exiters(ErtsProcList *pnd_xtrs)
{
    ErtsProcList *plp = pnd_xtrs;
    ErtsProcList *free_plp;
    while (plp) {
	Process *p = erts_pid2proc(NULL, 0, plp->pid, ERTS_PROC_LOCKS_ALL);
	if (p) {
	    if (proclist_same(plp, p)
		&& !(p->status_flags & ERTS_PROC_SFLG_RUNNING)) {
		ASSERT(p->status_flags & ERTS_PROC_SFLG_INRUNQ);
		ASSERT(ERTS_PROC_PENDING_EXIT(p));
		erts_handle_pending_exit(p, ERTS_PROC_LOCKS_ALL);
	    }
	    erts_smp_proc_unlock(p, ERTS_PROC_LOCKS_ALL);
	}
	free_plp = plp;
	plp = plp->next;
	proclist_destroy(free_plp);
    }
}

static void
save_pending_exiter(Process *p)
{
    ErtsProcList *plp;
    ErtsRunQueue *rq;

    ERTS_SMP_LC_ASSERT(ERTS_PROC_LOCK_STATUS & erts_proc_lc_my_proc_locks(p));

    rq = erts_get_runq_current(NULL);

    plp = proclist_create(p);

    erts_smp_runq_lock(rq);

    plp->next = rq->procs.pending_exiters;
    rq->procs.pending_exiters = plp;

    erts_smp_runq_unlock(rq);

}

#endif

/*
 * This function delivers an EXIT message to a process
 * which is trapping EXITs.
 */

static ERTS_INLINE void
send_exit_message(Process *to, ErtsProcLocks *to_locksp,
		  Eterm exit_term, Uint term_size, Eterm token)
{
    if (token == NIL 
#ifdef USE_VM_PROBES
	|| token == am_have_dt_utag
#endif
	) {
	Eterm* hp;
	Eterm mess;
	ErlHeapFragment* bp;
	ErlOffHeap *ohp;

	hp = erts_alloc_message_heap(term_size, &bp, &ohp, to, to_locksp);
	mess = copy_struct(exit_term, term_size, &hp, ohp);
	erts_queue_message(to, to_locksp, bp, mess, NIL
#ifdef USE_VM_PROBES
			   , NIL
#endif
			   );
    } else {
	ErlHeapFragment* bp;
	Eterm* hp;
	Eterm mess;
	Eterm temp_token;
	Uint sz_token;

	ASSERT(is_tuple(token));
	sz_token = size_object(token);
	bp = new_message_buffer(term_size+sz_token);
	hp = bp->mem;
	mess = copy_struct(exit_term, term_size, &hp, &bp->off_heap);
	/* the trace token must in this case be updated by the caller */
	seq_trace_output(token, mess, SEQ_TRACE_SEND, to->id, NULL);
	temp_token = copy_struct(token, sz_token, &hp, &bp->off_heap);
	erts_queue_message(to, to_locksp, bp, mess, temp_token
#ifdef USE_VM_PROBES
			   , NIL
#endif
			   );
    }
}

/*
 *
 * *** Exit signal behavior ***
 *
 * Exit signals are asynchronous (truly asynchronous in the
 * SMP emulator). When the signal is received the receiver receives an
 * 'EXIT' message if it is trapping exits; otherwise, it will either
 * ignore the signal if the exit reason is normal, or go into an
 * exiting state (status P_EXITING). When a process has gone into the
 * exiting state it will not execute any more Erlang code, but it might
 * take a while before it actually exits. The exit signal is being
 * received when the 'EXIT' message is put in the message queue, the
 * signal is dropped, or when it changes state into exiting. The time it
 * is in the exiting state before actually exiting is undefined (it
 * might take a really long time under certain conditions). The
 * receiver of the exit signal does not break links or trigger monitors
 * until it actually exits.
 *
 * Exit signals and other signals, e.g. messages, have to be received
 * by a receiver in the same order as sent by a sender.
 *
 *
 *
 * Exit signal implementation in the SMP emulator:
 *
 * If the receiver is trapping exits, the signal is transformed
 * into an 'EXIT' message and sent as a normal message, if the
 * reason is normal the signal is dropped; otherwise, the process
 * is determined to be exited. The interesting case is when the
 * process is to be exited and this is what is described below.
 *
 * If it is possible, the receiver is set in the exiting state straight
 * away and we are done; otherwise, the sender places the exit reason
 * in the pending_exit field of the process struct and if necessary
 * adds the receiver to the run queue. It is typically not possible
 * to set a scheduled process or a process which we cannot get all locks
 * on without releasing locks on it in an exiting state straight away.
 *
 * The receiver will poll the pending_exit field when it reach certain
 * places during it's execution. When it discovers the pending exit
 * it will change state into the exiting state. If the receiver wasn't
 * scheduled when the pending exit was set, the first scheduler that
 * schedules a new process will set the receiving process in the exiting
 * state just before it schedules next process.
 * 
 * When the exit signal is placed in the pending_exit field, the signal
 * is considered as being in transit on the Erlang level. The signal is
 * actually in some kind of semi transit state, since we have already
 * determined how it should be received. It will exit the process no
 * matter what if it is received (the process may exit by itself before
 * reception of the exit signal). The signal is received when it is
 * discovered in the pending_exit field by the receiver.
 *
 * The receiver have to poll the pending_exit field at least before:
 * - moving messages from the message in queue to the private message
 *   queue. This in order to preserve signal order.
 * - unlink. Otherwise the process might get exited on a link that
 *   have been removed.
 * - changing the trap_exit flag to true. This in order to simplify the
 *   implementation; otherwise, we would have to transform the signal
 *   into an 'EXIT' message when setting the trap_exit flag to true. We
 *   would also have to maintain a queue of exit signals in transit.
 * - being scheduled in or out.
 */

static ERTS_INLINE int
send_exit_signal(Process *c_p,		/* current process if and only
					   if reason is stored on it */
		 Eterm from,		/* Id of sender of signal */
		 Process *rp,		/* receiving process */
		 ErtsProcLocks *rp_locks,/* current locks on receiver */
		 Eterm reason,		/* exit reason */
		 Eterm exit_tuple,	/* Prebuild exit tuple
					   or THE_NON_VALUE */
		 Uint exit_tuple_sz,	/* Size of prebuilt exit tuple
					   (if exit_tuple != THE_NON_VALUE) */
		 Eterm token,		/* token */
		 Process *token_update, /* token updater */
		 Uint32 flags		/* flags */
    )		
{
    Eterm rsn = reason == am_kill ? am_killed : reason;

    ERTS_SMP_LC_ASSERT(*rp_locks == erts_proc_lc_my_proc_locks(rp));
    ERTS_SMP_LC_ASSERT((*rp_locks & ERTS_PROC_LOCKS_XSIG_SEND)
		       == ERTS_PROC_LOCKS_XSIG_SEND);

    ASSERT(reason != THE_NON_VALUE);

#ifdef USE_VM_PROBES
    if(DTRACE_ENABLED(process_exit_signal) && is_pid(from)) {
        DTRACE_CHARBUF(sender_str, DTRACE_TERM_BUF_SIZE);
        DTRACE_CHARBUF(receiver_str, DTRACE_TERM_BUF_SIZE);
        DTRACE_CHARBUF(reason_buf, DTRACE_TERM_BUF_SIZE);

        dtrace_pid_str(from, sender_str);
        dtrace_proc_str(rp, receiver_str);
        erts_snprintf(reason_buf, sizeof(reason_buf) - 1, "%T", reason);
        DTRACE3(process_exit_signal, sender_str, receiver_str, reason_buf);
    }
#endif

    if (ERTS_PROC_IS_TRAPPING_EXITS(rp)
	&& (reason != am_kill || (flags & ERTS_XSIG_FLG_IGN_KILL))) {
	if (is_not_nil(token) 
#ifdef USE_VM_PROBES
	    && token != am_have_dt_utag
#endif
	    && token_update)
	    seq_trace_update_send(token_update);
	if (is_value(exit_tuple))
	    send_exit_message(rp, rp_locks, exit_tuple, exit_tuple_sz, token);
	else
	    erts_deliver_exit_message(from, rp, rp_locks, rsn, token);
	return 1; /* Receiver will get a message */
    }
    else if (reason != am_normal || (flags & ERTS_XSIG_FLG_NO_IGN_NORMAL)) {
#ifdef ERTS_SMP
	if (!ERTS_PROC_PENDING_EXIT(rp) && !rp->is_exiting) {
	    ASSERT(rp->status != P_EXITING);
	    ASSERT(rp->status != P_FREE);
	    ASSERT(!rp->pending_exit.bp);

	    if (rp == c_p && (*rp_locks & ERTS_PROC_LOCK_MAIN)) {
		/* Ensure that all locks on c_p are locked before
		   proceeding... */
		if (*rp_locks != ERTS_PROC_LOCKS_ALL) {
		    ErtsProcLocks need_locks = (~(*rp_locks)
						& ERTS_PROC_LOCKS_ALL);
		    if (erts_smp_proc_trylock(c_p, need_locks) == EBUSY) {
			erts_smp_proc_unlock(c_p,
					     *rp_locks & ~ERTS_PROC_LOCK_MAIN);
			erts_smp_proc_lock(c_p, ERTS_PROC_LOCKS_ALL_MINOR);
		    }
		    *rp_locks = ERTS_PROC_LOCKS_ALL;
		}
		set_proc_exiting(c_p, rsn, NULL);
	    }
	    else if (!(rp->status_flags & ERTS_PROC_SFLG_RUNNING)) {
		/* Process not running ... */
		ErtsProcLocks need_locks = ~(*rp_locks) & ERTS_PROC_LOCKS_ALL;
		if (need_locks
		    && erts_smp_proc_trylock(rp, need_locks) == EBUSY) {
		    /* ... but we havn't got all locks on it ... */
		    save_pending_exiter(rp);
		    /*
		     * The pending exit will be discovered when next
		     * process is scheduled in
		     */
		    goto set_pending_exit;
		}
		else {
		    /* ...and we have all locks on it... */
		    *rp_locks = ERTS_PROC_LOCKS_ALL;
		    set_proc_exiting(rp,
				     (is_immed(rsn)
				      ? rsn
				      : copy_object(rsn, rp)),
				     NULL);
		}
	    }
	    else { /* Process running... */

		/*
		 * The pending exit will be discovered when the process
		 * is scheduled out if not discovered earlier.
		 */

	    set_pending_exit:
		if (is_immed(rsn)) {
		    rp->pending_exit.reason = rsn;
		}
		else {
		    Eterm *hp;
		    Uint sz = size_object(rsn);
		    ErlHeapFragment *bp = new_message_buffer(sz);

		    hp = &bp->mem[0];
		    rp->pending_exit.reason = copy_struct(rsn,
							  sz,
							  &hp,
							  &bp->off_heap);
		    rp->pending_exit.bp = bp;
		}
		ASSERT(ERTS_PROC_PENDING_EXIT(rp));
	    }
	    if (!(rp->status_flags
		  & (ERTS_PROC_SFLG_INRUNQ|ERTS_PROC_SFLG_RUNNING)))
		erts_add_to_runq(rp);
	}
	/* else:
	 *
	 *    The receiver already has a pending exit (or is exiting)
	 *    so we drop this signal.
	 *
	 *    NOTE: dropping this exit signal is based on the assumption
	 *          that the receiver *will* exit; either on the pending
	 *          exit or by itself before seeing the pending exit.
	 */
#else /* !ERTS_SMP */
	if (c_p == rp) {
	    rp->status = P_EXITING;
	    c_p->fvalue = rsn;
	}
	else if (rp->status != P_EXITING) { /* No recursive process exits /PaN */
	    Eterm old_status = rp->status;
	    set_proc_exiting(rp,
			     is_immed(rsn) ? rsn : copy_object(rsn, rp),
			     NULL);
	    ACTIVATE(rp);
	    if (old_status != P_RUNABLE && old_status != P_RUNNING)
		erts_add_to_runq(rp);
	}
#endif
	return -1; /* Receiver will exit */
    }

    return 0; /* Receiver unaffected */
}


int
erts_send_exit_signal(Process *c_p,
		      Eterm from,
		      Process *rp,
		      ErtsProcLocks *rp_locks,
		      Eterm reason,
		      Eterm token,
		      Process *token_update,
		      Uint32 flags)
{
    return send_exit_signal(c_p,
			    from,
			    rp,
			    rp_locks,
			    reason,
			    THE_NON_VALUE,
			    0,
			    token,
			    token_update,
			    flags);
}

typedef struct {
    Eterm reason;
    Process *p;
} ExitMonitorContext;

static void doit_exit_monitor(ErtsMonitor *mon, void *vpcontext)
{
    ExitMonitorContext *pcontext = vpcontext;
    DistEntry *dep;
    ErtsMonitor *rmon;
    Process *rp;

    if (mon->type == MON_ORIGIN) {
	/* We are monitoring someone else, we need to demonitor that one.. */
	if (is_atom(mon->pid)) { /* remote by name */
	    ASSERT(is_node_name_atom(mon->pid));
	    dep = erts_sysname_to_connected_dist_entry(mon->pid);
	    if (dep) {
		erts_smp_de_links_lock(dep);
		rmon = erts_remove_monitor(&(dep->monitors), mon->ref);
		erts_smp_de_links_unlock(dep);
		if (rmon) {
		    ErtsDSigData dsd;
		    int code = erts_dsig_prepare(&dsd, dep, NULL,
						 ERTS_DSP_NO_LOCK, 0);
		    if (code == ERTS_DSIG_PREP_CONNECTED) {
			code = erts_dsig_send_demonitor(&dsd,
							rmon->pid,
							mon->name,
							mon->ref,
							1);
			ASSERT(code == ERTS_DSIG_SEND_OK);
		    }
		    erts_destroy_monitor(rmon);
		}
		erts_deref_dist_entry(dep);
	    }
	} else {
	    ASSERT(is_pid(mon->pid));
	    if (is_internal_pid(mon->pid)) { /* local by pid or name */
		rp = erts_pid2proc(NULL, 0, mon->pid, ERTS_PROC_LOCK_LINK);
		if (!rp) {
		    goto done;
		}
		rmon = erts_remove_monitor(&(rp->monitors),mon->ref);
		erts_smp_proc_unlock(rp, ERTS_PROC_LOCK_LINK);
		if (rmon == NULL) {
		    goto done;
		}
		erts_destroy_monitor(rmon);
	    } else { /* remote by pid */
		ASSERT(is_external_pid(mon->pid));
		dep = external_pid_dist_entry(mon->pid);
		ASSERT(dep != NULL);
		if (dep) {
		    erts_smp_de_links_lock(dep);
		    rmon = erts_remove_monitor(&(dep->monitors), mon->ref);
		    erts_smp_de_links_unlock(dep);
		    if (rmon) {
			ErtsDSigData dsd;
			int code = erts_dsig_prepare(&dsd, dep, NULL,
						     ERTS_DSP_NO_LOCK, 0);
			if (code == ERTS_DSIG_PREP_CONNECTED) {
			    code = erts_dsig_send_demonitor(&dsd,
							    rmon->pid,
							    mon->pid,
							    mon->ref,
							    1);
			    ASSERT(code == ERTS_DSIG_SEND_OK);
			}
			erts_destroy_monitor(rmon);
		    }
		}
	    }
	}
    } else { /* type == MON_TARGET */
	ASSERT(mon->type == MON_TARGET);
	ASSERT(is_pid(mon->pid) || is_internal_port(mon->pid));
	if (is_internal_port(mon->pid)) {
	    Port *prt = erts_id2port(mon->pid, NULL, 0);
	    if (prt == NULL) {
		goto done;
	    }
	    erts_fire_port_monitor(prt, mon->ref);
	    erts_port_release(prt); 
	} else if (is_internal_pid(mon->pid)) {/* local by name or pid */
	    Eterm watched;
	    DeclareTmpHeapNoproc(lhp,3);
	    ErtsProcLocks rp_locks = (ERTS_PROC_LOCK_LINK
				      | ERTS_PROC_LOCKS_MSG_SEND);
	    rp = erts_pid2proc(NULL, 0, mon->pid, rp_locks);
	    if (rp == NULL) {
		goto done;
	    }
	    UseTmpHeapNoproc(3);
	    rmon = erts_remove_monitor(&(rp->monitors),mon->ref);
	    if (rmon) {
		erts_destroy_monitor(rmon);
		watched = (is_atom(mon->name)
			   ? TUPLE2(lhp, mon->name, 
				    erts_this_dist_entry->sysname)
			   : pcontext->p->id);
		erts_queue_monitor_message(rp, &rp_locks, mon->ref, am_process, 
					   watched, pcontext->reason);
	    }
	    UnUseTmpHeapNoproc(3);
	    /* else: demonitor while we exited, i.e. do nothing... */
	    erts_smp_proc_unlock(rp, rp_locks);
	} else { /* external by pid or name */
	    ASSERT(is_external_pid(mon->pid));    
	    dep = external_pid_dist_entry(mon->pid);
	    ASSERT(dep != NULL);
	    if (dep) {
		erts_smp_de_links_lock(dep);
		rmon = erts_remove_monitor(&(dep->monitors), mon->ref);
		erts_smp_de_links_unlock(dep);
		if (rmon) {
		    ErtsDSigData dsd;
		    int code = erts_dsig_prepare(&dsd, dep, NULL,
						 ERTS_DSP_NO_LOCK, 0);
		    if (code == ERTS_DSIG_PREP_CONNECTED) {
			code = erts_dsig_send_m_exit(&dsd,
						     mon->pid,
						     (rmon->name != NIL
						      ? rmon->name
						      : rmon->pid),
						     mon->ref,
						     pcontext->reason);
			ASSERT(code == ERTS_DSIG_SEND_OK);
		    }
		    erts_destroy_monitor(rmon);
		}
	    }
	}
    }
 done:
    /* As the monitors are previously removed from the process, 
       distribution operations will not cause monitors to disappear,
       we can safely delete it. */
       
    erts_destroy_monitor(mon);
}

typedef struct {
    Process *p;
    Eterm reason;
    Eterm exit_tuple;
    Uint exit_tuple_sz;
} ExitLinkContext;

static void doit_exit_link(ErtsLink *lnk, void *vpcontext)
{
    ExitLinkContext *pcontext = vpcontext;
    /* Unpack context, it's readonly */
    Process *p = pcontext->p;
    Eterm reason = pcontext->reason;
    Eterm exit_tuple = pcontext->exit_tuple;
    Uint exit_tuple_sz = pcontext->exit_tuple_sz;
    Eterm item = lnk->pid;
    ErtsLink *rlnk;
    DistEntry *dep;
    Process *rp;

    switch(lnk->type) {
    case LINK_PID:
	if(is_internal_port(item)) {
	    Port *prt = erts_id2port(item, NULL, 0);
	    if (prt) {
		rlnk = erts_remove_link(&prt->nlinks, p->id);
		if (rlnk)
		    erts_destroy_link(rlnk);
		erts_do_exit_port(prt, p->id, reason);
		erts_port_release(prt);
	    }
	}
	else if(is_external_port(item)) {
	    erts_dsprintf_buf_t *dsbufp = erts_create_logger_dsbuf();
	    erts_dsprintf(dsbufp,
			  "Erroneous link between %T and external port %T "
			  "found\n",
			  p->id,
			  item);
	    erts_send_error_to_logger_nogl(dsbufp);
	    ASSERT(0); /* It isn't possible to setup such a link... */
	}
	else if (is_internal_pid(item)) {
	    ErtsProcLocks rp_locks = (ERTS_PROC_LOCK_LINK
				      | ERTS_PROC_LOCKS_XSIG_SEND);
	    rp = erts_pid2proc(NULL, 0, item, rp_locks);
	    if (rp) {
		rlnk = erts_remove_link(&(rp->nlinks), p->id);
		/* If rlnk == NULL, we got unlinked while exiting,
		   i.e., do nothing... */
		if (rlnk) {
		    int xres;
		    erts_destroy_link(rlnk);
		    xres = send_exit_signal(NULL,
					    p->id,
					    rp,
					    &rp_locks, 
					    reason,
					    exit_tuple,
					    exit_tuple_sz,
					    SEQ_TRACE_TOKEN(p),
					    p,
					    ERTS_XSIG_FLG_IGN_KILL);
		    if (xres >= 0 && IS_TRACED_FL(rp, F_TRACE_PROCS)) {
			/* We didn't exit the process and it is traced */
			if (IS_TRACED_FL(rp, F_TRACE_PROCS)) {
			    trace_proc(p, rp, am_getting_unlinked, p->id);
			}
		    }
		}
		ASSERT(rp != p);
		erts_smp_proc_unlock(rp, rp_locks);
	    }
	}
	else if (is_external_pid(item)) {
	    dep = external_pid_dist_entry(item);
	    if(dep != erts_this_dist_entry) {
		ErtsDSigData dsd;
		int code;
		ErtsDistLinkData dld;
		erts_remove_dist_link(&dld, p->id, item, dep);
		erts_smp_proc_lock(p, ERTS_PROC_LOCK_MAIN);
		code = erts_dsig_prepare(&dsd, dep, p, ERTS_DSP_NO_LOCK, 0);
		if (code == ERTS_DSIG_PREP_CONNECTED) {
		    code = erts_dsig_send_exit_tt(&dsd, p->id, item, reason,
						  SEQ_TRACE_TOKEN(p));
		    ASSERT(code == ERTS_DSIG_SEND_OK);
		}
		erts_smp_proc_unlock(p, ERTS_PROC_LOCK_MAIN);
		erts_destroy_dist_link(&dld);
	    }
	}
	break;
    case LINK_NODE:
	ASSERT(is_node_name_atom(item));
	dep = erts_sysname_to_connected_dist_entry(item);
	if(dep) {
	    /* dist entries have node links in a separate structure to 
	       avoid confusion */
	    erts_smp_de_links_lock(dep);
	    rlnk = erts_remove_link(&(dep->node_links), p->id);
	    erts_smp_de_links_unlock(dep);
	    if (rlnk)
		erts_destroy_link(rlnk);
	    erts_deref_dist_entry(dep);
	}
	break;
	
    default:
	erl_exit(1, "bad type in link list\n");
	break;
    }
    erts_destroy_link(lnk);
}

static void
resume_suspend_monitor(ErtsSuspendMonitor *smon, void *vc_p)
{
    Process *suspendee = erts_pid2proc((Process *) vc_p, ERTS_PROC_LOCK_MAIN,
				       smon->pid, ERTS_PROC_LOCK_STATUS);
    if (suspendee) {
	if (smon->active)
	    resume_process(suspendee);
	erts_smp_proc_unlock(suspendee, ERTS_PROC_LOCK_STATUS);
    }
    erts_destroy_suspend_monitor(smon);
}

static void
continue_exit_process(Process *p
#ifdef ERTS_SMP
		      , erts_pix_lock_t *pix_lock
#endif
    );

/* this function fishishes a process and propagates exit messages - called
   by process_main when a process dies */
void 
erts_do_exit_process(Process* p, Eterm reason)
{
#ifdef ERTS_SMP
    erts_pix_lock_t *pix_lock = ERTS_PID2PIXLOCK(p->id);
#endif

    p->arity = 0;		/* No live registers */
    p->fvalue = reason;

#ifdef USE_VM_PROBES
    if (DTRACE_ENABLED(process_exit)) {
        DTRACE_CHARBUF(process_buf, DTRACE_TERM_BUF_SIZE);
        DTRACE_CHARBUF(reason_buf, DTRACE_TERM_BUF_SIZE);

        dtrace_proc_str(p, process_buf);
        erts_snprintf(reason_buf, DTRACE_TERM_BUF_SIZE - 1, "%T", reason);
        DTRACE2(process_exit, process_buf, reason_buf);
    }
#endif

#ifdef ERTS_SMP
    ERTS_SMP_CHK_HAVE_ONLY_MAIN_PROC_LOCK(p);
    /* By locking all locks (main lock is already locked) when going
       to status P_EXITING, it is enough to take any lock when
       looking up a process (erts_pid2proc()) to prevent the looked up
       process from exiting until the lock has been released. */
    erts_smp_proc_lock(p, ERTS_PROC_LOCKS_ALL_MINOR);
#endif
    
    if (erts_system_profile_flags.runnable_procs && (p->status != P_WAITING)) {
    	profile_runnable_proc(p, am_inactive);
    }

#ifdef ERTS_SMP
    erts_pix_lock(pix_lock);
    p->is_exiting = 1;
#endif
    
    p->status = P_EXITING;

#ifdef ERTS_SMP
    erts_pix_unlock(pix_lock);

    if (ERTS_PROC_PENDING_EXIT(p)) {
	/* Process exited before pending exit was received... */
	p->pending_exit.reason = THE_NON_VALUE;
	if (p->pending_exit.bp) {
	    free_message_buffer(p->pending_exit.bp);
	    p->pending_exit.bp = NULL;
	}
    }

    cancel_suspend_of_suspendee(p, ERTS_PROC_LOCKS_ALL); 

    ERTS_SMP_MSGQ_MV_INQ2PRIVQ(p);
#endif

    if (IS_TRACED(p)) {
	if (IS_TRACED_FL(p, F_TRACE_CALLS))
	    erts_schedule_time_break(p, ERTS_BP_CALL_TIME_SCHEDULE_EXITING);

	if (IS_TRACED_FL(p,F_TRACE_PROCS))
	    trace_proc(p, p, am_exit, reason);
    }

    erts_trace_check_exiting(p->id);

    ASSERT((p->trace_flags & F_INITIAL_TRACE_FLAGS) == F_INITIAL_TRACE_FLAGS);

    cancel_timer(p);		/* Always cancel timer just in case */

    /*
     * The timer of this process can *not* be used anymore. The field used
     * for the timer is now used for misc exiting data.
     */
    p->u.exit_data = NULL;

    if (p->bif_timers)
	erts_cancel_bif_timers(p, ERTS_PROC_LOCKS_ALL);

    erts_smp_proc_unlock(p, ERTS_PROC_LOCKS_ALL_MINOR);

#ifdef ERTS_SMP
    continue_exit_process(p, pix_lock);
#else
    continue_exit_process(p);
#endif
}

void
erts_continue_exit_process(Process *c_p)
{
#ifdef ERTS_SMP
    continue_exit_process(c_p, ERTS_PID2PIXLOCK(c_p->id));
#else
    continue_exit_process(c_p);
#endif
}

static void
continue_exit_process(Process *p
#ifdef ERTS_SMP
		      , erts_pix_lock_t *pix_lock
#endif
    )
{
    ErtsLink* lnk;
    ErtsMonitor *mon;
    ErtsProcLocks curr_locks = ERTS_PROC_LOCK_MAIN;
    Eterm reason = p->fvalue;
    DistEntry *dep;
    struct saved_calls *scb;
    process_breakpoint_time_t *pbt;

#ifdef DEBUG
    int yield_allowed = 1;
#endif

    ERTS_SMP_LC_ASSERT(ERTS_PROC_LOCK_MAIN == erts_proc_lc_my_proc_locks(p));

#ifdef DEBUG
    erts_smp_proc_lock(p, ERTS_PROC_LOCK_STATUS);
    ASSERT(p->status == P_EXITING);
    erts_smp_proc_unlock(p, ERTS_PROC_LOCK_STATUS);
#endif

#ifdef ERTS_SMP
    if (p->flags & F_HAVE_BLCKD_MSCHED) {
	ErtsSchedSuspendResult ssr;
	ssr = erts_block_multi_scheduling(p, ERTS_PROC_LOCK_MAIN, 0, 1);
	switch (ssr) {
	case ERTS_SCHDLR_SSPND_YIELD_RESTART:
	    goto yield;
	case ERTS_SCHDLR_SSPND_DONE_MSCHED_BLOCKED:
	case ERTS_SCHDLR_SSPND_YIELD_DONE_MSCHED_BLOCKED:
	case ERTS_SCHDLR_SSPND_DONE:
	case ERTS_SCHDLR_SSPND_YIELD_DONE:
	    p->flags &= ~F_HAVE_BLCKD_MSCHED;
	    break;
	case ERTS_SCHDLR_SSPND_EINVAL:
	default:
	    erl_exit(ERTS_ABORT_EXIT, "%s:%d: Internal error: %d\n",
		     __FILE__, __LINE__, (int) ssr);
	}
    }
#endif

    if (p->flags & F_USING_DB) {
	if (erts_db_process_exiting(p, ERTS_PROC_LOCK_MAIN))
	    goto yield;
	p->flags &= ~F_USING_DB;
    }

    if (p->flags & F_USING_DDLL) {
	erts_ddll_proc_dead(p, ERTS_PROC_LOCK_MAIN);
	p->flags &= ~F_USING_DDLL;
    }

    if (p->nodes_monitors) {
	erts_delete_nodes_monitors(p, ERTS_PROC_LOCK_MAIN);
	p->nodes_monitors = NULL;
    }
	

    if (p->suspend_monitors) {
	erts_sweep_suspend_monitors(p->suspend_monitors,
				    resume_suspend_monitor,
				    p);
	p->suspend_monitors = NULL;
    }

    /*
     * The registered name *should* be the last "erlang resource" to
     * cleanup.
     */
    if (p->reg) {
	(void) erts_unregister_name(p, ERTS_PROC_LOCK_MAIN, NULL, THE_NON_VALUE);
	ASSERT(!p->reg);
    }

    erts_smp_proc_lock(p, ERTS_PROC_LOCKS_ALL_MINOR);
    curr_locks = ERTS_PROC_LOCKS_ALL;

    /*
     * From this point on we are no longer allowed to yield
     * this process.
     */
#ifdef DEBUG
    yield_allowed = 0;
#endif

    {
	int pix;
	/* Do *not* use erts_get_runq_proc() */
	ErtsRunQueue *rq;
	rq = erts_get_runq_current(ERTS_GET_SCHEDULER_DATA_FROM_PROC(p));

	ASSERT(internal_pid_index(p->id) < erts_max_processes);
	pix = internal_pid_index(p->id);

	erts_smp_mtx_lock(&proc_tab_mtx);
	erts_smp_runq_lock(rq);

#ifdef ERTS_SMP
	erts_pix_lock(pix_lock);

	ASSERT(p->scheduler_data);
	ASSERT(p->scheduler_data->current_process == p);
	ASSERT(p->scheduler_data->free_process == NULL);

	p->scheduler_data->current_process = NULL;
	p->scheduler_data->free_process = p;
	p->status_flags = 0;
#endif
	process_tab[pix] = NULL; /* Time of death! */
	ASSERT(erts_smp_atomic32_read_nob(&process_count) > 0);
	erts_smp_atomic32_dec_nob(&process_count);

#ifdef ERTS_SMP
	erts_pix_unlock(pix_lock);
#endif
	erts_smp_runq_unlock(rq);

	if (p_next < 0) {
	    if (p_last >= p_next) {
		p_serial++;
		p_serial &= p_serial_mask;
	    }
	    p_next = pix;
	}

	ERTS_MAYBE_SAVE_TERMINATING_PROCESS(p);

	erts_smp_mtx_unlock(&proc_tab_mtx);
    }

    /*
     * All "erlang resources" have to be deallocated before this point,
     * e.g. registered name, so monitoring and linked processes can
     * be sure that all interesting resources have been deallocated
     * when the monitors and/or links hit.
     */

    mon = p->monitors;
    p->monitors = NULL; /* to avoid recursive deletion during traversal */

    lnk = p->nlinks;
    p->nlinks = NULL;
    p->status = P_FREE;
    dep = ((p->flags & F_DISTRIBUTION)
	   ? ERTS_PROC_SET_DIST_ENTRY(p, ERTS_PROC_LOCKS_ALL, NULL)
	   : NULL);
    scb = ERTS_PROC_SET_SAVED_CALLS_BUF(p, ERTS_PROC_LOCKS_ALL, NULL);
    pbt = ERTS_PROC_SET_CALL_TIME(p, ERTS_PROC_LOCKS_ALL, NULL);

    erts_smp_proc_unlock(p, ERTS_PROC_LOCKS_ALL);
#ifdef BM_COUNTERS
    processes_busy--;
#endif

    if (dep) {
	erts_do_net_exits(dep, reason);
	if(dep)
	    erts_deref_dist_entry(dep);
    }

    /*
     * Pre-build the EXIT tuple if there are any links.
     */
    if (lnk) {
	DeclareTmpHeap(tmp_heap,4,p);
	Eterm exit_tuple;
	Uint exit_tuple_sz;
	Eterm* hp;

	UseTmpHeap(4,p);
	hp = &tmp_heap[0];

	exit_tuple = TUPLE3(hp, am_EXIT, p->id, reason);

	exit_tuple_sz = size_object(exit_tuple);

	{
	    ExitLinkContext context = {p, reason, exit_tuple, exit_tuple_sz};
	    erts_sweep_links(lnk, &doit_exit_link, &context);
	}
	UnUseTmpHeap(4,p);
    }

    {
	ExitMonitorContext context = {reason, p};
	erts_sweep_monitors(mon,&doit_exit_monitor,&context); /* Allocates TmpHeap, but we
								 have none here */
    }

    if (scb)
        erts_free(ERTS_ALC_T_CALLS_BUF, (void *) scb);

    if (pbt)
        erts_free(ERTS_ALC_T_BPD, (void *) pbt);

    delete_process(p);

    erts_smp_proc_lock(p, ERTS_PROC_LOCK_MAIN);
    ERTS_SMP_CHK_HAVE_ONLY_MAIN_PROC_LOCK(p);

    return;

 yield:

#ifdef DEBUG
    ASSERT(yield_allowed);
#endif

    ERTS_SMP_LC_ASSERT(curr_locks == erts_proc_lc_my_proc_locks(p));
    ERTS_SMP_LC_ASSERT(ERTS_PROC_LOCK_MAIN & curr_locks);

    ASSERT(p->status == P_EXITING);

    p->i = (BeamInstr *) beam_continue_exit;

    if (!(curr_locks & ERTS_PROC_LOCK_STATUS)) {
	erts_smp_proc_lock(p, ERTS_PROC_LOCK_STATUS);
	curr_locks |= ERTS_PROC_LOCK_STATUS;
    }

    erts_add_to_runq(p);

    if (curr_locks != ERTS_PROC_LOCK_MAIN)
	erts_smp_proc_unlock(p, ~ERTS_PROC_LOCK_MAIN & curr_locks);

    ERTS_SMP_LC_ASSERT(ERTS_PROC_LOCK_MAIN == erts_proc_lc_my_proc_locks(p));

}

/* Callback for process timeout */
static void
timeout_proc(Process* p)
{
    BeamInstr** pi = (BeamInstr **) p->def_arg_reg;
    p->i = *pi;
    p->flags |= F_TIMO;
    p->flags &= ~F_INSLPQUEUE;

    switch (p->status) {
    case P_GARBING:
	switch (p->gcstatus) {
	case P_SUSPENDED:
	    goto suspended;
	case P_WAITING:
	    goto waiting;
	default:
	    break;
	}
	break;
    case P_WAITING:
    waiting:
	erts_add_to_runq(p);
	break;
    case P_SUSPENDED:
    suspended:
	p->rstatus = P_RUNABLE;   /* MUST set resume status to runnable */
	break;
    default:
	break;
    }
}


void
cancel_timer(Process* p)
{
    ERTS_SMP_LC_ASSERT(ERTS_PROC_LOCK_MAIN & erts_proc_lc_my_proc_locks(p));
    p->flags &= ~(F_INSLPQUEUE|F_TIMO);
#ifdef ERTS_SMP
    erts_cancel_smp_ptimer(p->u.ptimer);
#else
    erts_cancel_timer(&p->u.tm);
#endif
}

/*
 * Insert a process into the time queue, with a timeout 'timeout' in ms.
 */
void
set_timer(Process* p, Uint timeout)
{
    ERTS_SMP_LC_ASSERT(ERTS_PROC_LOCK_MAIN & erts_proc_lc_my_proc_locks(p));

    /* check for special case timeout=0 DONT ADD TO time queue */
    if (timeout == 0) {
	p->flags |= F_TIMO;
	return;
    }
    p->flags |= F_INSLPQUEUE;
    p->flags &= ~F_TIMO;

#ifdef ERTS_SMP
    erts_create_smp_ptimer(&p->u.ptimer,
			   p->id,
			   (ErlTimeoutProc) timeout_proc,
			   timeout);
#else
    erts_set_timer(&p->u.tm,
		  (ErlTimeoutProc) timeout_proc,
		  NULL,
		  (void*) p,
		  timeout);
#endif
}

/*
 * Stack dump functions follow.
 */

void
erts_stack_dump(int to, void *to_arg, Process *p)
{
    Eterm* sp;
    int yreg = -1;

    if (p->trace_flags & F_SENSITIVE) {
	return;
    }
    erts_program_counter_info(to, to_arg, p);
    for (sp = p->stop; sp < STACK_START(p); sp++) {
        yreg = stack_element_dump(to, to_arg, p, sp, yreg);
    }
}

void
erts_program_counter_info(int to, void *to_arg, Process *p)
{
    int i;

    erts_print(to, to_arg, "Program counter: %p (", p->i);
    print_function_from_pc(to, to_arg, p->i);
    erts_print(to, to_arg, ")\n");
    erts_print(to, to_arg, "CP: %p (", p->cp);
    print_function_from_pc(to, to_arg, p->cp);
    erts_print(to, to_arg, ")\n");
    if (!((p->status == P_RUNNING) || (p->status == P_GARBING))) {
        erts_print(to, to_arg, "arity = %d\n",p->arity);
	if (!ERTS_IS_CRASH_DUMPING) {
	    /*
	     * Only print the arguments if we are not writing a
	     * crash dump file. The arguments cannot be interpreted
	     * by the crashdump_viewer application and will therefore
	     * only cause problems.
	     */
	    for (i = 0; i < p->arity; i++)
		erts_print(to, to_arg, "   %.*T\n", INT_MAX, p->arg_reg[i]);
	}
    }
}

static void
print_function_from_pc(int to, void *to_arg, BeamInstr* x)
{
    BeamInstr* addr = find_function_from_pc(x);
    if (addr == NULL) {
        if (x == beam_exit) {
            erts_print(to, to_arg, "<terminate process>");
        } else if (x == beam_continue_exit) {
            erts_print(to, to_arg, "<continue terminate process>");
        } else if (x == beam_apply+1) {
            erts_print(to, to_arg, "<terminate process normally>");
	} else if (x == 0) {
            erts_print(to, to_arg, "invalid");
        } else {
            erts_print(to, to_arg, "unknown function");
        }
    } else {
	erts_print(to, to_arg, "%T:%T/%d + %d",
		   addr[0], addr[1], addr[2], ((x-addr)-2) * sizeof(Eterm));
    }
}

static int
stack_element_dump(int to, void *to_arg, Process* p, Eterm* sp, int yreg)
{
    Eterm x = *sp;

    if (yreg < 0 || is_CP(x)) {
        erts_print(to, to_arg, "\n%p ", sp);
    } else {
        char sbuf[16];
        sprintf(sbuf, "y(%d)", yreg);
        erts_print(to, to_arg, "%-8s ", sbuf);
        yreg++;
    }

    if (is_CP(x)) {
        erts_print(to, to_arg, "Return addr %p (", (Eterm *) EXPAND_POINTER(x));
        print_function_from_pc(to, to_arg, cp_val(x));
        erts_print(to, to_arg, ")\n");
        yreg = 0;
    } else if is_catch(x) {
        erts_print(to, to_arg, "Catch %p (", catch_pc(x));
        print_function_from_pc(to, to_arg, catch_pc(x));
        erts_print(to, to_arg, ")\n");
    } else {
	erts_print(to, to_arg, "%T\n", x);
    }
    return yreg;
}

/* * * * * * * * * * * * * * * * * * * * * * * * * * * * * * * * * * * * * * *\
 * The processes/0 BIF implementation.                                       *
\*                                                                           */


#define ERTS_PROCESSES_BIF_TAB_INSPECT_INDICES_PER_RED 25
#define ERTS_PROCESSES_BIF_TAB_CHUNK_SIZE 1000
#define ERTS_PROCESSES_BIF_MIN_START_REDS		\
 (ERTS_PROCESSES_BIF_TAB_CHUNK_SIZE			\
  / ERTS_PROCESSES_BIF_TAB_INSPECT_INDICES_PER_RED)

#define ERTS_PROCESSES_BIF_TAB_FREE_TERM_PROC_REDS 1

#define ERTS_PROCESSES_BIF_INSPECT_TERM_PROC_PER_RED 10

#define ERTS_PROCESSES_INSPECT_TERM_PROC_MAX_REDS \
 (ERTS_PROCESSES_BIF_TAB_CHUNK_SIZE			\
  / ERTS_PROCESSES_BIF_TAB_INSPECT_INDICES_PER_RED)
 

#define ERTS_PROCESSES_BIF_BUILD_RESULT_CONSES_PER_RED 75

#define ERTS_PROCS_DBG_DO_TRACE 0

#ifdef DEBUG
#  define ERTS_PROCESSES_BIF_DEBUGLEVEL 100
#else
#  define ERTS_PROCESSES_BIF_DEBUGLEVEL 0
#endif

#define ERTS_PROCS_DBGLVL_CHK_HALLOC 1
#define ERTS_PROCS_DBGLVL_CHK_FOUND_PIDS 5
#define ERTS_PROCS_DBGLVL_CHK_PIDS 10
#define ERTS_PROCS_DBGLVL_CHK_TERM_PROC_LIST 20
#define ERTS_PROCS_DBGLVL_CHK_RESLIST 20

#if ERTS_PROCESSES_BIF_DEBUGLEVEL == 0
#  define ERTS_PROCS_ASSERT(EXP)
#else
#  define ERTS_PROCS_ASSERT(EXP) \
    ((void) ((EXP) \
	     ? 1 \
	     : (debug_processes_assert_error(#EXP, __FILE__, __LINE__), 0)))
#endif


#if ERTS_PROCESSES_BIF_DEBUGLEVEL >=  ERTS_PROCS_DBGLVL_CHK_HALLOC
#  define ERTS_PROCS_DBG_SAVE_HEAP_ALLOC(PBDP, HP, SZ)			\
do {									\
    ERTS_PROCS_ASSERT(!(PBDP)->debug.heap);				\
    ERTS_PROCS_ASSERT(!(PBDP)->debug.heap_size);			\
    (PBDP)->debug.heap = (HP);						\
    (PBDP)->debug.heap_size = (SZ);					\
} while (0)
#  define ERTS_PROCS_DBG_VERIFY_HEAP_ALLOC_USED(PBDP, HP)		\
do {									\
    ERTS_PROCS_ASSERT((PBDP)->debug.heap);				\
    ERTS_PROCS_ASSERT((PBDP)->debug.heap_size);				\
    ERTS_PROCS_ASSERT((PBDP)->debug.heap + (PBDP)->debug.heap_size == (HP));\
    (PBDP)->debug.heap = NULL;						\
    (PBDP)->debug.heap_size = 0;					\
} while (0)
#  define ERTS_PROCS_DBG_HEAP_ALLOC_INIT(PBDP)				\
do {									\
    (PBDP)->debug.heap = NULL;						\
    (PBDP)->debug.heap_size = 0;					\
} while (0)
#else
#  define ERTS_PROCS_DBG_SAVE_HEAP_ALLOC(PBDP, HP, SZ)
#  define ERTS_PROCS_DBG_VERIFY_HEAP_ALLOC_USED(PBDP, HP)
#  define ERTS_PROCS_DBG_HEAP_ALLOC_INIT(PBDP)
#endif

#if ERTS_PROCESSES_BIF_DEBUGLEVEL >= ERTS_PROCS_DBGLVL_CHK_RESLIST
#  define ERTS_PROCS_DBG_CHK_RESLIST(R) debug_processes_check_res_list((R))
#else
#  define ERTS_PROCS_DBG_CHK_RESLIST(R)
#endif

#if ERTS_PROCESSES_BIF_DEBUGLEVEL >= ERTS_PROCS_DBGLVL_CHK_PIDS
#  define ERTS_PROCS_DBG_SAVE_PIDS(PBDP) debug_processes_save_all_pids((PBDP))
#  define ERTS_PROCS_DBG_VERIFY_PIDS(PBDP)		\
do {							\
    if (!(PBDP)->debug.correct_pids_verified)		\
	debug_processes_verify_all_pids((PBDP));	\
} while (0)
#  define ERTS_PROCS_DBG_CLEANUP_CHK_PIDS(PBDP)		\
do {							\
    if ((PBDP)->debug.correct_pids) {			\
	erts_free(ERTS_ALC_T_PROCS_PIDS,		\
		  (PBDP)->debug.correct_pids);		\
	(PBDP)->debug.correct_pids = NULL;		\
    }							\
} while(0)
#  define ERTS_PROCS_DBG_CHK_PIDS_INIT(PBDP)		\
do {							\
    (PBDP)->debug.correct_pids_verified = 0;		\
    (PBDP)->debug.correct_pids = NULL;			\
} while (0)
#else
#  define ERTS_PROCS_DBG_SAVE_PIDS(PBDP)
#  define ERTS_PROCS_DBG_VERIFY_PIDS(PBDP)
#  define ERTS_PROCS_DBG_CLEANUP_CHK_PIDS(PBDP)
#  define ERTS_PROCS_DBG_CHK_PIDS_INIT(PBDP)
#endif

#if ERTS_PROCESSES_BIF_DEBUGLEVEL >= ERTS_PROCS_DBGLVL_CHK_FOUND_PIDS
#  define ERTS_PROCS_DBG_CHK_PID_FOUND(PBDP, PID, TVP) \
  debug_processes_check_found_pid((PBDP), (PID), (TVP), 1)
#  define ERTS_PROCS_DBG_CHK_PID_NOT_FOUND(PBDP, PID, TVP) \
  debug_processes_check_found_pid((PBDP), (PID), (TVP), 0)
#else
#  define ERTS_PROCS_DBG_CHK_PID_FOUND(PBDP, PID, TVP)
#  define ERTS_PROCS_DBG_CHK_PID_NOT_FOUND(PBDP, PID, TVP)
#endif

#if ERTS_PROCESSES_BIF_DEBUGLEVEL >= ERTS_PROCS_DBGLVL_CHK_TERM_PROC_LIST
#  define ERTS_PROCS_DBG_CHK_TPLIST() \
  debug_processes_check_term_proc_list()
#  define ERTS_PROCS_DBG_CHK_FREELIST(FL) \
  debug_processes_check_term_proc_free_list(FL)
#else
#  define ERTS_PROCS_DBG_CHK_TPLIST()
#  define ERTS_PROCS_DBG_CHK_FREELIST(FL)
#endif

#if ERTS_PROCESSES_BIF_DEBUGLEVEL == 0
#if ERTS_PROCS_DBG_DO_TRACE
#    define ERTS_PROCS_DBG_INIT(P, PBDP) (PBDP)->debug.caller = (P)->id
#  else
#    define ERTS_PROCS_DBG_INIT(P, PBDP)
#  endif
#  define ERTS_PROCS_DBG_CLEANUP(PBDP)
#else
#  define ERTS_PROCS_DBG_INIT(P, PBDP)			\
do {							\
    (PBDP)->debug.caller = (P)->id;			\
    ERTS_PROCS_DBG_HEAP_ALLOC_INIT((PBDP));		\
    ERTS_PROCS_DBG_CHK_PIDS_INIT((PBDP));		\
} while (0)
#  define ERTS_PROCS_DBG_CLEANUP(PBDP)			\
do {							\
    ERTS_PROCS_DBG_CLEANUP_CHK_PIDS((PBDP));		\
} while (0)
#endif

#if ERTS_PROCS_DBG_DO_TRACE
#  define ERTS_PROCS_DBG_TRACE(PID, FUNC, WHAT)			\
     erts_fprintf(stderr, "%T %s:%d:%s(): %s\n",		\
		  (PID), __FILE__, __LINE__, #FUNC, #WHAT)
#else
#  define ERTS_PROCS_DBG_TRACE(PID, FUNC, WHAT)
#endif

static Uint processes_bif_tab_chunks;
static Export processes_trap_export;

typedef struct {
    SysTimeval time;
} ErtsProcessesBifChunkInfo;

typedef enum {
    INITIALIZING,
    INSPECTING_TABLE,
    INSPECTING_TERMINATED_PROCESSES,
    BUILDING_RESULT,
    RETURN_RESULT
} ErtsProcessesBifState;

typedef struct {
    ErtsProcessesBifState state;
    Eterm caller;
    ErtsProcessesBifChunkInfo *chunk;
    int tix;
    int pid_ix;
    int pid_sz;
    Eterm *pid;
    ErtsTermProcElement *bif_invocation; /* Only used when > 1 chunk */

#if ERTS_PROCESSES_BIF_DEBUGLEVEL != 0 || ERTS_PROCS_DBG_DO_TRACE
    struct {
	Eterm caller;
#if ERTS_PROCESSES_BIF_DEBUGLEVEL >= ERTS_PROCS_DBGLVL_CHK_FOUND_PIDS
	SysTimeval *pid_started;
#endif
#if ERTS_PROCESSES_BIF_DEBUGLEVEL >= ERTS_PROCS_DBGLVL_CHK_HALLOC
	Eterm *heap;
	Uint heap_size;
#endif
#if ERTS_PROCESSES_BIF_DEBUGLEVEL >= ERTS_PROCS_DBGLVL_CHK_PIDS
	int correct_pids_verified;
	Eterm *correct_pids;
#endif
    } debug;
#endif

} ErtsProcessesBifData;


#if ERTS_PROCESSES_BIF_DEBUGLEVEL != 0
static void debug_processes_assert_error(char* expr, char* file, int line);
#endif
#if ERTS_PROCESSES_BIF_DEBUGLEVEL >= ERTS_PROCS_DBGLVL_CHK_RESLIST
static void debug_processes_check_res_list(Eterm list);
#endif
#if ERTS_PROCESSES_BIF_DEBUGLEVEL >= ERTS_PROCS_DBGLVL_CHK_PIDS
static void debug_processes_save_all_pids(ErtsProcessesBifData *pbdp);
static void debug_processes_verify_all_pids(ErtsProcessesBifData *pbdp);
#endif
#if ERTS_PROCESSES_BIF_DEBUGLEVEL >= ERTS_PROCS_DBGLVL_CHK_FOUND_PIDS
static void debug_processes_check_found_pid(ErtsProcessesBifData *pbdp,
					    Eterm pid,
					    SysTimeval *started,
					    int pid_should_be_found);
#endif
#if ERTS_PROCESSES_BIF_DEBUGLEVEL >= ERTS_PROCS_DBGLVL_CHK_TERM_PROC_LIST
static SysTimeval debug_tv_start;
static void debug_processes_check_term_proc_list(void);
static void debug_processes_check_term_proc_free_list(ErtsTermProcElement *tpep);
#endif

static void
save_terminating_process(Process *p)
{
    ErtsTermProcElement *tpep = erts_alloc(ERTS_ALC_T_PROCS_TPROC_EL,
					   sizeof(ErtsTermProcElement));
    ERTS_PROCS_ASSERT(saved_term_procs.start && saved_term_procs.end);
    ERTS_SMP_LC_ASSERT(erts_lc_mtx_is_locked(&proc_tab_mtx));

    ERTS_PROCS_DBG_CHK_TPLIST();

    tpep->prev = saved_term_procs.end;
    tpep->next = NULL;
    tpep->ix = internal_pid_index(p->id);
    tpep->u.process.pid = p->id;
    tpep->u.process.spawned = p->started;
    erts_get_emu_time(&tpep->u.process.exited);

    saved_term_procs.end->next = tpep;
    saved_term_procs.end = tpep;

    ERTS_PROCS_DBG_CHK_TPLIST();

    ERTS_PROCS_ASSERT((tpep->prev->ix >= 0
		       ? erts_cmp_timeval(&tpep->u.process.exited,
					  &tpep->prev->u.process.exited)
		       : erts_cmp_timeval(&tpep->u.process.exited,
					  &tpep->prev->u.bif_invocation.time)) > 0);
}

static void
cleanup_processes_bif_data(Binary *bp)
{
    ErtsProcessesBifData *pbdp = ERTS_MAGIC_BIN_DATA(bp);

    ERTS_PROCS_DBG_TRACE(pbdp->debug.caller, cleanup_processes_bif_data, call);

    if (pbdp->state != INITIALIZING) {

	if (pbdp->chunk) {
	    erts_free(ERTS_ALC_T_PROCS_CNKINF, pbdp->chunk);
	    pbdp->chunk = NULL;
	}
	if (pbdp->pid) {
	    erts_free(ERTS_ALC_T_PROCS_PIDS, pbdp->pid);
	    pbdp->pid = NULL;
	}

#if ERTS_PROCESSES_BIF_DEBUGLEVEL >= ERTS_PROCS_DBGLVL_CHK_FOUND_PIDS
	if (pbdp->debug.pid_started) {
	    erts_free(ERTS_ALC_T_PROCS_PIDS, pbdp->debug.pid_started);
	    pbdp->debug.pid_started = NULL;
	}
#endif

	if (pbdp->bif_invocation) {
	    ErtsTermProcElement *tpep;

	    erts_smp_mtx_lock(&proc_tab_mtx);

	    ERTS_PROCS_DBG_TRACE(pbdp->debug.caller,
				 cleanup_processes_bif_data,
				 term_proc_cleanup);

	    tpep = pbdp->bif_invocation;
	    pbdp->bif_invocation = NULL;

	    ERTS_PROCS_DBG_CHK_TPLIST();

	    if (tpep->prev) {
		/*
		 * Only remove this bif invokation when we
		 * have preceding invokations.
		 */
		tpep->prev->next = tpep->next;
		if (tpep->next)
		    tpep->next->prev = tpep->prev;
		else {
		    /*
		     * At the time of writing this branch cannot be
		     * reached. I don't want to remove this code though
		     * since it may be possible to reach this line
		     * in the future if the cleanup order in
		     * erts_do_exit_process() is changed. The ASSERT(0)
		     * is only here to make us aware that the reorder
		     * has happened. /rickard
		     */
		    ASSERT(0);
		    saved_term_procs.end = tpep->prev;
		}
		erts_free(ERTS_ALC_T_PROCS_TPROC_EL, tpep);
	    }
	    else {
		/*
		 * Free all elements until next bif invokation
		 * is found.
		 */
		ERTS_PROCS_ASSERT(saved_term_procs.start == tpep);
		do {
		    ErtsTermProcElement *ftpep = tpep;
		    tpep = tpep->next;
		    erts_free(ERTS_ALC_T_PROCS_TPROC_EL, ftpep);
		} while (tpep && tpep->ix >= 0);
		saved_term_procs.start = tpep;
		if (tpep)
		    tpep->prev = NULL;
		else
		    saved_term_procs.end = NULL;
	    }

	    ERTS_PROCS_DBG_CHK_TPLIST();

	    erts_smp_mtx_unlock(&proc_tab_mtx);

	}
    }

    ERTS_PROCS_DBG_TRACE(pbdp->debug.caller,
			 cleanup_processes_bif_data,
			 return);
    ERTS_PROCS_DBG_CLEANUP(pbdp);
}

static int
processes_bif_engine(Process *p, Eterm *res_accp, Binary *mbp)
{
    ErtsProcessesBifData *pbdp = ERTS_MAGIC_BIN_DATA(mbp);
    int have_reds;
    int reds;
    int locked = 0;

    do {
	switch (pbdp->state) {
	case INITIALIZING:
	    pbdp->chunk = erts_alloc(ERTS_ALC_T_PROCS_CNKINF,
				     (sizeof(ErtsProcessesBifChunkInfo)
				      * processes_bif_tab_chunks));
	    pbdp->tix = 0;
	    pbdp->pid_ix = 0;

	    erts_smp_mtx_lock(&proc_tab_mtx);
	    locked = 1;

	    ERTS_PROCS_DBG_TRACE(p->id, processes_bif_engine, init);

	    pbdp->pid_sz = erts_process_count();
	    pbdp->pid = erts_alloc(ERTS_ALC_T_PROCS_PIDS,
				   sizeof(Eterm)*pbdp->pid_sz);

#if ERTS_PROCESSES_BIF_DEBUGLEVEL >= ERTS_PROCS_DBGLVL_CHK_FOUND_PIDS
	    pbdp->debug.pid_started = erts_alloc(ERTS_ALC_T_PROCS_PIDS,
					   sizeof(SysTimeval)*pbdp->pid_sz);
#endif

	    ERTS_PROCS_DBG_SAVE_PIDS(pbdp);

	    if (processes_bif_tab_chunks == 1)
		pbdp->bif_invocation = NULL;
	    else {
		/*
		 * We will have to access the table multiple times
		 * releasing the table lock in between chunks.
		 */
		pbdp->bif_invocation = erts_alloc(ERTS_ALC_T_PROCS_TPROC_EL,
						  sizeof(ErtsTermProcElement));
		pbdp->bif_invocation->ix = -1;
		erts_get_emu_time(&pbdp->bif_invocation->u.bif_invocation.time);
		ERTS_PROCS_DBG_CHK_TPLIST();

		pbdp->bif_invocation->next = NULL;
		if (saved_term_procs.end) {
		    pbdp->bif_invocation->prev = saved_term_procs.end;
		    saved_term_procs.end->next = pbdp->bif_invocation;
		    ERTS_PROCS_ASSERT(saved_term_procs.start);
		}
		else {
		    pbdp->bif_invocation->prev = NULL;
		    saved_term_procs.start = pbdp->bif_invocation;
		}
		saved_term_procs.end = pbdp->bif_invocation;

		ERTS_PROCS_DBG_CHK_TPLIST();

	    }

	    pbdp->state = INSPECTING_TABLE;
	    /* Fall through */

	case INSPECTING_TABLE: {
	    int ix = pbdp->tix;
	    int indices = ERTS_PROCESSES_BIF_TAB_CHUNK_SIZE;
	    int cix = ix / ERTS_PROCESSES_BIF_TAB_CHUNK_SIZE;
	    int end_ix = ix + indices;
	    SysTimeval *invocation_timep;

	    invocation_timep = (pbdp->bif_invocation
				? &pbdp->bif_invocation->u.bif_invocation.time
				: NULL);

	    ERTS_PROCS_ASSERT(is_nil(*res_accp));
	    if (!locked) {
		erts_smp_mtx_lock(&proc_tab_mtx);
		locked = 1;
	    }

	    ERTS_SMP_LC_ASSERT(erts_lc_mtx_is_locked(&proc_tab_mtx));
	    ERTS_PROCS_DBG_TRACE(p->id, processes_bif_engine, insp_table);

	    if (cix != 0)
		erts_get_emu_time(&pbdp->chunk[cix].time);
	    else if (pbdp->bif_invocation)
		pbdp->chunk[0].time = *invocation_timep;
	    /* else: Time is irrelevant */

	    if (end_ix >= erts_max_processes) {
		ERTS_PROCS_ASSERT(cix+1 == processes_bif_tab_chunks);
		end_ix = erts_max_processes;
		indices = end_ix - ix;
		/* What to do when done with this chunk */
		pbdp->state = (processes_bif_tab_chunks == 1
			       ? BUILDING_RESULT
			       : INSPECTING_TERMINATED_PROCESSES);
	    }
    
	    for (; ix < end_ix; ix++) {
		Process *rp = process_tab[ix];
		if (rp
		    && (!invocation_timep
			|| erts_cmp_timeval(&rp->started,
					    invocation_timep) < 0)) {
		    ERTS_PROCS_ASSERT(is_internal_pid(rp->id));
		    pbdp->pid[pbdp->pid_ix] = rp->id;

#if ERTS_PROCESSES_BIF_DEBUGLEVEL >= ERTS_PROCS_DBGLVL_CHK_FOUND_PIDS
		    pbdp->debug.pid_started[pbdp->pid_ix] = rp->started;
#endif

		    pbdp->pid_ix++;
		    ERTS_PROCS_ASSERT(pbdp->pid_ix <= pbdp->pid_sz);
		}
	    }

	    pbdp->tix = end_ix;
	    
	    erts_smp_mtx_unlock(&proc_tab_mtx);
	    locked = 0;

	    reds = indices/ERTS_PROCESSES_BIF_TAB_INSPECT_INDICES_PER_RED;
	    BUMP_REDS(p, reds);

	    have_reds = ERTS_BIF_REDS_LEFT(p);

	    if (have_reds && pbdp->state == INSPECTING_TABLE) {
		ix = pbdp->tix;
		indices = ERTS_PROCESSES_BIF_TAB_CHUNK_SIZE;
		end_ix = ix + indices;
		if (end_ix > erts_max_processes) {
		    end_ix = erts_max_processes;
		    indices = end_ix - ix;
		}
		
		reds = indices/ERTS_PROCESSES_BIF_TAB_INSPECT_INDICES_PER_RED;

		/* Pretend we have no reds left if we haven't got enough
		   reductions to complete next chunk */
		if (reds > have_reds)
		    have_reds = 0;
	    }

	    break;
	}

	case INSPECTING_TERMINATED_PROCESSES: {
	    int i;
	    int max_reds;
	    int free_term_procs = 0;
	    SysTimeval *invocation_timep;
	    ErtsTermProcElement *tpep;
	    ErtsTermProcElement *free_list = NULL;

	    tpep = pbdp->bif_invocation;
	    ERTS_PROCS_ASSERT(tpep);
	    invocation_timep = &tpep->u.bif_invocation.time;

	    max_reds = have_reds = ERTS_BIF_REDS_LEFT(p);
	    if (max_reds > ERTS_PROCESSES_INSPECT_TERM_PROC_MAX_REDS)
		max_reds = ERTS_PROCESSES_INSPECT_TERM_PROC_MAX_REDS;

	    reds = 0;
	    erts_smp_mtx_lock(&proc_tab_mtx);
	    ERTS_PROCS_DBG_TRACE(p->id, processes_bif_engine, insp_term_procs);

	    ERTS_PROCS_DBG_CHK_TPLIST();

	    if (tpep->prev)
		tpep->prev->next = tpep->next;
	    else {
		ERTS_PROCS_ASSERT(saved_term_procs.start == tpep);
		saved_term_procs.start = tpep->next;

		if (saved_term_procs.start && saved_term_procs.start->ix >= 0) {
		    free_list = saved_term_procs.start;
		    free_term_procs = 1;
		}
	    }

	    if (tpep->next)
		tpep->next->prev = tpep->prev;
	    else
		saved_term_procs.end = tpep->prev;

	    tpep = tpep->next;

	    i = 0;
	    while (reds < max_reds && tpep) {
		if (tpep->ix < 0) {
		    if (free_term_procs) {
			ERTS_PROCS_ASSERT(free_list);
			ERTS_PROCS_ASSERT(tpep->prev);

			tpep->prev->next = NULL; /* end of free_list */
			saved_term_procs.start = tpep;
			tpep->prev = NULL;
			free_term_procs = 0;
		    }
		}
		else {
		    int cix = tpep->ix/ERTS_PROCESSES_BIF_TAB_CHUNK_SIZE;
		    SysTimeval *chunk_timep = &pbdp->chunk[cix].time;
		    Eterm pid = tpep->u.process.pid;
		    ERTS_PROCS_ASSERT(is_internal_pid(pid));

		    if (erts_cmp_timeval(&tpep->u.process.spawned,
					 invocation_timep) < 0) {
			if (erts_cmp_timeval(&tpep->u.process.exited,
					     chunk_timep) < 0) {
			    ERTS_PROCS_DBG_CHK_PID_NOT_FOUND(pbdp,
							     pid,
							     &tpep->u.process.spawned);
			    pbdp->pid[pbdp->pid_ix] = pid;
#if ERTS_PROCESSES_BIF_DEBUGLEVEL >= ERTS_PROCS_DBGLVL_CHK_FOUND_PIDS
			    pbdp->debug.pid_started[pbdp->pid_ix] = tpep->u.process.spawned;
#endif
			    pbdp->pid_ix++;
			    ERTS_PROCS_ASSERT(pbdp->pid_ix <= pbdp->pid_sz);
			}
			else {
			    ERTS_PROCS_DBG_CHK_PID_FOUND(pbdp,
							 pid,
							 &tpep->u.process.spawned);
			}
		    }
		    else {
			ERTS_PROCS_DBG_CHK_PID_NOT_FOUND(pbdp,
							 pid,
							 &tpep->u.process.spawned);
		    }

		    i++;
		    if (i == ERTS_PROCESSES_BIF_INSPECT_TERM_PROC_PER_RED) {
			reds++;
			i = 0;
		    }
		    if (free_term_procs)
			reds += ERTS_PROCESSES_BIF_TAB_FREE_TERM_PROC_REDS;
		}
		tpep = tpep->next;
	    }

	    if (free_term_procs) {
 		ERTS_PROCS_ASSERT(free_list);
		saved_term_procs.start = tpep;
		if (!tpep)
		    saved_term_procs.end = NULL;
		else {
		    ERTS_PROCS_ASSERT(tpep->prev);
		    tpep->prev->next = NULL; /* end of free_list */
		    tpep->prev = NULL;
		}
	    }

	    if (!tpep) {
		/* Done */
		ERTS_PROCS_ASSERT(pbdp->pid_ix == pbdp->pid_sz);
		pbdp->state = BUILDING_RESULT;
		pbdp->bif_invocation->next = free_list;
		free_list = pbdp->bif_invocation;
		pbdp->bif_invocation = NULL;
	    }
	    else {
		/* Link in bif_invocation again where we left off */
		pbdp->bif_invocation->prev = tpep->prev;
		pbdp->bif_invocation->next = tpep;
		tpep->prev = pbdp->bif_invocation;
		if (pbdp->bif_invocation->prev)
		    pbdp->bif_invocation->prev->next = pbdp->bif_invocation;
		else {
		    ERTS_PROCS_ASSERT(saved_term_procs.start == tpep);
		    saved_term_procs.start = pbdp->bif_invocation;
		}
	    }

	    ERTS_PROCS_DBG_CHK_TPLIST();
	    ERTS_PROCS_DBG_CHK_FREELIST(free_list);
	    erts_smp_mtx_unlock(&proc_tab_mtx);

	    /*
	     * We do the actual free of term proc structures now when we
	     * have released the table lock instead of when we encountered
	     * them. This since free() isn't for free and we don't want to
	     * unnecessarily block other schedulers.
	     */
	    while (free_list) {
		tpep = free_list;
		free_list = tpep->next;
		erts_free(ERTS_ALC_T_PROCS_TPROC_EL, tpep);
	    }

	    have_reds -= reds;
	    if (have_reds < 0)	
		have_reds = 0;
	    BUMP_REDS(p, reds);
	    break;
	}

	case BUILDING_RESULT: {
	    int conses, ix, min_ix;
	    Eterm *hp;
	    Eterm res = *res_accp;

	    ERTS_PROCS_DBG_VERIFY_PIDS(pbdp);
	    ERTS_PROCS_DBG_CHK_RESLIST(res);

	    ERTS_PROCS_DBG_TRACE(p->id, processes_bif_engine, begin_build_res);

	    have_reds = ERTS_BIF_REDS_LEFT(p);
	    conses = ERTS_PROCESSES_BIF_BUILD_RESULT_CONSES_PER_RED*have_reds;
	    min_ix = pbdp->pid_ix - conses;
	    if (min_ix < 0) {
		min_ix = 0;
		conses = pbdp->pid_ix;
	    }

	    hp = HAlloc(p, conses*2);
	    ERTS_PROCS_DBG_SAVE_HEAP_ALLOC(pbdp, hp, conses*2);

	    for (ix = pbdp->pid_ix - 1; ix >= min_ix; ix--) {
		ERTS_PROCS_ASSERT(is_internal_pid(pbdp->pid[ix]));
		res = CONS(hp, pbdp->pid[ix], res);
		hp += 2;
	    }

	    ERTS_PROCS_DBG_VERIFY_HEAP_ALLOC_USED(pbdp, hp);

	    pbdp->pid_ix = min_ix;
	    if (min_ix == 0)
		pbdp->state = RETURN_RESULT;
	    else {
		pbdp->pid_sz = min_ix;
		pbdp->pid = erts_realloc(ERTS_ALC_T_PROCS_PIDS,
					 pbdp->pid,
					 sizeof(Eterm)*pbdp->pid_sz);
#if ERTS_PROCESSES_BIF_DEBUGLEVEL >= ERTS_PROCS_DBGLVL_CHK_FOUND_PIDS
		pbdp->debug.pid_started = erts_realloc(ERTS_ALC_T_PROCS_PIDS,
						 pbdp->debug.pid_started,
						 sizeof(SysTimeval)*pbdp->pid_sz);
#endif
	    }
	    reds = conses/ERTS_PROCESSES_BIF_BUILD_RESULT_CONSES_PER_RED;
	    BUMP_REDS(p, reds);
	    have_reds -= reds;

	    ERTS_PROCS_DBG_CHK_RESLIST(res);
	    ERTS_PROCS_DBG_TRACE(p->id, processes_bif_engine, end_build_res);
	    *res_accp = res;
	    break;
	}
	case RETURN_RESULT:
	    cleanup_processes_bif_data(mbp);
	    return 1;

	default:
	    erl_exit(ERTS_ABORT_EXIT,
		     "erlang:processes/0: Invalid state: %d\n",
		     (int) pbdp->state);
	}

	
    } while (have_reds || pbdp->state == RETURN_RESULT);

    return 0;
}

/*
 * processes_trap/2 is a hidden BIF that processes/0 traps to.
 */

static BIF_RETTYPE processes_trap(BIF_ALIST_2)
{
    Eterm res_acc;
    Binary *mbp;

    /*
     * This bif cannot be called from erlang code. It can only be
     * trapped to from processes/0; therefore, a bad argument
     * is a processes/0 internal error.
     */

    ERTS_PROCS_DBG_TRACE(BIF_P->id, processes_trap, call);
    ERTS_PROCS_ASSERT(is_nil(BIF_ARG_1) || is_list(BIF_ARG_1));

    res_acc = BIF_ARG_1;

    ERTS_PROCS_ASSERT(ERTS_TERM_IS_MAGIC_BINARY(BIF_ARG_2));

    mbp = ((ProcBin *) binary_val(BIF_ARG_2))->val;

    ERTS_PROCS_ASSERT(ERTS_MAGIC_BIN_DESTRUCTOR(mbp)
		      == cleanup_processes_bif_data);
    ERTS_PROCS_ASSERT(
	((ErtsProcessesBifData *) ERTS_MAGIC_BIN_DATA(mbp))->debug.caller
	== BIF_P->id);

    if (processes_bif_engine(BIF_P, &res_acc, mbp)) {
	ERTS_PROCS_DBG_TRACE(BIF_P->id, processes_trap, return);
	BIF_RET(res_acc);
    }
    else {
	ERTS_PROCS_DBG_TRACE(BIF_P->id, processes_trap, trap);
	ERTS_BIF_YIELD2(&processes_trap_export, BIF_P, res_acc, BIF_ARG_2);
    }
}



/*
 * The actual processes/0 BIF.
 */

BIF_RETTYPE processes_0(BIF_ALIST_0)
{
    /*
     * A requirement: The list of pids returned should be a consistent
     *                snapshot of all processes existing at some point
     *                in time during the execution of processes/0. Since
     *                processes might terminate while processes/0 is
     *                executing, we have to keep track of terminated
     *                processes and add them to the result. We also
     *                ignore processes created after processes/0 has
     *                begun executing.
     */
    Eterm res_acc = NIL;
    Binary *mbp = erts_create_magic_binary(sizeof(ErtsProcessesBifData),
					   cleanup_processes_bif_data);
    ErtsProcessesBifData *pbdp = ERTS_MAGIC_BIN_DATA(mbp);

    ERTS_PROCS_DBG_TRACE(BIF_P->id, processes_0, call);
    pbdp->state = INITIALIZING;
    ERTS_PROCS_DBG_INIT(BIF_P, pbdp);

    if (ERTS_BIF_REDS_LEFT(BIF_P) >= ERTS_PROCESSES_BIF_MIN_START_REDS
	&& processes_bif_engine(BIF_P, &res_acc, mbp)) {
	erts_bin_free(mbp);
	ERTS_PROCS_DBG_CHK_RESLIST(res_acc);
	ERTS_PROCS_DBG_TRACE(BIF_P->id, processes_0, return);
	BIF_RET(res_acc);
    }
    else {
	Eterm *hp;
	Eterm magic_bin;
	ERTS_PROCS_DBG_CHK_RESLIST(res_acc);
	hp = HAlloc(BIF_P, PROC_BIN_SIZE);
	ERTS_PROCS_DBG_SAVE_HEAP_ALLOC(pbdp, hp, PROC_BIN_SIZE);
	magic_bin = erts_mk_magic_binary_term(&hp, &MSO(BIF_P), mbp);
	ERTS_PROCS_DBG_VERIFY_HEAP_ALLOC_USED(pbdp, hp);
	ERTS_PROCS_DBG_TRACE(BIF_P->id, processes_0, trap);
	ERTS_BIF_YIELD2(&processes_trap_export, BIF_P, res_acc, magic_bin);
    }
}

static void
init_processes_bif(void)
{
    saved_term_procs.start = NULL;
    saved_term_procs.end = NULL;
    processes_bif_tab_chunks = (((erts_max_processes - 1)
				 / ERTS_PROCESSES_BIF_TAB_CHUNK_SIZE)
				+ 1);

    /* processes_trap/2 is a hidden BIF that the processes/0 BIF traps to. */
    sys_memset((void *) &processes_trap_export, 0, sizeof(Export));
    processes_trap_export.address = &processes_trap_export.code[3];
    processes_trap_export.code[0] = am_erlang;
    processes_trap_export.code[1] = am_processes_trap;
    processes_trap_export.code[2] = 2;
    processes_trap_export.code[3] = (BeamInstr) em_apply_bif;
    processes_trap_export.code[4] = (BeamInstr) &processes_trap;

#if ERTS_PROCESSES_BIF_DEBUGLEVEL >= ERTS_PROCS_DBGLVL_CHK_TERM_PROC_LIST
    erts_get_emu_time(&debug_tv_start);
#endif

}

/*
 * Debug stuff
 */

#if defined(ERTS_SMP) && defined(ERTS_ENABLE_LOCK_CHECK)
int
erts_dbg_check_halloc_lock(Process *p)
{
    if (ERTS_PROC_LOCK_MAIN & erts_proc_lc_my_proc_locks(p))
	return 1;
    if (p->id == ERTS_INVALID_PID)
	return 1;
    if (p->scheduler_data && p == p->scheduler_data->match_pseudo_process)
	return 1;
    if (erts_thr_progress_is_blocking())
	return 1;
    return 0;
}
#endif

Eterm
erts_debug_processes(Process *c_p)
{
    /* This is the old processes/0 BIF. */
    int i;
    Uint need;
    Eterm res;
    Eterm* hp;
    Process *p;
#ifdef DEBUG
    Eterm *hp_end;
#endif

    erts_smp_mtx_lock(&proc_tab_mtx);

    res = NIL;
    need = erts_process_count() * 2;
    hp = HAlloc(c_p, need); /* we need two heap words for each pid */
#ifdef DEBUG
    hp_end = hp + need;
#endif
     
    /* make the list by scanning bakward */


    for (i = erts_max_processes-1; i >= 0; i--) {
	if ((p = process_tab[i]) != NULL) {
	    res = CONS(hp, process_tab[i]->id, res);
	    hp += 2;
	}
    }
    ASSERT(hp == hp_end);

    erts_smp_mtx_unlock(&proc_tab_mtx);

    return res;
}

Eterm
erts_debug_processes_bif_info(Process *c_p)
{
    ERTS_DECL_AM(processes_bif_info);
    Eterm elements[] = {
	AM_processes_bif_info,
	make_small((Uint) ERTS_PROCESSES_BIF_MIN_START_REDS),
	make_small((Uint) processes_bif_tab_chunks),
	make_small((Uint) ERTS_PROCESSES_BIF_TAB_CHUNK_SIZE),
	make_small((Uint) ERTS_PROCESSES_BIF_TAB_INSPECT_INDICES_PER_RED),
	make_small((Uint) ERTS_PROCESSES_BIF_TAB_FREE_TERM_PROC_REDS),
	make_small((Uint) ERTS_PROCESSES_BIF_INSPECT_TERM_PROC_PER_RED),
	make_small((Uint) ERTS_PROCESSES_INSPECT_TERM_PROC_MAX_REDS),
	make_small((Uint) ERTS_PROCESSES_BIF_BUILD_RESULT_CONSES_PER_RED),
	make_small((Uint) ERTS_PROCESSES_BIF_DEBUGLEVEL)
    };
    Uint sz = 0;
    Eterm *hp;
    (void) erts_bld_tuplev(NULL, &sz, sizeof(elements)/sizeof(Eterm), elements);
    hp = HAlloc(c_p, sz);
    return erts_bld_tuplev(&hp, NULL, sizeof(elements)/sizeof(Eterm), elements);
}

#if ERTS_PROCESSES_BIF_DEBUGLEVEL >= ERTS_PROCS_DBGLVL_CHK_FOUND_PIDS
static void
debug_processes_check_found_pid(ErtsProcessesBifData *pbdp,
				Eterm pid,
				SysTimeval *tvp,
				int pid_should_be_found)
{
    int i;
    for (i = 0; i < pbdp->pid_ix; i++) {
	if (pbdp->pid[i] == pid
	    && pbdp->debug.pid_started[i].tv_sec == tvp->tv_sec
	    && pbdp->debug.pid_started[i].tv_usec == tvp->tv_usec) {
	    ERTS_PROCS_ASSERT(pid_should_be_found);
	    return;
	}
    }
    ERTS_PROCS_ASSERT(!pid_should_be_found);
}
#endif

#if ERTS_PROCESSES_BIF_DEBUGLEVEL >= ERTS_PROCS_DBGLVL_CHK_RESLIST
static void
debug_processes_check_res_list(Eterm list)
{
    while (is_list(list)) {
	Eterm* consp = list_val(list);
	Eterm hd = CAR(consp);
	ERTS_PROCS_ASSERT(is_internal_pid(hd));
	list = CDR(consp);
    }

    ERTS_PROCS_ASSERT(is_nil(list));
}
#endif

#if ERTS_PROCESSES_BIF_DEBUGLEVEL >= ERTS_PROCS_DBGLVL_CHK_PIDS

static void
debug_processes_save_all_pids(ErtsProcessesBifData *pbdp)
{
    int ix, tix, cpix;
    pbdp->debug.correct_pids_verified = 0;
    pbdp->debug.correct_pids = erts_alloc(ERTS_ALC_T_PROCS_PIDS,
					  sizeof(Eterm)*pbdp->pid_sz);

    for (tix = 0, cpix = 0; tix < erts_max_processes; tix++) {
	Process *rp = process_tab[tix];
	if (rp) {
	    ERTS_PROCS_ASSERT(is_internal_pid(rp->id));
	    pbdp->debug.correct_pids[cpix++] = rp->id;
	    ERTS_PROCS_ASSERT(cpix <= pbdp->pid_sz);
	}
    }
    ERTS_PROCS_ASSERT(cpix == pbdp->pid_sz);

    for (ix = 0; ix < pbdp->pid_sz; ix++)
	pbdp->pid[ix] = make_small(ix);
}

static void
debug_processes_verify_all_pids(ErtsProcessesBifData *pbdp)
{
    int ix, cpix;

    ERTS_PROCS_ASSERT(pbdp->pid_ix == pbdp->pid_sz);

    for (ix = 0; ix < pbdp->pid_sz; ix++) {
	int found = 0;
	Eterm pid = pbdp->pid[ix];
	ERTS_PROCS_ASSERT(is_internal_pid(pid));
	for (cpix = ix; cpix < pbdp->pid_sz; cpix++) {
	    if (pbdp->debug.correct_pids[cpix] == pid) {
		pbdp->debug.correct_pids[cpix] = NIL;
		found = 1;
		break;
	    }
	}
	if (!found) {
	    for (cpix = 0; cpix < ix; cpix++) {
		if (pbdp->debug.correct_pids[cpix] == pid) {
		    pbdp->debug.correct_pids[cpix] = NIL;
		    found = 1;
		    break;
		}
	    }
	}
	ERTS_PROCS_ASSERT(found);
    }
    pbdp->debug.correct_pids_verified = 1;

    erts_free(ERTS_ALC_T_PROCS_PIDS, pbdp->debug.correct_pids);
    pbdp->debug.correct_pids = NULL;
}
#endif /* ERTS_PROCESSES_BIF_DEBUGLEVEL >= ERTS_PROCS_DBGLVL_CHK_PIDS */

#if ERTS_PROCESSES_BIF_DEBUGLEVEL >= ERTS_PROCS_DBGLVL_CHK_TERM_PROC_LIST
static void
debug_processes_check_term_proc_list(void)
{
    ERTS_SMP_LC_ASSERT(erts_lc_mtx_is_locked(&proc_tab_mtx));
    if (!saved_term_procs.start)
	ERTS_PROCS_ASSERT(!saved_term_procs.end);
    else {
	SysTimeval tv_now;
	SysTimeval *prev_xtvp = NULL;
	ErtsTermProcElement *tpep;
	erts_get_emu_time(&tv_now);

	for (tpep = saved_term_procs.start; tpep; tpep = tpep->next) {
	    if (!tpep->prev)
		ERTS_PROCS_ASSERT(saved_term_procs.start == tpep);
	    else
		ERTS_PROCS_ASSERT(tpep->prev->next == tpep);
	    if (!tpep->next)
		ERTS_PROCS_ASSERT(saved_term_procs.end == tpep);
	    else
		ERTS_PROCS_ASSERT(tpep->next->prev == tpep);
	    if (tpep->ix < 0) {
		SysTimeval *tvp = &tpep->u.bif_invocation.time;
		ERTS_PROCS_ASSERT(erts_cmp_timeval(&debug_tv_start, tvp) < 0
				  && erts_cmp_timeval(tvp, &tv_now) < 0);
	    }
	    else {
		SysTimeval *stvp = &tpep->u.process.spawned;
		SysTimeval *xtvp = &tpep->u.process.exited;
		
		ERTS_PROCS_ASSERT(erts_cmp_timeval(&debug_tv_start,
						   stvp) < 0);
		ERTS_PROCS_ASSERT(erts_cmp_timeval(stvp, xtvp) < 0);
		if (prev_xtvp)
		    ERTS_PROCS_ASSERT(erts_cmp_timeval(prev_xtvp, xtvp) < 0);
		prev_xtvp = xtvp;
		ERTS_PROCS_ASSERT(is_internal_pid(tpep->u.process.pid));
		ERTS_PROCS_ASSERT(tpep->ix
				  == internal_pid_index(tpep->u.process.pid));
	    }
	}
	
    }
}

static void
debug_processes_check_term_proc_free_list(ErtsTermProcElement *free_list)
{
    if (saved_term_procs.start) {
	ErtsTermProcElement *ftpep;
	ErtsTermProcElement *tpep;

	for (ftpep = free_list; ftpep; ftpep = ftpep->next) {
	    for (tpep = saved_term_procs.start; tpep; tpep = tpep->next)
		ERTS_PROCS_ASSERT(ftpep != tpep);
	}
    }
}

#endif

#if ERTS_PROCESSES_BIF_DEBUGLEVEL != 0

static void
debug_processes_assert_error(char* expr, char* file, int line)
{   
    fflush(stdout);
    erts_fprintf(stderr, "%s:%d: Assertion failed: %s\n", file, line, expr);
    fflush(stderr);
    abort();
}

#endif

/*                                                                           *\
 * End of the processes/0 BIF implementation.                                *
\* * * * * * * * * * * * * * * * * * * * * * * * * * * * * * * * * * * * * * */

/*
 * A nice system halt closing all open port goes as follows:
 * 1) This function schedules the aux work ERTS_SSI_AUX_WORK_REAP_PORTS
 *    on all schedulers, then schedules itself out.
 * 2) All shedulers detect this and set the flag halt_in_progress
 *    on their run queue. The last scheduler sets all non-closed ports
 *    ERTS_PORT_SFLG_HALT. Global atomic erts_halt_progress is used
 *    as refcount to determine which is last.
 * 3) While the run ques has flag halt_in_progress no processes
 *    will be scheduled, only ports.
 * 4) When the last port closes that scheduler calls erlang:halt/1.
 *    The same global atomic is used as refcount.
 *
 * A BIF that calls this should make sure to schedule out to never come back:
 *    erl_halt((int)(- code));
 *    ERTS_BIF_YIELD1(bif_export[BIF_erlang_halt_1], BIF_P, NIL);
 */
void erl_halt(int code)
{
    if (-1 == erts_smp_atomic32_cmpxchg_acqb(&erts_halt_progress,
					     erts_no_schedulers,
					     -1)) {
	erts_halt_code = code;
	notify_reap_ports_relb();
    }
}<|MERGE_RESOLUTION|>--- conflicted
+++ resolved
@@ -3620,16 +3620,10 @@
 	    rq->wakeup_other += (left_len*wo_reds
 				 + ERTS_WAKEUP_OTHER_FIXED_INC);
 	    if (rq->wakeup_other > wakeup_other.limit) {
-		if (erts_common_run_queue) {
-		    if (erts_common_run_queue->waiting)
-			wake_scheduler(erts_common_run_queue, 0, 1);
-		}
-		else {
-		    int empty_rqs =
-			erts_smp_atomic32_read_acqb(&no_empty_run_queues);
-		    if (empty_rqs != 0)
-			wake_scheduler_on_empty_runq(rq);
-		}
+		int empty_rqs =
+		    erts_smp_atomic32_read_acqb(&no_empty_run_queues);
+		if (empty_rqs != 0)
+		    wake_scheduler_on_empty_runq(rq);
 		rq->wakeup_other = 0;
 	    }
 	}
@@ -3684,11 +3678,7 @@
 	else if (rq->wakeup_other < wakeup_other.limit)
 	    rq->wakeup_other += rq->len*wo_reds + ERTS_WAKEUP_OTHER_FIXED_INC_LEGACY;
 	else {
-	    if (erts_common_run_queue) {
-		if (erts_common_run_queue->waiting)
-		    wake_scheduler(erts_common_run_queue, 0, 1);
-	    }
-	    else if (erts_smp_atomic32_read_acqb(&no_empty_run_queues) != 0) {
+	    if (erts_smp_atomic32_read_acqb(&no_empty_run_queues) != 0) {
 		wake_scheduler_on_empty_runq(rq);
 		rq->wakeup_other = 0;
 	    }
@@ -3740,15 +3730,11 @@
 void
 erts_early_init_scheduling(int no_schedulers)
 {
-<<<<<<< HEAD
     aux_work_timeout_early_init(no_schedulers);
-    wakeup_other_limit = ERTS_WAKEUP_OTHER_LIMIT_MEDIUM;
-=======
 #ifdef ERTS_SMP
     wakeup_other.threshold = ERTS_SCHED_WAKEUP_OTHER_THRESHOLD_MEDIUM;
     wakeup_other.type = ERTS_SCHED_WAKEUP_OTHER_TYPE_LEGACY;
 #endif
->>>>>>> b74e9a3d
 }
 
 int
@@ -6713,30 +6699,7 @@
 	    exec_misc_ops(rq);
 
 #ifdef ERTS_SMP
-<<<<<<< HEAD
-	{
-	    int wo_reds = rq->wakeup_other_reds;
-	    if (wo_reds) {
-		if (rq->len < 2) {
-		    rq->wakeup_other -= ERTS_WAKEUP_OTHER_DEC*wo_reds;
-		    if (rq->wakeup_other < 0)
-			rq->wakeup_other = 0;
-		}
-		else if (rq->wakeup_other < wakeup_other_limit)
-		    rq->wakeup_other += rq->len*wo_reds + ERTS_WAKEUP_OTHER_FIXED_INC;
-		else {
-		    if (erts_smp_atomic32_read_acqb(&no_empty_run_queues) != 0) {
-			wake_scheduler_on_empty_runq(rq);
-			rq->wakeup_other = 0;
-		    }
-		    rq->wakeup_other = 0;
-		}
-	    }
-	    rq->wakeup_other_reds = 0;
-	}
-=======
 	wakeup_other.check(rq);
->>>>>>> b74e9a3d
 #endif
 
 	/*

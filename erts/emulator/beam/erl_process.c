--- conflicted
+++ resolved
@@ -59,24 +59,24 @@
 
 #define ERTS_SCHED_SPIN_UNTIL_YIELD_INIT 100
 erts_smp_atomic32_t erts_sched_spin_until_yield = {ERTS_SCHED_SPIN_UNTIL_YIELD_INIT};
-#define ERTS_SCHED_SPIN_UNTIL_YIELD erts_smp_atomic32_read(&erts_sched_spin_until_yield)
+#define ERTS_SCHED_SPIN_UNTIL_YIELD erts_smp_atomic32_read_nob(&erts_sched_spin_until_yield)
 
 #define ERTS_SCHED_SYS_SLEEP_SPINCOUNT_INIT 10
 erts_smp_atomic32_t erts_sched_sys_sleep_spincount = {ERTS_SCHED_SYS_SLEEP_SPINCOUNT_INIT};
-#define ERTS_SCHED_SYS_SLEEP_SPINCOUNT erts_smp_atomic32_read(&erts_sched_sys_sleep_spincount)
+#define ERTS_SCHED_SYS_SLEEP_SPINCOUNT erts_smp_atomic32_read_nob(&erts_sched_sys_sleep_spincount)
 
 #define ERTS_SCHED_TSE_SLEEP_SPINCOUNT_FACT_INIT 1000
 erts_smp_atomic32_t erts_sched_tse_sleep_spincount_fact = {ERTS_SCHED_TSE_SLEEP_SPINCOUNT_FACT_INIT};
-#define ERTS_SCHED_TSE_SLEEP_SPINCOUNT_FACT erts_smp_atomic32_read(&erts_sched_tse_sleep_spincount_fact)
+#define ERTS_SCHED_TSE_SLEEP_SPINCOUNT_FACT erts_smp_atomic32_read_nob(&erts_sched_tse_sleep_spincount_fact)
 
 #define ERTS_SCHED_TSE_SLEEP_SPINCOUNT_INIT \
   (ERTS_SCHED_SYS_SLEEP_SPINCOUNT_INIT*ERTS_SCHED_TSE_SLEEP_SPINCOUNT_FACT_INIT)
 erts_smp_atomic32_t erts_sched_tse_sleep_spincount = {ERTS_SCHED_TSE_SLEEP_SPINCOUNT_INIT};
-#define ERTS_SCHED_TSE_SLEEP_SPINCOUNT erts_smp_atomic32_read(&erts_sched_tse_sleep_spincount)
+#define ERTS_SCHED_TSE_SLEEP_SPINCOUNT erts_smp_atomic32_read_nob(&erts_sched_tse_sleep_spincount)
 
 #define ERTS_SCHED_SUSPEND_SLEEP_SPINCOUNT_INIT 0
 erts_smp_atomic32_t erts_sched_suspend_sleep_spincount = {ERTS_SCHED_SUSPEND_SLEEP_SPINCOUNT_INIT};
-#define ERTS_SCHED_SUSPEND_SLEEP_SPINCOUNT erts_smp_atomic32_read(&erts_sched_suspend_sleep_spincount)
+#define ERTS_SCHED_SUSPEND_SLEEP_SPINCOUNT erts_smp_atomic32_read_nob(&erts_sched_suspend_sleep_spincount)
 
 #define ERTS_WAKEUP_OTHER_LIMIT_VERY_HIGH (200*CONTEXT_REDS)
 #define ERTS_WAKEUP_OTHER_LIMIT_HIGH (50*CONTEXT_REDS)
@@ -430,19 +430,19 @@
 
     switch (which) {
     case ERTS_SET_SCHED_SPIN_UNTIL_YIELD:
-	ret = erts_smp_atomic32_xchg(&erts_sched_spin_until_yield,count);
+	ret = erts_smp_atomic32_xchg_nob(&erts_sched_spin_until_yield,count);
         break;
 
     case ERTS_SET_SCHED_TSE_SPINCOUNT:
-	ret = erts_smp_atomic32_xchg(&erts_sched_tse_sleep_spincount,count);
+	ret = erts_smp_atomic32_xchg_nob(&erts_sched_tse_sleep_spincount,count);
 	break;
 
     case ERTS_SET_SCHED_SYS_SPINCOUNT:
-	ret = erts_smp_atomic32_xchg(&erts_sched_sys_sleep_spincount,count);
+	ret = erts_smp_atomic32_xchg_nob(&erts_sched_sys_sleep_spincount,count);
 	break;
 
     case ERTS_SET_SCHED_SUSPEND_SPINCOUNT:
-	ret = erts_smp_atomic32_xchg(&erts_sched_suspend_sleep_spincount,count);
+	ret = erts_smp_atomic32_xchg_nob(&erts_sched_suspend_sleep_spincount,count);
 	break;
 
     default:
@@ -450,7 +450,7 @@
     }
     
     fact = ERTS_SCHED_TSE_SLEEP_SPINCOUNT / ERTS_SCHED_SYS_SLEEP_SPINCOUNT;
-    erts_smp_atomic32_xchg(&erts_sched_tse_sleep_spincount_fact,fact);
+    erts_smp_atomic32_xchg_nob(&erts_sched_tse_sleep_spincount_fact,fact);
     return ret;
 }
 
@@ -1777,18 +1777,8 @@
 	return;
     }
 
-<<<<<<< HEAD
-=======
-    ssi->prev = NULL;
-    ssi->next = rq->sleepers.list;
-    if (rq->sleepers.list)
-	rq->sleepers.list->prev = ssi;
-    rq->sleepers.list = ssi;
-    erts_smp_spin_unlock(&rq->sleepers.lock);
-
     rq->waits++;
 
->>>>>>> cce2dfab
     /*
      * If all schedulers are waiting, one of them *should*
      * be waiting in erl_sys_schedule()
@@ -1825,7 +1815,7 @@
 		flgs = sched_spin_wait(ssi, spincount);
 		if (flgs & ERTS_SSI_FLG_SLEEPING) {
 		    ASSERT(flgs & ERTS_SSI_FLG_WAITING);
-<<<<<<< HEAD
+		    rq->sleeps++;
 		    flgs = sched_set_sleeptype(ssi, ERTS_SSI_FLG_TSE_SLEEPING);
 		    if (flgs & ERTS_SSI_FLG_SLEEPING) {
 			int res;
@@ -1835,12 +1825,6 @@
 			    res = erts_tse_wait(ssi->event);
 			} while (res == EINTR);
 		    }
-=======
-		    rq->sleeps++;
-		    do {
-			res = erts_tse_wait(ssi->event);
-		    } while (res == EINTR);
->>>>>>> cce2dfab
 		}
 		erts_thr_progress_finalize_wait(esdp);
 	    }
@@ -6153,14 +6137,10 @@
 
 	ASSERT(rq->len == rq->procs.len + rq->ports.info.len);
 
-<<<<<<< HEAD
-	if (rq->len == 0 && !rq->misc.start) {
-=======
 	rq->runqlen_sum += rq->len;
 	rq->runqlen_samples++;
 
-#ifndef ERTS_SMP
->>>>>>> cce2dfab
+	if (rq->len == 0 && !rq->misc.start) {
 
 #ifdef ERTS_SMP
 
@@ -6189,12 +6169,8 @@
 		}
 	    }
 
-<<<<<<< HEAD
-#endif
-
-=======
-	    rq->sys_clock_count += erts_get_sched_clock() - base_clock;
->>>>>>> cce2dfab
+#endif
+
 	    scheduler_wait(&fcalls, esdp, rq);
 	    base_clock = erts_get_sched_clock();
 

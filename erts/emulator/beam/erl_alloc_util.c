/*
 * %CopyrightBegin%
 *
 * Copyright Ericsson AB 2002-2011. All Rights Reserved.
 *
 * The contents of this file are subject to the Erlang Public License,
 * Version 1.1, (the "License"); you may not use this file except in
 * compliance with the License. You should have received a copy of the
 * Erlang Public License along with this software. If not, it can be
 * retrieved online at http://www.erlang.org/.
 *
 * Software distributed under the License is distributed on an "AS IS"
 * basis, WITHOUT WARRANTY OF ANY KIND, either express or implied. See
 * the License for the specific language governing rights and limitations
 * under the License.
 *
 * %CopyrightEnd%
 */


/*
 * Description:	A memory allocator utility. This utility provides
 *              management of (multiple) memory segments, coalescing
 *              of free blocks, etc. Allocators are implemented by
 *              implementing a callback-interface which is called by
 *              this utility. The only task the callback-module has to
 *              perform is to supervise the free blocks.
 *
 * Author: 	Rickard Green
 */

/*
 * Alloc util will enforce 8 byte alignment if sys_alloc and mseg_alloc at
 * least enforces 8 byte alignment. If sys_alloc only enforces 4 byte
 * alignment then alloc util will do so too. 
 */

#ifdef HAVE_CONFIG_H
#  include "config.h"
#endif

#include "global.h"
#include "big.h"
#include "erl_mtrace.h"
#define GET_ERL_ALLOC_UTIL_IMPL
#include "erl_alloc_util.h"
#include "erl_mseg.h"
#include "erl_threads.h"
#include "erl_thr_progress.h"

#ifdef ERTS_ENABLE_LOCK_COUNT
#include "erl_lock_count.h"
#endif

#if defined(ERTS_ALLOC_UTIL_HARD_DEBUG) && defined(__GNUC__)
#warning "* * * * * * * * * *"
#warning "* * * * * * * * * *"
#warning "* * NOTE:       * *"
#warning "* * Hard debug  * *"
#warning "* * is enabled! * *"
#warning "* * * * * * * * * *"
#warning "* * * * * * * * * *"
#endif

#define ERTS_ALCU_DD_OPS_LIM_HIGH 20
#define ERTS_ALCU_DD_OPS_LIM_LOW 2

/* Fix alloc limit */
#define ERTS_ALCU_FIX_MAX_LIST_SZ 1000
#define ERTS_ALC_FIX_MAX_SHRINK_OPS 30

#define ALLOC_ZERO_EQ_NULL 0

static int atoms_initialized = 0;
static int initialized = 0;

int erts_have_sbmbc_alloc;

#if HAVE_ERTS_MSEG

#define INV_MSEG_UNIT_MASK	((UWord) (mseg_unit_size - 1))
#define MSEG_UNIT_MASK		(~INV_MSEG_UNIT_MASK)
#define MSEG_UNIT_FLOOR(X)	((X) & MSEG_UNIT_MASK)
#define MSEG_UNIT_CEILING(X)	MSEG_UNIT_FLOOR((X) + INV_MSEG_UNIT_MASK)

#endif

#define INV_SYS_ALLOC_CARRIER_MASK	((UWord) (sys_alloc_carrier_size - 1))
#define SYS_ALLOC_CARRIER_MASK		(~INV_SYS_ALLOC_CARRIER_MASK)
#define SYS_ALLOC_CARRIER_FLOOR(X)	((X) & SYS_ALLOC_CARRIER_MASK)
#define SYS_ALLOC_CARRIER_CEILING(X) \
  SYS_ALLOC_CARRIER_FLOOR((X) + INV_SYS_ALLOC_CARRIER_MASK)

#undef ASSERT
#define ASSERT ASSERT_EXPR

#if 0
/* Can be useful for debugging */
#define MBC_REALLOC_ALWAYS_MOVES
#endif


/* alloc_util global parameters */
static Uint sys_alloc_carrier_size;
#if HAVE_ERTS_MSEG
static Uint max_mseg_carriers;
static Uint mseg_unit_size;
#endif

#define ONE_GIGA (1000000000)

#define INC_CC(CC) ((CC).no == ONE_GIGA - 1				\
		    ? ((CC).giga_no++, (CC).no = 0)			\
		    : (CC).no++)

#define DEC_CC(CC) ((CC).no == 0					\
		    ? ((CC).giga_no--, (CC).no = ONE_GIGA - 1)		\
		    : (CC).no--)

/* ... */

/* Blocks ... */

#define SBC_BLK_FTR_FLG		(((UWord) 1) << 0)
#define UNUSED1_BLK_FTR_FLG	(((UWord) 1) << 1)
#define UNUSED2_BLK_FTR_FLG	(((UWord) 1) << 2)

#define ABLK_HDR_SZ (sizeof(Block_t))
#define FBLK_FTR_SZ (sizeof(UWord))

#define UMEMSZ2BLKSZ(AP, SZ)						\
  (ABLK_HDR_SZ + (SZ) <= (AP)->min_block_size				\
   ? (AP)->min_block_size						\
   : UNIT_CEILING(ABLK_HDR_SZ + (SZ)))

#define UMEM2BLK(P) ((Block_t *) (((char *) (P)) - ABLK_HDR_SZ))
#define BLK2UMEM(P) ((void *)    (((char *) (P)) + ABLK_HDR_SZ))

#define PREV_BLK_SZ(B) \
  ((UWord) (*(((UWord *) (B)) - 1) & SZ_MASK))

#define SET_BLK_SZ_FTR(B, SZ) \
  (*((UWord *) (((char *) (B)) + (SZ) - sizeof(UWord))) = (SZ))

#define THIS_FREE_BLK_HDR_FLG 	(((UWord) 1) << 0)
#define PREV_FREE_BLK_HDR_FLG 	(((UWord) 1) << 1)
#define LAST_BLK_HDR_FLG 	(((UWord) 1) << 2)

#define SET_BLK_SZ(B, SZ) \
  (ASSERT(((SZ) & FLG_MASK) == 0), \
   (*((Block_t *) (B)) = ((*((Block_t *) (B)) & FLG_MASK) | (SZ))))
#define SET_BLK_FREE(B) \
  (*((Block_t *) (B)) |= THIS_FREE_BLK_HDR_FLG)
#define SET_BLK_ALLOCED(B) \
  (*((Block_t *) (B)) &= ~THIS_FREE_BLK_HDR_FLG)
#define SET_PREV_BLK_FREE(B) \
  (*((Block_t *) (B)) |= PREV_FREE_BLK_HDR_FLG)
#define SET_PREV_BLK_ALLOCED(B) \
  (*((Block_t *) (B)) &= ~PREV_FREE_BLK_HDR_FLG)
#define SET_LAST_BLK(B) \
  (*((Block_t *) (B)) |= LAST_BLK_HDR_FLG)
#define SET_NOT_LAST_BLK(B) \
  (*((Block_t *) (B)) &= ~LAST_BLK_HDR_FLG)

#define SBH_THIS_FREE		THIS_FREE_BLK_HDR_FLG
#define SBH_THIS_ALLOCED	((UWord) 0)
#define SBH_PREV_FREE		PREV_FREE_BLK_HDR_FLG
#define SBH_PREV_ALLOCED	((UWord) 0)
#define SBH_LAST_BLK		LAST_BLK_HDR_FLG
#define SBH_NOT_LAST_BLK	((UWord) 0)

#define SET_BLK_HDR(B, Sz, F) \
  (ASSERT(((Sz) & FLG_MASK) == 0), *((Block_t *) (B)) = ((Sz) | (F)))

#define BLK_UMEM_SZ(B) \
  (BLK_SZ(B) - (ABLK_HDR_SZ))
#define IS_PREV_BLK_FREE(B) \
  (*((Block_t *) (B)) & PREV_FREE_BLK_HDR_FLG)
#define IS_PREV_BLK_ALLOCED(B) \
  (!IS_PREV_BLK_FREE((B)))
#define IS_FREE_BLK(B) \
  (*((Block_t *) (B)) & THIS_FREE_BLK_HDR_FLG)
#define IS_ALLOCED_BLK(B) \
  (!IS_FREE_BLK((B)))  
#define IS_LAST_BLK(B) \
  (*((Block_t *) (B)) & LAST_BLK_HDR_FLG)
#define IS_NOT_LAST_BLK(B) \
  (!IS_LAST_BLK((B)))

#define GET_LAST_BLK_HDR_FLG(B) \
  (*((Block_t*) (B)) & LAST_BLK_HDR_FLG)
#define GET_THIS_FREE_BLK_HDR_FLG(B) \
  (*((Block_t*) (B)) & THIS_FREE_BLK_HDR_FLG)
#define GET_PREV_FREE_BLK_HDR_FLG(B) \
  (*((Block_t*) (B)) & PREV_FREE_BLK_HDR_FLG)
#define GET_BLK_HDR_FLGS(B) \
  (*((Block_t*) (B)) & FLG_MASK)

#define IS_FIRST_BLK(B) \
  (IS_PREV_BLK_FREE((B)) && (PREV_BLK_SZ((B)) == 0))
#define IS_NOT_FIRST_BLK(B) \
  (!IS_FIRST_BLK((B)))

#define SET_SBC_BLK_FTR(FTR) \
  ((FTR) = (0 | SBC_BLK_FTR_FLG))
#define SET_MBC_BLK_FTR(FTR) \
  ((FTR) = 0)

#define IS_SBC_BLK(B) \
  (IS_PREV_BLK_FREE((B)) && (((UWord *) (B))[-1] & SBC_BLK_FTR_FLG))
#define IS_MBC_BLK(B) \
  (!IS_SBC_BLK((B)))

#define NXT_BLK(B) \
  ((Block_t *) (((char *) (B)) + BLK_SZ((B))))
#define PREV_BLK(B) \
  ((Block_t *) (((char *) (B)) - PREV_BLK_SZ((B))))

/* Carriers ... */

#define MSEG_CARRIER_HDR_FLAG		(((UWord) 1) << 0)
#define SBC_CARRIER_HDR_FLAG		(((UWord) 1) << 1)

#define SCH_SYS_ALLOC			0
#define SCH_MSEG			MSEG_CARRIER_HDR_FLAG
#define SCH_MBC				0
#define SCH_SBC				SBC_CARRIER_HDR_FLAG

#define SET_CARRIER_HDR(C, Sz, F) \
  (ASSERT(((Sz) & FLG_MASK) == 0), (C)->chdr = ((Sz) | (F)))

#define BLK2SBC(AP, B) \
  ((Carrier_t *) (((char *) (B)) - (AP)->sbc_header_size))
#define FBLK2MBC(AP, B) \
  ((Carrier_t *) (((char *) (B)) - (AP)->mbc_header_size))

#define MBC2FBLK(AP, P) \
  ((Block_t *) (((char *) (P)) + (AP)->mbc_header_size))
#define SBC2BLK(AP, P) \
  ((Block_t *) (((char *) (P)) + (AP)->sbc_header_size))
#define SBC2UMEM(AP, P) \
  ((void *) (((char *) (P)) + ((AP)->sbc_header_size + ABLK_HDR_SZ)))

#define IS_MSEG_CARRIER(C) \
  ((C)->chdr & MSEG_CARRIER_HDR_FLAG)
#define IS_SYS_ALLOC_CARRIER(C) \
  (!IS_MSEG_CARRIER((C)))
#define IS_SB_CARRIER(C) \
  ((C)->chdr & SBC_CARRIER_HDR_FLAG)
#define IS_MB_CARRIER(C) \
  (!IS_SB_CARRIER((C)))

#define SET_MSEG_CARRIER(C) \
  ((C)->chdr |= MSEG_CARRIER_HDR_FLAG)
#define SET_SYS_ALLOC_CARRIER(C) \
  ((C)->chdr &= ~MSEG_CARRIER_HDR_FLAG)
#define SET_SB_CARRIER(C) \
  ((C)->chdr |= SBC_CARRIER_HDR_FLAG)
#define SET_MB_CARRIER(C) \
  ((C)->chdr &= ~SBC_CARRIER_HDR_FLAG)

#define SET_CARRIER_SZ(C, SZ) \
  (ASSERT(((SZ) & FLG_MASK) == 0), \
   ((C)->chdr = ((C)->chdr & FLG_MASK) | (SZ)))

#define CFLG_SBC				(1 << 0)
#define CFLG_MBC				(1 << 1)
#define CFLG_FORCE_MSEG				(1 << 2)
#define CFLG_FORCE_SYS_ALLOC			(1 << 3)
#define CFLG_FORCE_SIZE				(1 << 4)
#define CFLG_MAIN_CARRIER			(1 << 5)

#ifdef ERTS_ALLOC_UTIL_HARD_DEBUG
static void check_blk_carrier(Allctr_t *, Block_t *);
#define HARD_CHECK_BLK_CARRIER(A, B)	check_blk_carrier((A), (B))
#else
#define HARD_CHECK_BLK_CARRIER(A, B)
#endif

/* Statistics updating ... */

#ifdef DEBUG
#define DEBUG_CHECK_CARRIER_NO_SZ(AP)					\
    ASSERT(((AP)->sbcs.curr.norm.mseg.no				\
	    && (AP)->sbcs.curr.norm.mseg.size)				\
	   || (!(AP)->sbcs.curr.norm.mseg.no				\
	       && !(AP)->sbcs.curr.norm.mseg.size));			\
    ASSERT(((AP)->sbcs.curr.norm.sys_alloc.no				\
	    && (AP)->sbcs.curr.norm.sys_alloc.size)			\
	   || (!(AP)->sbcs.curr.norm.sys_alloc.no			\
	       && !(AP)->sbcs.curr.norm.sys_alloc.size));		\
    ASSERT(((AP)->mbcs.curr.norm.mseg.no				\
	    && (AP)->mbcs.curr.norm.mseg.size)				\
	   || (!(AP)->mbcs.curr.norm.mseg.no				\
	       && !(AP)->mbcs.curr.norm.mseg.size));			\
    ASSERT(((AP)->mbcs.curr.norm.sys_alloc.no				\
	    && (AP)->mbcs.curr.norm.sys_alloc.size)			\
	   || (!(AP)->mbcs.curr.norm.sys_alloc.no			\
	       && !(AP)->mbcs.curr.norm.sys_alloc.size));		\
    ASSERT(((AP)->sbmbcs.curr.small_block.no				\
	    && (AP)->sbmbcs.curr.small_block.size)			\
	   || (!(AP)->sbmbcs.curr.small_block.no			\
	       && !(AP)->sbmbcs.curr.small_block.size))

#else
#define DEBUG_CHECK_CARRIER_NO_SZ(AP)
#endif

#define STAT_SBC_ALLOC(AP, BSZ)						\
    (AP)->sbcs.blocks.curr.size += (BSZ);				\
    if ((AP)->sbcs.blocks.max.size < (AP)->sbcs.blocks.curr.size)	\
	(AP)->sbcs.blocks.max.size = (AP)->sbcs.blocks.curr.size;	\
    if ((AP)->sbcs.max.no < ((AP)->sbcs.curr.norm.mseg.no		\
			     + (AP)->sbcs.curr.norm.sys_alloc.no))	\
	(AP)->sbcs.max.no = ((AP)->sbcs.curr.norm.mseg.no		\
			     + (AP)->sbcs.curr.norm.sys_alloc.no);	\
    if ((AP)->sbcs.max.size < ((AP)->sbcs.curr.norm.mseg.size		\
			       + (AP)->sbcs.curr.norm.sys_alloc.size))	\
	(AP)->sbcs.max.size = ((AP)->sbcs.curr.norm.mseg.size		\
			       + (AP)->sbcs.curr.norm.sys_alloc.size)

#define STAT_MSEG_SBC_ALLOC(AP, CSZ, BSZ)				\
do {									\
    (AP)->sbcs.curr.norm.mseg.no++;					\
    (AP)->sbcs.curr.norm.mseg.size += (CSZ);				\
    STAT_SBC_ALLOC((AP), (BSZ));					\
    DEBUG_CHECK_CARRIER_NO_SZ((AP));					\
} while (0)

#define STAT_SYS_ALLOC_SBC_ALLOC(AP, CSZ, BSZ)				\
do {									\
    (AP)->sbcs.curr.norm.sys_alloc.no++;				\
    (AP)->sbcs.curr.norm.sys_alloc.size += (CSZ);			\
    STAT_SBC_ALLOC((AP), (BSZ));					\
    DEBUG_CHECK_CARRIER_NO_SZ((AP));					\
} while (0)


#define STAT_SBC_FREE(AP, BSZ)						\
    ASSERT((AP)->sbcs.blocks.curr.size >= (BSZ));			\
    (AP)->sbcs.blocks.curr.size -= (BSZ)

#define STAT_MSEG_SBC_FREE(AP, CSZ, BSZ)				\
do {									\
    ASSERT((AP)->sbcs.curr.norm.mseg.no > 0);				\
    (AP)->sbcs.curr.norm.mseg.no--;					\
    ASSERT((AP)->sbcs.curr.norm.mseg.size >= (CSZ));			\
    (AP)->sbcs.curr.norm.mseg.size -= (CSZ);				\
    STAT_SBC_FREE((AP), (BSZ));						\
    DEBUG_CHECK_CARRIER_NO_SZ((AP));					\
} while (0)

#define STAT_SYS_ALLOC_SBC_FREE(AP, CSZ, BSZ)				\
do {									\
    ASSERT((AP)->sbcs.curr.norm.sys_alloc.no > 0);			\
    (AP)->sbcs.curr.norm.sys_alloc.no--;				\
    ASSERT((AP)->sbcs.curr.norm.sys_alloc.size >= (CSZ));		\
    (AP)->sbcs.curr.norm.sys_alloc.size -= (CSZ);			\
    STAT_SBC_FREE((AP), (BSZ));						\
    DEBUG_CHECK_CARRIER_NO_SZ((AP));					\
} while (0)

#define STAT_MBC_ALLOC(AP)						\
    if ((AP)->mbcs.max.no < ((AP)->mbcs.curr.norm.mseg.no		\
			     + (AP)->mbcs.curr.norm.sys_alloc.no))	\
	(AP)->mbcs.max.no = ((AP)->mbcs.curr.norm.mseg.no		\
			     + (AP)->mbcs.curr.norm.sys_alloc.no);	\
    if ((AP)->mbcs.max.size < ((AP)->mbcs.curr.norm.mseg.size		\
			       + (AP)->mbcs.curr.norm.sys_alloc.size))	\
	(AP)->mbcs.max.size = ((AP)->mbcs.curr.norm.mseg.size		\
			       + (AP)->mbcs.curr.norm.sys_alloc.size)


#define STAT_SBMBC_ALLOC(AP, CSZ)					\
do {									\
    (AP)->sbmbcs.curr.small_block.no++;					\
    (AP)->sbmbcs.curr.small_block.size += (CSZ);			\
    if ((AP)->sbmbcs.max.no < (AP)->sbmbcs.curr.small_block.no)		\
	(AP)->sbmbcs.max.no = (AP)->sbmbcs.curr.small_block.no;		\
    if ((AP)->sbmbcs.max.size < (AP)->sbmbcs.curr.small_block.size)	\
	(AP)->sbmbcs.max.size = (AP)->sbmbcs.curr.small_block.size;	\
    DEBUG_CHECK_CARRIER_NO_SZ((AP));					\
} while (0)

#define STAT_MSEG_MBC_ALLOC(AP, CSZ)					\
do {									\
    (AP)->mbcs.curr.norm.mseg.no++;					\
    (AP)->mbcs.curr.norm.mseg.size += (CSZ);				\
    STAT_MBC_ALLOC((AP));						\
    DEBUG_CHECK_CARRIER_NO_SZ((AP));					\
} while (0)

#define STAT_SYS_ALLOC_MBC_ALLOC(AP, CSZ)				\
do {									\
    (AP)->mbcs.curr.norm.sys_alloc.no++;				\
    (AP)->mbcs.curr.norm.sys_alloc.size += (CSZ);			\
    STAT_MBC_ALLOC((AP));						\
    DEBUG_CHECK_CARRIER_NO_SZ((AP));					\
} while (0)

#define STAT_SBMBC_FREE(AP, CSZ)					\
do {									\
    ASSERT((AP)->sbmbcs.curr.small_block.no > 0);			\
    (AP)->sbmbcs.curr.small_block.no--;					\
    ASSERT((AP)->sbmbcs.curr.small_block.size >= (CSZ));		\
    (AP)->sbmbcs.curr.small_block.size -= (CSZ);			\
    DEBUG_CHECK_CARRIER_NO_SZ((AP));					\
} while (0)

#define STAT_MSEG_MBC_FREE(AP, CSZ)					\
do {									\
    ASSERT((AP)->mbcs.curr.norm.mseg.no > 0);				\
    (AP)->mbcs.curr.norm.mseg.no--;					\
    ASSERT((AP)->mbcs.curr.norm.mseg.size >= (CSZ));			\
    (AP)->mbcs.curr.norm.mseg.size -= (CSZ);				\
    DEBUG_CHECK_CARRIER_NO_SZ((AP));					\
} while (0)

#define STAT_SYS_ALLOC_MBC_FREE(AP, CSZ)				\
do {									\
    ASSERT((AP)->mbcs.curr.norm.sys_alloc.no > 0);			\
    (AP)->mbcs.curr.norm.sys_alloc.no--;				\
    ASSERT((AP)->mbcs.curr.norm.sys_alloc.size >= (CSZ));		\
    (AP)->mbcs.curr.norm.sys_alloc.size -= (CSZ);			\
    DEBUG_CHECK_CARRIER_NO_SZ((AP));					\
} while (0)

#define STAT_MBC_BLK_ALLOC(AP, BSZ, FLGS)	       			\
do {									\
    CarriersStats_t *cstats__ = (((FLGS) & ERTS_ALCU_FLG_SBMBC)		\
				 ? &(AP)->sbmbcs			\
				 : &(AP)->mbcs);			\
    cstats__->blocks.curr.no++;						\
    if (cstats__->blocks.max.no < cstats__->blocks.curr.no)		\
	cstats__->blocks.max.no = cstats__->blocks.curr.no;		\
    cstats__->blocks.curr.size += (BSZ);				\
    if (cstats__->blocks.max.size < cstats__->blocks.curr.size)		\
	cstats__->blocks.max.size = cstats__->blocks.curr.size;		\
} while (0)

#define STAT_MBC_BLK_FREE(AP, BSZ, FLGS)				\
do {									\
    CarriersStats_t *cstats__ = (((FLGS) & ERTS_ALCU_FLG_SBMBC)		\
				 ? &(AP)->sbmbcs			\
				 : &(AP)->mbcs);			\
    ASSERT(cstats__->blocks.curr.no > 0);				\
    cstats__->blocks.curr.no--;						\
    ASSERT(cstats__->blocks.curr.size >= (BSZ));			\
    cstats__->blocks.curr.size -= (BSZ);				\
} while (0)

/* Debug stuff... */
#ifdef DEBUG
static UWord carrier_alignment;
#define DEBUG_SAVE_ALIGNMENT(C)						\
do {									\
    UWord algnmnt__ = sizeof(Unit_t) - (((UWord) (C)) % sizeof(Unit_t));\
    carrier_alignment = MIN(carrier_alignment, algnmnt__);		\
    ASSERT(((UWord) (C)) % sizeof(UWord) == 0);				\
} while (0)
#define DEBUG_CHECK_ALIGNMENT(P)					\
do {									\
    ASSERT(sizeof(Unit_t) - (((UWord) (P)) % sizeof(Unit_t))		\
	   >= carrier_alignment);					\
    ASSERT(((UWord) (P)) % sizeof(UWord) == 0);				\
} while (0)

#else
#define DEBUG_SAVE_ALIGNMENT(C)
#define DEBUG_CHECK_ALIGNMENT(P)
#endif

#ifdef DEBUG
#ifdef USE_THREADS
#define ERTS_ALCU_DBG_CHK_THR_ACCESS(A)					\
do {									\
    if (!(A)->thread_safe) {						\
	if (!(A)->debug.saved_tid) {					\
	    (A)->debug.tid = erts_thr_self();				\
	    (A)->debug.saved_tid = 1;					\
	}								\
	else {								\
	    ERTS_SMP_LC_ASSERT(						\
		ethr_equal_tids((A)->debug.tid, erts_thr_self())	\
		|| erts_thr_progress_is_blocking());			\
	}								\
    }									\
} while (0)
#else
#define ERTS_ALCU_DBG_CHK_THR_ACCESS(A)
#endif
#else
#define ERTS_ALCU_DBG_CHK_THR_ACCESS(A)
#endif


static void make_name_atoms(Allctr_t *allctr);

static Block_t *create_carrier(Allctr_t *, Uint, UWord);
static void destroy_carrier(Allctr_t *, Block_t *);
static void mbc_free(Allctr_t *allctr, void *p);


/* mseg ... */

#if HAVE_ERTS_MSEG

static ERTS_INLINE void *
alcu_mseg_alloc(Allctr_t *allctr, Uint *size_p)
{
    void *res;

    res = erts_mseg_alloc_opt(allctr->alloc_no, size_p, &allctr->mseg_opt);
    INC_CC(allctr->calls.mseg_alloc);
    return res;
}

static ERTS_INLINE void *
alcu_mseg_realloc(Allctr_t *allctr, void *seg, Uint old_size, Uint *new_size_p)
{
    void *res;

    res = erts_mseg_realloc_opt(allctr->alloc_no, seg, old_size, new_size_p,
				&allctr->mseg_opt);
    INC_CC(allctr->calls.mseg_realloc);
    return res;
}

static ERTS_INLINE void
alcu_mseg_dealloc(Allctr_t *allctr, void *seg, Uint size)
{
    erts_mseg_dealloc_opt(allctr->alloc_no, seg, size, &allctr->mseg_opt);
    INC_CC(allctr->calls.mseg_dealloc);
}

#endif

static ERTS_INLINE void *
alcu_sys_alloc(Allctr_t *allctr, Uint size)
{
    void *res;

    res = erts_sys_alloc(0, NULL, size);
    INC_CC(allctr->calls.sys_alloc);
    if (erts_mtrace_enabled)
	erts_mtrace_crr_alloc(res, allctr->alloc_no, ERTS_ALC_A_SYSTEM, size);
    return res;
}

static ERTS_INLINE void *
alcu_sys_realloc(Allctr_t *allctr, void *ptr, Uint size)
{
    void *res;

    res = erts_sys_realloc(0, NULL, ptr, size);
    INC_CC(allctr->calls.sys_realloc);
    if (erts_mtrace_enabled)
	erts_mtrace_crr_realloc(res,
				allctr->alloc_no,
				ERTS_ALC_A_SYSTEM,
				ptr,
				size);
    return res;
}

static ERTS_INLINE void
alcu_sys_free(Allctr_t *allctr, void *ptr)
{
    erts_sys_free(0, NULL, ptr);
    INC_CC(allctr->calls.sys_free);
    if (erts_mtrace_enabled)
	erts_mtrace_crr_free(allctr->alloc_no, ERTS_ALC_A_SYSTEM, ptr);
}

static Uint
get_next_mbc_size(Allctr_t *allctr)
{
    Uint size;
    int cs = (allctr->mbcs.curr.norm.mseg.no
	      + allctr->mbcs.curr.norm.sys_alloc.no
	      - (allctr->main_carrier ? 1 : 0));

    ASSERT(cs >= 0);
    ASSERT(allctr->largest_mbc_size >= allctr->smallest_mbc_size);

    if (cs >= allctr->mbc_growth_stages)
	size = allctr->largest_mbc_size;
    else
	size = ((cs*(allctr->largest_mbc_size - allctr->smallest_mbc_size)
		 / allctr->mbc_growth_stages)
		+ allctr->smallest_mbc_size);

    if (size < allctr->min_mbc_size)
	size = allctr->min_mbc_size;

    return size;
}

static ERTS_INLINE void
link_carrier(CarrierList_t *cl, Carrier_t *crr)
{
    crr->next = NULL;
    if (!cl->last) {
	ASSERT(!cl->first);
	cl->first = cl->last = crr;
	crr->prev = NULL;
    }
    else {
	ASSERT(cl->first);
	ASSERT(!cl->first->prev);
	ASSERT(cl->last);
	ASSERT(!cl->last->next);
	crr->prev = cl->last;
	cl->last->next = crr;
	cl->last = crr;
    }
    ASSERT(crr->next != crr);
    ASSERT(crr->prev != crr);
}

static ERTS_INLINE void
relink_carrier(CarrierList_t *cl, Carrier_t *crr)
{
    if (crr->next) {
	if (crr->next->prev != crr)
	    crr->next->prev = crr;
    }
    else if (cl->last != crr)
	cl->last = crr;

    if (crr->prev) {
	if (crr->prev->next != crr)
	    crr->prev->next = crr;
    }
    else if (cl->first != crr)
	cl->first = crr;
}

static ERTS_INLINE void
unlink_carrier(CarrierList_t *cl, Carrier_t *crr)
{
    ASSERT(crr->next != crr);
    ASSERT(crr->prev != crr);

    if (cl->first == crr) {
	ASSERT(!crr->prev);
	cl->first = crr->next;
    }
    else {
	ASSERT(crr->prev);
	crr->prev->next = crr->next;
    }

    if (cl->last == crr) {
	ASSERT(!crr->next);
	cl->last = crr->prev;
    }
    else {
	ASSERT(crr->next);
	crr->next->prev = crr->prev;
    }
}

static Block_t *create_sbmbc(Allctr_t *allctr, Uint umem_sz);
static void destroy_sbmbc(Allctr_t *allctr, Block_t *blk);
static Block_t *create_carrier(Allctr_t *, Uint, UWord);
static void destroy_carrier(Allctr_t *, Block_t *);

#if 0
#define ERTS_DBG_CHK_FIX_LIST(A, FIX, IX, B)			\
    do { if ((FIX)) chk_fix_list((A), (FIX), (IX), (B)); } while (0)
static void
chk_fix_list(Allctr_t *allctr, ErtsAlcFixList_t *fix, int ix, int before)
{
    void *p;
    int n;
    for (n = 0, p = fix[ix].list; p; p = *((void **) p))
	n++;
    if (n != fix[ix].list_size) {
	erts_fprintf(stderr, "FOUND IT ts=%d, sched=%d, ix=%d, n=%d, ls=%d %s!\n",
		     allctr->thread_safe, allctr->ix, ix, n, fix[ix].list_size, before ? "before" : "after");
	abort();
    }
}
#else
#define ERTS_DBG_CHK_FIX_LIST(A, FIX, IX, B)
#endif

erts_aint32_t
erts_alcu_fix_alloc_shrink(Allctr_t *allctr, erts_aint32_t flgs)
{
    int all_empty = 1;
    erts_aint32_t res = 0;
    int ix, o;
    ErtsAlcFixList_t *fix = allctr->fix;
    int flush = flgs == 0;

#ifdef USE_THREADS
    if (allctr->thread_safe)
	erts_mtx_lock(&allctr->mutex);
#endif

    for (ix = 0; ix < ERTS_ALC_NO_FIXED_SIZES; ix++) {
	ERTS_DBG_CHK_FIX_LIST(allctr, fix, ix, 1);
	if (flgs & ERTS_SSI_AUX_WORK_FIX_ALLOC_LOWER_LIM) {
	    fix[ix].limit = fix[ix].max_used;
	    if (fix[ix].limit < fix[ix].used)
		fix[ix].limit = fix[ix].used;
	    fix[ix].max_used = fix[ix].used;
	    ASSERT(fix[ix].limit >= 0);

	}
	if (flush) {
	    fix[ix].limit = 0;
	    fix[ix].max_used = fix[ix].used;
	    ASSERT(fix[ix].limit >= 0);
	}
	for (o = 0; o < ERTS_ALC_FIX_MAX_SHRINK_OPS || flush; o++) {
	    Block_t *blk;
	    void *ptr;

	    if (!flush && fix[ix].limit >= fix[ix].allocated)
		break;
	    if (fix[ix].list_size == 0)
		break;
	    ptr = fix[ix].list;
	    fix[ix].list = *((void **) ptr);
	    fix[ix].list_size--;	    

	    blk = UMEM2BLK(ptr);

	    if (IS_SBC_BLK(blk))
		destroy_carrier(allctr, blk);
	    else
		mbc_free(allctr, ptr);

	    fix[ix].allocated--;
	}
	if (fix[ix].list_size != 0) {
	    if (fix[ix].limit < fix[ix].allocated)
		res |= ERTS_SSI_AUX_WORK_FIX_ALLOC_DEALLOC;
	    all_empty = 0;
	}
	ERTS_DBG_CHK_FIX_LIST(allctr, fix, ix, 0);
    }

    if (all_empty && allctr->fix_shrink_scheduled) {
	allctr->fix_shrink_scheduled = 0;
	erts_set_aux_work_timeout(allctr->ix,
				  (ERTS_SSI_AUX_WORK_FIX_ALLOC_LOWER_LIM
				   | ERTS_SSI_AUX_WORK_FIX_ALLOC_DEALLOC),
				  0);
    }

#ifdef USE_THREADS
    if (allctr->thread_safe)
	erts_mtx_unlock(&allctr->mutex);
#endif

    return res;
}

#ifdef ERTS_SMP

#define ERTS_ALCU_DD_FIX_TYPE_OFFS \
  ((sizeof(ErtsAllctrDDBlock_t)-1)/sizeof(UWord) + 1)

#define ERTS_AU_PREF_ALLOC_IX_MASK \
   ((((UWord) 1) << ERTS_AU_PREF_ALLOC_BITS) - 1)
#define ERTS_AU_PREF_ALLOC_SIZE_MASK \
   ((((UWord) 1) << (sizeof(UWord)*8 - ERTS_AU_PREF_ALLOC_BITS)) - 1)

static ERTS_INLINE int
get_pref_allctr(void *extra, Allctr_t **allctr)
{
    ErtsAllocatorThrSpec_t *tspec = (ErtsAllocatorThrSpec_t *) extra;
    int pref_ix;

    pref_ix = ERTS_ALC_GET_THR_IX();

    ASSERT(sizeof(UWord) == sizeof(Allctr_t *));
    ASSERT(0 <= pref_ix && pref_ix < tspec->size);

    *allctr = tspec->allctr[pref_ix];
    return pref_ix;
}

static ERTS_INLINE void *
get_used_allctr(void *extra, void *p, Allctr_t **allctr, UWord *sizep)
{
    ErtsAllocatorThrSpec_t *tspec = (ErtsAllocatorThrSpec_t *) extra;
    void *ptr = (void *) (((char *) p) - sizeof(UWord));
    UWord ainfo = *((UWord *) ptr);
    int aix = (int) (ainfo & ERTS_AU_PREF_ALLOC_IX_MASK);
    *allctr = tspec->allctr[aix];
    if (sizep)
	*sizep = ((ainfo >> ERTS_AU_PREF_ALLOC_BITS)
		  & ERTS_AU_PREF_ALLOC_SIZE_MASK);
    return ptr;
}

static ERTS_INLINE void *
put_used_allctr(void *p, int ix, UWord size)
{
    UWord ainfo = (size >= ERTS_AU_PREF_ALLOC_SIZE_MASK
		   ? ERTS_AU_PREF_ALLOC_SIZE_MASK
		   : size);
    ainfo <<= ERTS_AU_PREF_ALLOC_BITS;
    ainfo |= (UWord) ix;
    *((UWord *) p) = ainfo;
    return (void *) (((char *) p) + sizeof(UWord));
}

static void
init_dd_queue(ErtsAllctrDDQueue_t *ddq)
{
    erts_atomic_init_nob(&ddq->tail.data.marker.atmc_next, ERTS_AINT_NULL);
    erts_atomic_init_nob(&ddq->tail.data.last,
			 (erts_aint_t) &ddq->tail.data.marker);
    erts_atomic_init_nob(&ddq->tail.data.um_refc[0], 0);
    erts_atomic_init_nob(&ddq->tail.data.um_refc[1], 0);
    erts_atomic32_init_nob(&ddq->tail.data.um_refc_ix, 0);
    ddq->head.first = &ddq->tail.data.marker;
    ddq->head.unref_end = &ddq->tail.data.marker;
    ddq->head.next.thr_progress = erts_thr_progress_current();
    ddq->head.next.thr_progress_reached = 1;
    ddq->head.next.um_refc_ix = 1;
    ddq->head.next.unref_end = &ddq->tail.data.marker;
    ddq->head.used_marker = 1;
}

static ERTS_INLINE erts_aint_t
ddq_managed_thread_enqueue(ErtsAllctrDDQueue_t *ddq, void *ptr)
{
    erts_aint_t ilast, itmp;
    ErtsAllctrDDBlock_t *this = ptr;

    erts_atomic_init_nob(&this->atmc_next, ERTS_AINT_NULL);

    /* Enqueue at end of list... */

    ilast = erts_atomic_read_nob(&ddq->tail.data.last);
    while (1) {
	ErtsAllctrDDBlock_t *last = (ErtsAllctrDDBlock_t *) ilast;
	itmp = erts_atomic_cmpxchg_mb(&last->atmc_next,
				       (erts_aint_t) this,
				       ERTS_AINT_NULL);
	if (itmp == ERTS_AINT_NULL)
	    break;
	ilast = itmp;
    }

    /* Move last pointer forward... */
    while (1) {
	if (erts_atomic_read_rb(&this->atmc_next) != ERTS_AINT_NULL) {
	    /* Someone else will move it forward */
	    return erts_atomic_read_rb(&ddq->tail.data.last);
	}
	itmp = erts_atomic_cmpxchg_mb(&ddq->tail.data.last,
				      (erts_aint_t) this,
				      ilast);
	if (ilast == itmp)
	    return (erts_aint_t) this;
	ilast = itmp;
    }
}

static ERTS_INLINE int
ddq_enqueue(ErtsAlcType_t type, ErtsAllctrDDQueue_t *ddq, void *ptr)
{
    erts_aint_t ilast;
    int um_refc_ix = 0;
    int managed_thread = erts_thr_progress_is_managed_thread();
    if (!managed_thread) {
	um_refc_ix = erts_atomic32_read_acqb(&ddq->tail.data.um_refc_ix);
	while (1) {
	    int tmp_um_refc_ix;
	    erts_atomic_inc_acqb(&ddq->tail.data.um_refc[um_refc_ix]);
	    tmp_um_refc_ix = erts_atomic32_read_acqb(&ddq->tail.data.um_refc_ix);
	    if (tmp_um_refc_ix == um_refc_ix)
		break;
	    erts_atomic_dec_relb(&ddq->tail.data.um_refc[um_refc_ix]);
	    um_refc_ix = tmp_um_refc_ix;
	}
    }

    ilast = ddq_managed_thread_enqueue(ddq, ptr);

    if (!managed_thread)
	erts_atomic_dec_relb(&ddq->tail.data.um_refc[um_refc_ix]);
    return ilast == (erts_aint_t) ptr;
}

static ERTS_INLINE void *
ddq_dequeue(ErtsAllctrDDQueue_t *ddq)
{
    ErtsAllctrDDBlock_t *blk;

    if (ddq->head.first == ddq->head.unref_end)
	return NULL;

    blk = ddq->head.first;
    if (blk == &ddq->tail.data.marker) {
	ASSERT(ddq->head.used_marker);
	ddq->head.used_marker = 0;
	blk = ((ErtsAllctrDDBlock_t *)
	       erts_atomic_read_nob(&blk->atmc_next));
	if (blk == ddq->head.unref_end) {
	    ddq->head.first = blk;
	    return NULL;
	}
    }

    ddq->head.first = ((ErtsAllctrDDBlock_t *)
		       erts_atomic_read_nob(&blk->atmc_next));

    ASSERT(ddq->head.first);

    return (void *) blk;
}

static int
ddq_check_incoming(ErtsAllctrDDQueue_t *ddq)
{
    erts_aint_t ilast = erts_atomic_read_nob(&ddq->tail.data.last);
    if (((ErtsAllctrDDBlock_t *) ilast) == &ddq->tail.data.marker
	&& ddq->head.first == &ddq->tail.data.marker) {
	/* Nothing more to do... */
	return 0;
    }

    if (ddq->head.next.thr_progress_reached
	|| erts_thr_progress_has_reached(ddq->head.next.thr_progress)) {
	int um_refc_ix;
	ddq->head.next.thr_progress_reached = 1;
	um_refc_ix = ddq->head.next.um_refc_ix;
	if (erts_atomic_read_acqb(&ddq->tail.data.um_refc[um_refc_ix]) == 0) {
	    /* Move unreferenced end pointer forward... */

	    ddq->head.unref_end = ddq->head.next.unref_end;

	    if (!ddq->head.used_marker
		&& ddq->head.unref_end == (ErtsAllctrDDBlock_t *) ilast) {
		ddq->head.used_marker = 1;
		ilast = ddq_managed_thread_enqueue(ddq, &ddq->tail.data.marker);
	    }

	    if (ddq->head.unref_end == (ErtsAllctrDDBlock_t *) ilast)
		ERTS_THR_MEMORY_BARRIER;
	    else {
		ddq->head.next.unref_end = (ErtsAllctrDDBlock_t *) ilast;
		ERTS_THR_MEMORY_BARRIER;
		ddq->head.next.thr_progress = erts_thr_progress_later();
		erts_atomic32_set_relb(&ddq->tail.data.um_refc_ix,
				       um_refc_ix);
		ddq->head.next.um_refc_ix = um_refc_ix == 0 ? 1 : 0;
		ddq->head.next.thr_progress_reached = 0;
	    }
	}
    }
    return 1;
}

static ERTS_INLINE int
handle_delayed_dealloc(Allctr_t *allctr,
		       int allctr_locked,
		       int use_limit,
		       int ops_limit,
		       int *need_thr_progress,
		       int *need_more_work)
{
    int need_thr_prgr = 0;
    int need_mr_wrk = 0;
    int have_checked_incoming = 0;
    int ops = 0;
    ErtsAlcFixList_t *fix;
    int res;
    ErtsAllctrDDQueue_t *ddq;

    if (allctr->thread_safe && !allctr_locked)
	erts_mtx_lock(&allctr->mutex);

    ERTS_ALCU_DBG_CHK_THR_ACCESS(allctr);

    fix = allctr->fix;

    ddq = &allctr->dd.q;

    res = 0;

    while (1) {
	Block_t *blk;
	void *ptr;
	int ix;

	if (use_limit && ++ops > ops_limit) {
	    if (ddq->head.first != ddq->head.unref_end) {
		need_mr_wrk = 1;
		if (need_more_work)
		    *need_more_work |= 1;
	    }
	    break;
	}

    dequeue:
	ptr = ddq_dequeue(ddq);
	if (!ptr) {
	    if (have_checked_incoming)
		break;
	    need_thr_prgr = ddq_check_incoming(ddq);
	    if (need_thr_progress)
		*need_thr_progress |= need_thr_prgr;
	    have_checked_incoming = 1;
	    goto dequeue;
	}

	res = 1;

	INC_CC(allctr->calls.this_free);

	if (fix) {
	    ErtsAlcType_t type;

	    type = (ErtsAlcType_t) ((UWord *) ptr)[ERTS_ALCU_DD_FIX_TYPE_OFFS];
	    ix = type - ERTS_ALC_N_MIN_A_FIXED_SIZE;
	    ERTS_DBG_CHK_FIX_LIST(allctr, fix, ix, 1);
	    fix[ix].used--;
	    if (fix[ix].allocated < fix[ix].limit
		&& fix[ix].list_size < ERTS_ALCU_FIX_MAX_LIST_SZ) {
		*((void **) ptr) = fix[ix].list;
		fix[ix].list = ptr;
		fix[ix].list_size++;
		if (!allctr->fix_shrink_scheduled) {
		    allctr->fix_shrink_scheduled = 1;
		    erts_set_aux_work_timeout(
			allctr->ix,
			(ERTS_SSI_AUX_WORK_FIX_ALLOC_LOWER_LIM
			 | ERTS_SSI_AUX_WORK_FIX_ALLOC_DEALLOC),
			1);
		}
		ERTS_DBG_CHK_FIX_LIST(allctr, fix, ix, 0);
		continue;
	    }
	    fix[ix].allocated--;
	    if (fix[ix].list && fix[ix].allocated > fix[ix].limit) {
		blk = UMEM2BLK(ptr);
		if (IS_SBC_BLK(blk))
		    destroy_carrier(allctr, blk);
		else
		    mbc_free(allctr, ptr);
		ptr = fix[ix].list;
		fix[ix].list = *((void **) ptr);
		fix[ix].list_size--;
		fix[ix].allocated--;
	    }
	}

	blk = UMEM2BLK(ptr);

	if (IS_SBC_BLK(blk))
	    destroy_carrier(allctr, blk);
	else
	    mbc_free(allctr, ptr);
	ERTS_DBG_CHK_FIX_LIST(allctr, fix, ix, 0);
    }

    if (need_thr_progress && !(need_thr_prgr | need_mr_wrk)) {
	need_thr_prgr = ddq_check_incoming(ddq);
	*need_thr_progress |= need_thr_prgr;
    }

    if (allctr->thread_safe && !allctr_locked)
	erts_mtx_unlock(&allctr->mutex);
   return res;
}

static ERTS_INLINE void
enqueue_dealloc_other_instance(ErtsAlcType_t type, Allctr_t *allctr, void *ptr)
{
    if (allctr->fix)
	((UWord *) ptr)[ERTS_ALCU_DD_FIX_TYPE_OFFS] = (UWord) type;

    if (ddq_enqueue(type, &allctr->dd.q, ptr))
	erts_alloc_notify_delayed_dealloc(allctr->ix);
}

#endif

void
erts_alcu_check_delayed_dealloc(Allctr_t *allctr,
				int limit,
				int *need_thr_progress,
				int *more_work)
{
#ifdef ERTS_SMP
    handle_delayed_dealloc(allctr,
			   0,
			   limit,
			   ERTS_ALCU_DD_OPS_LIM_HIGH,
			   need_thr_progress,
			   more_work);
#endif
}

#define ERTS_ALCU_HANDLE_DD_IN_OP(Allctr, Locked) \
    handle_delayed_dealloc((Allctr), (Locked), 1, \
			 ERTS_ALCU_DD_OPS_LIM_LOW, NULL, NULL)

/* Multi block carrier alloc/realloc/free ... */

/* NOTE! mbc_alloc() may in case of memory shortage place the requested
 * block in a sbc.
 */
static ERTS_INLINE void *
mbc_alloc_block(Allctr_t *allctr, Uint size, Uint *blk_szp, Uint32 *alcu_flgsp)
{
    Block_t *blk;
    Uint get_blk_sz;
    Uint sbmbct;

    ASSERT(size);
    ASSERT(size < allctr->sbc_threshold);

    *blk_szp = get_blk_sz = UMEMSZ2BLKSZ(allctr, size);

    sbmbct = allctr->sbmbc_threshold;
    if (sbmbct) {
	if (get_blk_sz < sbmbct) {
	    *alcu_flgsp |= ERTS_ALCU_FLG_SBMBC;
	    if (get_blk_sz + allctr->min_block_size > sbmbct) {
		/* Since we use block size to determine if blocks are
		   located in sbmbc or not... */
		get_blk_sz += allctr->min_block_size;
	    }
	}
    }

#ifdef ERTS_SMP
    if (allctr->dd.use)
	ERTS_ALCU_HANDLE_DD_IN_OP(allctr, 1);
#endif

    blk = (*allctr->get_free_block)(allctr, get_blk_sz, NULL, 0, *alcu_flgsp);

#ifdef ERTS_SMP
    if (!blk && allctr->dd.use) {
	if (ERTS_ALCU_HANDLE_DD_IN_OP(allctr, 1))
	    blk = (*allctr->get_free_block)(allctr, get_blk_sz, NULL, 0,
					    *alcu_flgsp);
    }
#endif

    if (!blk) {
	if ((*alcu_flgsp) & ERTS_ALCU_FLG_SBMBC) 
	    blk = create_sbmbc(allctr, get_blk_sz);
	else {
#if HALFWORD_HEAP
	    blk = create_carrier(allctr, get_blk_sz, CFLG_MBC|CFLG_FORCE_MSEG);
#else
	    blk = create_carrier(allctr, get_blk_sz, CFLG_MBC);
	    if (!blk) {
		/* Emergency! We couldn't create the carrier as we wanted.
		   Try to place it in a sys_alloced sbc. */
		blk = create_carrier(allctr,
				     size,
				     (CFLG_SBC
				      | CFLG_FORCE_SIZE
				      | CFLG_FORCE_SYS_ALLOC));
	    }
#endif
	}
    }

#ifdef ERTS_ALLOC_UTIL_HARD_DEBUG
    if (IS_MBC_BLK(blk)) {
	(*allctr->link_free_block)(allctr, blk, *alcu_flgsp);
	HARD_CHECK_BLK_CARRIER(allctr, blk);
	(*allctr->unlink_free_block)(allctr, blk, *alcu_flgsp);
    }
#endif

    return blk;
}

static ERTS_INLINE void
mbc_alloc_finalize(Allctr_t *allctr,
		   Block_t *blk,
		   Uint org_blk_sz,
		   UWord flags,
		   Uint want_blk_sz,
		   int valid_blk_info,
		   Uint32 alcu_flgs)
{
    Uint blk_sz;
    Uint nxt_blk_sz;
    Block_t *nxt_blk;
    UWord prev_free_flg = flags & PREV_FREE_BLK_HDR_FLG;

    ASSERT(org_blk_sz >= want_blk_sz);
    ASSERT(blk);

#ifdef DEBUG
    nxt_blk = NULL;
#endif

    if (org_blk_sz - allctr->min_block_size >= want_blk_sz) {
	/* Shrink block... */
	blk_sz = want_blk_sz;
	nxt_blk_sz = org_blk_sz - blk_sz;
	SET_BLK_HDR(blk,
		    blk_sz,
		    SBH_THIS_ALLOCED|SBH_NOT_LAST_BLK|prev_free_flg);

	nxt_blk = NXT_BLK(blk);
	SET_BLK_HDR(nxt_blk,
		    nxt_blk_sz,
		    (SBH_THIS_FREE
		     | SBH_PREV_ALLOCED
		     | (flags & LAST_BLK_HDR_FLG)));

	if (!(flags & LAST_BLK_HDR_FLG)) {
	    SET_BLK_SZ_FTR(nxt_blk, nxt_blk_sz);
	    if (!valid_blk_info) {
		Block_t *nxt_nxt_blk = NXT_BLK(nxt_blk);
		SET_PREV_BLK_FREE(nxt_nxt_blk);
	    }
	}
	(*allctr->link_free_block)(allctr, nxt_blk, alcu_flgs);

	ASSERT(IS_NOT_LAST_BLK(blk));
	ASSERT(IS_FREE_BLK(nxt_blk));
	ASSERT((flags & LAST_BLK_HDR_FLG)
	       ? IS_LAST_BLK(nxt_blk)
	       : IS_NOT_LAST_BLK(nxt_blk));
	ASSERT((flags & LAST_BLK_HDR_FLG)
	       || nxt_blk == PREV_BLK(NXT_BLK(nxt_blk)));
	ASSERT((flags & LAST_BLK_HDR_FLG)
	       || IS_PREV_BLK_FREE(NXT_BLK(nxt_blk)));
	ASSERT(nxt_blk_sz == BLK_SZ(nxt_blk));
	ASSERT(nxt_blk_sz % sizeof(Unit_t) == 0);
	ASSERT(nxt_blk_sz >= allctr->min_block_size);
    }
    else {
	blk_sz = org_blk_sz;
	if (flags & LAST_BLK_HDR_FLG) {
	    if (valid_blk_info)
		SET_BLK_ALLOCED(blk);
	    else
		SET_BLK_HDR(blk,
			    blk_sz,
			    SBH_THIS_ALLOCED|SBH_LAST_BLK|prev_free_flg);
	}
	else {
	    if (valid_blk_info)
		SET_BLK_ALLOCED(blk);
	    else
		SET_BLK_HDR(blk,
			    blk_sz,
			    SBH_THIS_ALLOCED|SBH_NOT_LAST_BLK|prev_free_flg);
	    nxt_blk = NXT_BLK(blk);
	    SET_PREV_BLK_ALLOCED(nxt_blk);
	}

	ASSERT((flags & LAST_BLK_HDR_FLG)
	       ? IS_LAST_BLK(blk)
	       : IS_NOT_LAST_BLK(blk));
    }

    STAT_MBC_BLK_ALLOC(allctr, blk_sz, alcu_flgs);

    ASSERT(IS_ALLOCED_BLK(blk));
    ASSERT(blk_sz == BLK_SZ(blk));
    ASSERT(blk_sz % sizeof(Unit_t) == 0);
    ASSERT(blk_sz >= allctr->min_block_size);
    ASSERT(blk_sz >= want_blk_sz);
    ASSERT(IS_MBC_BLK(blk));

    ASSERT(!nxt_blk || IS_PREV_BLK_ALLOCED(nxt_blk));
    ASSERT(!nxt_blk || IS_MBC_BLK(nxt_blk));

    HARD_CHECK_BLK_CARRIER(allctr, blk);
}

static void *
mbc_alloc(Allctr_t *allctr, Uint size)
{
    Block_t *blk;
    Uint blk_sz;
    Uint32 alcu_flgs = 0;
    blk = mbc_alloc_block(allctr, size, &blk_sz, &alcu_flgs);
    if (!blk)
	return NULL;
    if (IS_MBC_BLK(blk))
	mbc_alloc_finalize(allctr,
			   blk,
			   BLK_SZ(blk),
			   GET_BLK_HDR_FLGS(blk),
			   blk_sz,
			   1,
			   alcu_flgs);
    return BLK2UMEM(blk);
}

static void
mbc_free(Allctr_t *allctr, void *p)
{
    Uint is_first_blk;
    Uint is_last_blk;
    Uint32 alcu_flgs = 0;
    Uint blk_sz;
    Block_t *blk;
    Block_t *nxt_blk;


    ASSERT(p);

    blk = UMEM2BLK(p);
    blk_sz = BLK_SZ(blk);
    if (blk_sz < allctr->sbmbc_threshold)
	alcu_flgs |= ERTS_ALCU_FLG_SBMBC;

    ASSERT(IS_MBC_BLK(blk));
    ASSERT(blk_sz >= allctr->min_block_size);

    HARD_CHECK_BLK_CARRIER(allctr, blk);

    STAT_MBC_BLK_FREE(allctr, blk_sz, alcu_flgs);

    is_first_blk = IS_FIRST_BLK(blk);
    is_last_blk = IS_LAST_BLK(blk);

    if (!is_first_blk && IS_PREV_BLK_FREE(blk)) {
	/* Coalesce with previous block... */
	blk = PREV_BLK(blk);
	(*allctr->unlink_free_block)(allctr, blk, alcu_flgs);

	blk_sz += BLK_SZ(blk);
	is_first_blk = IS_FIRST_BLK(blk);
	SET_BLK_SZ(blk, blk_sz);
    }
    else {
	SET_BLK_FREE(blk);
    }

    if (is_last_blk)
	SET_LAST_BLK(blk);
    else {
	nxt_blk = NXT_BLK(blk);
	if (IS_FREE_BLK(nxt_blk)) {
	    /* Coalesce with next block... */
	    (*allctr->unlink_free_block)(allctr, nxt_blk, alcu_flgs);
	    blk_sz += BLK_SZ(nxt_blk);
	    SET_BLK_SZ(blk, blk_sz);

	    is_last_blk = IS_LAST_BLK(nxt_blk);
	    if (is_last_blk) 
		SET_LAST_BLK(blk);
	    else {
		SET_NOT_LAST_BLK(blk);
		SET_BLK_SZ_FTR(blk, blk_sz);
	    }
	}
	else {
	    SET_PREV_BLK_FREE(nxt_blk);
	    SET_NOT_LAST_BLK(blk);
	    SET_BLK_SZ_FTR(blk, blk_sz);
	}

    }

    ASSERT(is_last_blk  ? IS_LAST_BLK(blk)  : IS_NOT_LAST_BLK(blk));
    ASSERT(is_first_blk ? IS_FIRST_BLK(blk) : IS_NOT_FIRST_BLK(blk));
    ASSERT(IS_FREE_BLK(blk));
    ASSERT(is_first_blk || IS_PREV_BLK_ALLOCED(blk));
    ASSERT(is_last_blk  || IS_PREV_BLK_FREE(NXT_BLK(blk)));
    ASSERT(blk_sz == BLK_SZ(blk));
    ASSERT(is_last_blk || blk == PREV_BLK(NXT_BLK(blk)));
    ASSERT(blk_sz % sizeof(Unit_t) == 0);
    ASSERT(IS_MBC_BLK(blk));

    if (is_first_blk
	&& is_last_blk
	&& allctr->main_carrier != FBLK2MBC(allctr, blk)) {
	if (alcu_flgs & ERTS_ALCU_FLG_SBMBC)
	    destroy_sbmbc(allctr, blk);
	else
	    destroy_carrier(allctr, blk);
    }
    else {
	(*allctr->link_free_block)(allctr, blk, alcu_flgs);
	HARD_CHECK_BLK_CARRIER(allctr, blk);
    }
}

static void *
mbc_realloc(Allctr_t *allctr, void *p, Uint size, Uint32 alcu_flgs)
{
    void *new_p;
    Uint old_blk_sz;
    Block_t *blk;
#ifndef MBC_REALLOC_ALWAYS_MOVES
    Block_t *new_blk, *cand_blk;
    Uint cand_blk_sz;
    Uint blk_sz, get_blk_sz;
    Block_t *nxt_blk;
    Uint nxt_blk_sz;
    Uint is_last_blk;
#endif /* #ifndef MBC_REALLOC_ALWAYS_MOVES */

#ifdef ERTS_SMP
    if (allctr->dd.use)
	ERTS_ALCU_HANDLE_DD_IN_OP(allctr, 1);
#endif

    ASSERT(p);
    ASSERT(size);
    ASSERT(size < allctr->sbc_threshold);

    blk = (Block_t *) UMEM2BLK(p);
    old_blk_sz = BLK_SZ(blk);

    ASSERT(old_blk_sz >= allctr->min_block_size);

#ifdef MBC_REALLOC_ALWAYS_MOVES
    if (alcu_flgs & ERTS_ALCU_FLG_FAIL_REALLOC_MOVE)
	return NULL;
#else /* !MBC_REALLOC_ALWAYS_MOVES */
    get_blk_sz = blk_sz = UMEMSZ2BLKSZ(allctr, size);
    if ((alcu_flgs & ERTS_ALCU_FLG_SBMBC)
	&& (blk_sz + allctr->min_block_size > allctr->sbmbc_threshold)) {
	/* Since we use block size to determine if blocks are
	   located in sbmbc or not... */
	get_blk_sz = blk_sz + allctr->min_block_size;
    }

    ASSERT(IS_ALLOCED_BLK(blk));
    ASSERT(IS_MBC_BLK(blk));

    is_last_blk = IS_LAST_BLK(blk);

    if (old_blk_sz == blk_sz)
	return p;
    else if (blk_sz < old_blk_sz) {
	/* Shrink block... */
	Block_t *nxt_nxt_blk;
	Uint diff_sz_val = old_blk_sz - blk_sz;
	Uint old_blk_sz_val = old_blk_sz;

	if (get_blk_sz >= old_blk_sz)
	    return p;

	if (diff_sz_val >= (~((Uint) 0) / 100)) {
	    /* div both by 128 */
	    old_blk_sz_val >>= 7;
	    diff_sz_val >>= 7;
	}

	/* Avoid fragmentation by moving the block if it is shrunk much */
	if (100*diff_sz_val > allctr->mbc_move_threshold*old_blk_sz_val) {
	    if (alcu_flgs & ERTS_ALCU_FLG_FAIL_REALLOC_MOVE)
		return NULL;

	    cand_blk_sz = old_blk_sz;
	    if (!IS_PREV_BLK_FREE(blk) || IS_FIRST_BLK(blk))
		cand_blk = blk;
	    else {
		cand_blk = PREV_BLK(blk);
		cand_blk_sz += PREV_BLK_SZ(blk);
	    }
	    if (!is_last_blk) {
		nxt_blk = NXT_BLK(blk);
		if (IS_FREE_BLK(nxt_blk))
		    cand_blk_sz += BLK_SZ(nxt_blk);
	    }

	    new_blk = (*allctr->get_free_block)(allctr,
						get_blk_sz,
						cand_blk,
						cand_blk_sz,
						alcu_flgs);
	    if (new_blk || cand_blk != blk)
		goto move_into_new_blk;
	}

	/* Shrink at current location */

	nxt_blk_sz = old_blk_sz - blk_sz;

	if ((is_last_blk || IS_ALLOCED_BLK(NXT_BLK(blk)))
	    && (nxt_blk_sz < allctr->min_block_size))
	    return p;

	HARD_CHECK_BLK_CARRIER(allctr, blk);

	SET_BLK_SZ(blk, blk_sz);
	SET_NOT_LAST_BLK(blk);

	nxt_blk = NXT_BLK(blk);
	SET_BLK_HDR(nxt_blk,
		    nxt_blk_sz,
		    SBH_THIS_FREE|SBH_PREV_ALLOCED|SBH_NOT_LAST_BLK);

	STAT_MBC_BLK_FREE(allctr, old_blk_sz, alcu_flgs);
	STAT_MBC_BLK_ALLOC(allctr, blk_sz, alcu_flgs);

	ASSERT(BLK_SZ(blk) >= allctr->min_block_size);

	if (is_last_blk)
	    SET_LAST_BLK(nxt_blk);
	else {
	    nxt_nxt_blk = NXT_BLK(nxt_blk);
	    if (IS_FREE_BLK(nxt_nxt_blk)) {
		/* Coalesce with next free block... */
		nxt_blk_sz += BLK_SZ(nxt_nxt_blk);
		(*allctr->unlink_free_block)(allctr, nxt_nxt_blk, alcu_flgs);
		SET_BLK_SZ(nxt_blk, nxt_blk_sz);

		is_last_blk = IS_LAST_BLK(nxt_nxt_blk);
		if (is_last_blk)
		    SET_LAST_BLK(nxt_blk);
		else
		    SET_BLK_SZ_FTR(nxt_blk, nxt_blk_sz);
	    }
	    else {
		SET_BLK_SZ_FTR(nxt_blk, nxt_blk_sz);
		SET_PREV_BLK_FREE(nxt_nxt_blk);
	    }
	}

	(*allctr->link_free_block)(allctr, nxt_blk, alcu_flgs);


	ASSERT(IS_ALLOCED_BLK(blk));
	ASSERT(blk_sz == BLK_SZ(blk));
	ASSERT(blk_sz % sizeof(Unit_t) == 0);
	ASSERT(blk_sz >= allctr->min_block_size);
	ASSERT(blk_sz >= size + ABLK_HDR_SZ);
	ASSERT(IS_MBC_BLK(blk));
    
	ASSERT(IS_FREE_BLK(nxt_blk));
	ASSERT(IS_PREV_BLK_ALLOCED(nxt_blk));
	ASSERT(nxt_blk_sz == BLK_SZ(nxt_blk));
	ASSERT(nxt_blk_sz % sizeof(Unit_t) == 0);
	ASSERT(nxt_blk_sz >= allctr->min_block_size);
	ASSERT(IS_MBC_BLK(nxt_blk));
	ASSERT(is_last_blk ? IS_LAST_BLK(nxt_blk) : IS_NOT_LAST_BLK(nxt_blk));
	ASSERT(is_last_blk || nxt_blk == PREV_BLK(NXT_BLK(nxt_blk)));
	ASSERT(is_last_blk || IS_PREV_BLK_FREE(NXT_BLK(nxt_blk)));

	HARD_CHECK_BLK_CARRIER(allctr, blk);

	return p;
    }

    /* Need larger block... */

    if (!is_last_blk) {
	nxt_blk = NXT_BLK(blk);
	nxt_blk_sz = BLK_SZ(nxt_blk);
	if (IS_FREE_BLK(nxt_blk) && get_blk_sz <= old_blk_sz + nxt_blk_sz) {
	    /* Grow into next block... */

	    HARD_CHECK_BLK_CARRIER(allctr, blk);

	    (*allctr->unlink_free_block)(allctr, nxt_blk, alcu_flgs);
	    nxt_blk_sz -= blk_sz - old_blk_sz;

	    is_last_blk = IS_LAST_BLK(nxt_blk);
	    if (nxt_blk_sz < allctr->min_block_size) {
		blk_sz += nxt_blk_sz;

		SET_BLK_SZ(blk, blk_sz);

		if (is_last_blk) {
		    SET_LAST_BLK(blk);
#ifdef DEBUG
		    nxt_blk = NULL;
#endif
		}
		else {
		    nxt_blk = NXT_BLK(blk);
		    SET_PREV_BLK_ALLOCED(nxt_blk);
#ifdef DEBUG
		    is_last_blk = IS_LAST_BLK(nxt_blk);
		    nxt_blk_sz = BLK_SZ(nxt_blk);
#endif
		}
	    }
	    else {
		SET_BLK_SZ(blk, blk_sz);

		nxt_blk = NXT_BLK(blk);
		SET_BLK_HDR(nxt_blk,
			    nxt_blk_sz,
			    SBH_THIS_FREE|SBH_PREV_ALLOCED|SBH_NOT_LAST_BLK);

		if (is_last_blk)
		    SET_LAST_BLK(nxt_blk);
		else
		    SET_BLK_SZ_FTR(nxt_blk, nxt_blk_sz);

		(*allctr->link_free_block)(allctr, nxt_blk, alcu_flgs);

		ASSERT(IS_FREE_BLK(nxt_blk));
	    }

	    STAT_MBC_BLK_FREE(allctr, old_blk_sz, alcu_flgs);
	    STAT_MBC_BLK_ALLOC(allctr, blk_sz, alcu_flgs);


	    ASSERT(IS_ALLOCED_BLK(blk));
	    ASSERT(blk_sz == BLK_SZ(blk));
	    ASSERT(blk_sz % sizeof(Unit_t) == 0);
	    ASSERT(blk_sz >= allctr->min_block_size);
	    ASSERT(blk_sz >= size + ABLK_HDR_SZ);
	    ASSERT(IS_MBC_BLK(blk));

	    ASSERT(!nxt_blk || IS_PREV_BLK_ALLOCED(nxt_blk));
	    ASSERT(!nxt_blk || nxt_blk_sz == BLK_SZ(nxt_blk));
	    ASSERT(!nxt_blk || nxt_blk_sz % sizeof(Unit_t) == 0);
	    ASSERT(!nxt_blk || nxt_blk_sz >= allctr->min_block_size);
	    ASSERT(!nxt_blk || IS_MBC_BLK(nxt_blk));
	    ASSERT(!nxt_blk || (is_last_blk
				? IS_LAST_BLK(nxt_blk)
				: IS_NOT_LAST_BLK(nxt_blk)));
	    ASSERT(!nxt_blk || is_last_blk
		   || IS_ALLOCED_BLK(nxt_blk)
		   || nxt_blk == PREV_BLK(NXT_BLK(nxt_blk)));
	    ASSERT(!nxt_blk || is_last_blk
		   || IS_ALLOCED_BLK(nxt_blk)
		   || IS_PREV_BLK_FREE(NXT_BLK(nxt_blk)));

	    HARD_CHECK_BLK_CARRIER(allctr, blk);

	    return p;
	}
    }

    if (alcu_flgs & ERTS_ALCU_FLG_FAIL_REALLOC_MOVE)
	return NULL;

    /* Need to grow in another block */

    if (!IS_PREV_BLK_FREE(blk) || IS_FIRST_BLK(blk)) {
	cand_blk = NULL;
	cand_blk_sz = 0;
    }
    else {
	cand_blk = PREV_BLK(blk);
	cand_blk_sz = old_blk_sz + PREV_BLK_SZ(blk);

	if (!is_last_blk) {
	    nxt_blk = NXT_BLK(blk);
	    if (IS_FREE_BLK(nxt_blk))
		cand_blk_sz += BLK_SZ(nxt_blk);
	}
    }

    if (cand_blk_sz < get_blk_sz) {
	/* We wont fit in cand_blk get a new one */
#endif /* !MBC_REALLOC_ALWAYS_MOVES */

	new_p = mbc_alloc(allctr, size);
	if (!new_p)
	    return NULL;
	sys_memcpy(new_p, p, MIN(size, old_blk_sz - ABLK_HDR_SZ));
	mbc_free(allctr, p);

	return new_p;

#ifndef MBC_REALLOC_ALWAYS_MOVES

    }
    else {
	/* We will at least fit in cand_blk */

	new_blk = (*allctr->get_free_block)(allctr,
					    get_blk_sz,
					    cand_blk,
					    cand_blk_sz,
					    alcu_flgs);
    move_into_new_blk:
	/*
	 * new_blk, and cand_blk have to be correctly set
	 * when jumping to this label.
	 */

	if (new_blk) {
	    mbc_alloc_finalize(allctr,
			       new_blk,
			       BLK_SZ(new_blk),
			       GET_BLK_HDR_FLGS(new_blk),
			       blk_sz,
			       1,
			       alcu_flgs);
	    new_p = BLK2UMEM(new_blk);
	    sys_memcpy(new_p, p, MIN(size, old_blk_sz - ABLK_HDR_SZ));
	    mbc_free(allctr, p);
	    return new_p;
	}
	else {
	    Uint new_blk_sz;
	    UWord new_blk_flgs;
	    Uint prev_blk_sz;
	    Uint blk_cpy_sz;

	    ASSERT(IS_PREV_BLK_FREE(blk));
	    ASSERT(cand_blk == PREV_BLK(blk));

	    prev_blk_sz = PREV_BLK_SZ(blk);
	    new_blk = cand_blk;
	    new_blk_sz = prev_blk_sz + old_blk_sz;
	    new_blk_flgs = GET_BLK_HDR_FLGS(new_blk);

	    HARD_CHECK_BLK_CARRIER(allctr, blk);

	    (*allctr->unlink_free_block)(allctr, new_blk, alcu_flgs); /* prev */

	    if (is_last_blk) 
		new_blk_flgs |= LAST_BLK_HDR_FLG;
	    else {
		nxt_blk = NXT_BLK(blk);
		if (IS_FREE_BLK(nxt_blk)) {
		    new_blk_flgs |= GET_LAST_BLK_HDR_FLG(nxt_blk);
		    new_blk_sz += BLK_SZ(nxt_blk);
		    (*allctr->unlink_free_block)(allctr, nxt_blk, alcu_flgs);
		}
	    }

	    /*
	     * Copy user-data then update new blocks in mbc_alloc_finalize().
	     * mbc_alloc_finalize() may write headers at old location of
	     * user data; therfore, order is important.
	     */

	    new_p = BLK2UMEM(new_blk);
	    blk_cpy_sz = MIN(blk_sz, old_blk_sz);

	    if (prev_blk_sz >= blk_cpy_sz)
		sys_memcpy(new_p, p, blk_cpy_sz - ABLK_HDR_SZ);
	    else
		sys_memmove(new_p, p, blk_cpy_sz - ABLK_HDR_SZ);

	    mbc_alloc_finalize(allctr,
			       new_blk,
			       new_blk_sz,
			       new_blk_flgs,
			       blk_sz,
			       0,
			       alcu_flgs);

	    STAT_MBC_BLK_FREE(allctr, old_blk_sz, alcu_flgs);

	    return new_p;
	}
    }
#endif /* !MBC_REALLOC_ALWAYS_MOVES */
}

#ifdef DEBUG

#if HAVE_ERTS_MSEG
#define ASSERT_MSEG_UNIT_SIZE_MULTIPLE(CSZ) ASSERT((CSZ) % mseg_unit_size == 0)
#else
#define ASSERT_MSEG_UNIT_SIZE_MULTIPLE(CSZ)
#endif

#define CHECK_1BLK_CARRIER(A, SBC, MSEGED, C, CSZ, B, BSZ)		\
do {									\
    ASSERT(IS_FIRST_BLK((B)));						\
    ASSERT(IS_LAST_BLK((B)));						\
    ASSERT((CSZ) == CARRIER_SZ((C)));					\
    ASSERT((BSZ) == BLK_SZ((B)));					\
    ASSERT((BSZ) % sizeof(Unit_t) == 0);				\
    if ((SBC)) {							\
	ASSERT(IS_SBC_BLK((B)));					\
	ASSERT(IS_SB_CARRIER((C)));					\
    }									\
    else {								\
	ASSERT(IS_MBC_BLK((B)));					\
	ASSERT(IS_MB_CARRIER((C)));					\
    }									\
    if ((MSEGED)) {							\
	ASSERT(IS_MSEG_CARRIER((C)));					\
	ASSERT_MSEG_UNIT_SIZE_MULTIPLE((CSZ));				\
    }									\
    else {								\
	ASSERT(IS_SYS_ALLOC_CARRIER((C)));					\
	ASSERT((CSZ) % sizeof(Unit_t) == 0);				\
    }									\
} while (0)

#else
#define CHECK_1BLK_CARRIER(A, SBC, MSEGED, C, CSZ, B, BSZ)
#endif

static Block_t *
create_sbmbc(Allctr_t *allctr, Uint umem_sz)
{
    Block_t *blk;
    Uint blk_sz;
    Uint crr_sz = allctr->sbmbc_size;
    Carrier_t *crr;

#if HALFWORD_HEAP
    if (allctr->mseg_opt.low_mem)
	crr = erts_alloc(ERTS_ALC_T_SBMBC_LOW, crr_sz);
    else
#endif
	crr = erts_alloc(ERTS_ALC_T_SBMBC, crr_sz);

    INC_CC(allctr->calls.sbmbc_alloc);
    SET_CARRIER_HDR(crr, crr_sz, SCH_SYS_ALLOC|SCH_MBC);

    blk = MBC2FBLK(allctr, crr);

#ifdef ERTS_ALLOC_UTIL_HARD_DEBUG
    if (allctr->mbc_header_size % sizeof(Unit_t) == 0)
	crr_sz -= sizeof(UWord);
#endif

    blk_sz = UNIT_FLOOR(crr_sz - allctr->mbc_header_size);

    SET_MBC_BLK_FTR(((UWord *) blk)[-1]);
    SET_BLK_HDR(blk, blk_sz, SBH_THIS_FREE|SBH_PREV_FREE|SBH_LAST_BLK);

#ifdef ERTS_ALLOC_UTIL_HARD_DEBUG
    *((Carrier_t **) NXT_BLK(blk)) = crr;
#endif

    link_carrier(&allctr->sbmbc_list, crr);

#ifdef ERTS_ALLOC_UTIL_HARD_DEBUG
    if (allctr->mbc_header_size % sizeof(Unit_t) == 0)
	crr_sz += sizeof(UWord);
#endif

    STAT_SBMBC_ALLOC(allctr, crr_sz);
    CHECK_1BLK_CARRIER(allctr, 0, 0, crr, crr_sz, blk, blk_sz);
#ifdef ERTS_ALLOC_UTIL_HARD_DEBUG
    if (allctr->mbc_header_size % sizeof(Unit_t) == 0)
	crr_sz -= sizeof(UWord);
#endif
    if (allctr->creating_mbc)
	(*allctr->creating_mbc)(allctr, crr, ERTS_ALCU_FLG_SBMBC);

    DEBUG_SAVE_ALIGNMENT(crr);
    return blk;
}

static void
destroy_sbmbc(Allctr_t *allctr, Block_t *blk)
{
    Uint crr_sz;
    Carrier_t *crr;

    ASSERT(IS_FIRST_BLK(blk));

    ASSERT(IS_MBC_BLK(blk));

    crr = FBLK2MBC(allctr, blk);
    crr_sz = CARRIER_SZ(crr);

#ifdef DEBUG
    if (!allctr->stopped) {
	ASSERT(IS_LAST_BLK(blk));

#ifdef ERTS_ALLOC_UTIL_HARD_DEBUG
	(*allctr->link_free_block)(allctr, blk, ERTS_ALCU_FLG_SBMBC);
	HARD_CHECK_BLK_CARRIER(allctr, blk);
	(*allctr->unlink_free_block)(allctr, blk, ERTS_ALCU_FLG_SBMBC);
#endif
    }
#endif

    STAT_SBMBC_FREE(allctr, crr_sz);

    unlink_carrier(&allctr->sbmbc_list, crr);
    if (allctr->destroying_mbc)
	(*allctr->destroying_mbc)(allctr, crr, ERTS_ALCU_FLG_SBMBC);

    INC_CC(allctr->calls.sbmbc_free);

#if HALFWORD_HEAP
    if (allctr->mseg_opt.low_mem)
	erts_free(ERTS_ALC_T_SBMBC_LOW, crr);
    else
#endif
	erts_free(ERTS_ALC_T_SBMBC, crr);
}

static Block_t *
create_carrier(Allctr_t *allctr, Uint umem_sz, UWord flags)
{
    Block_t *blk;
    Carrier_t *crr;
    Uint blk_sz, bcrr_sz, crr_sz;
#if HAVE_ERTS_MSEG
    int have_tried_sys_alloc = 0, have_tried_mseg = 0;
#endif
#ifdef DEBUG
    int is_mseg = 0;
#endif

    ASSERT((flags & CFLG_SBC && !(flags & CFLG_MBC))
	   || (flags & CFLG_MBC && !(flags & CFLG_SBC)));

    blk_sz = UMEMSZ2BLKSZ(allctr, umem_sz);

#if HAVE_ERTS_MSEG

    if (flags & CFLG_FORCE_SYS_ALLOC)
	goto try_sys_alloc;
    if (flags & CFLG_FORCE_MSEG)
	goto try_mseg;
<<<<<<< HEAD
    if (erts_mseg_no(&allctr->mseg_opt) >= max_mseg_carriers)
=======
    if (max_mseg_carriers > 0 && erts_mseg_no() >= max_mseg_carriers)
>>>>>>> 882a206f
	goto try_sys_alloc;
    if (flags & CFLG_SBC) {
	if (allctr->sbcs.curr.norm.mseg.no >= allctr->max_mseg_sbcs)
	    goto try_sys_alloc;
    }
    else {
	if (allctr->mbcs.curr.norm.mseg.no >= allctr->max_mseg_mbcs)
	    goto try_sys_alloc;
    }

 try_mseg:

    if (flags & CFLG_SBC) {
	crr_sz = blk_sz + allctr->sbc_header_size;
    }
    else {
	crr_sz = (*allctr->get_next_mbc_size)(allctr);
	if (crr_sz < allctr->mbc_header_size + blk_sz)
	    crr_sz = allctr->mbc_header_size + blk_sz;
#ifdef ERTS_ALLOC_UTIL_HARD_DEBUG
	if (allctr->mbc_header_size % sizeof(Unit_t) == 0)
	    crr_sz += sizeof(UWord);
#endif
    }
    crr_sz = MSEG_UNIT_CEILING(crr_sz);
    ASSERT(crr_sz % mseg_unit_size == 0);

    crr = (Carrier_t *) alcu_mseg_alloc(allctr, &crr_sz);
    if (!crr) {
	have_tried_mseg = 1;
	if (!(have_tried_sys_alloc || flags & CFLG_FORCE_MSEG))
	    goto try_sys_alloc;
	return NULL;
    }

#ifdef DEBUG
    is_mseg = 1;
#endif
    if (flags & CFLG_SBC) {
	SET_CARRIER_HDR(crr, crr_sz, SCH_MSEG|SCH_SBC);
	STAT_MSEG_SBC_ALLOC(allctr, crr_sz, blk_sz);
	goto sbc_final_touch;
    }
    else {
	SET_CARRIER_HDR(crr, crr_sz, SCH_MSEG|SCH_MBC);
	STAT_MSEG_MBC_ALLOC(allctr, crr_sz);
	goto mbc_final_touch;
    }

 try_sys_alloc:
#endif /* #if HAVE_ERTS_MSEG */

    if (flags & CFLG_SBC) {
	bcrr_sz = blk_sz + allctr->sbc_header_size;
    }
    else {
	bcrr_sz = allctr->mbc_header_size + blk_sz;
	if (!(flags & CFLG_MAIN_CARRIER)
	    && bcrr_sz < allctr->smallest_mbc_size)
	    bcrr_sz = allctr->smallest_mbc_size;
#ifdef ERTS_ALLOC_UTIL_HARD_DEBUG
	if (allctr->mbc_header_size % sizeof(Unit_t) == 0)
	    bcrr_sz += sizeof(UWord);
#endif

    }

    crr_sz = (flags & CFLG_FORCE_SIZE
	      ? UNIT_CEILING(bcrr_sz)
	      : SYS_ALLOC_CARRIER_CEILING(bcrr_sz));

    crr = (Carrier_t *) alcu_sys_alloc(allctr, crr_sz);
	
    if (!crr) {
	if (crr_sz > UNIT_CEILING(bcrr_sz)) {
	    crr_sz = UNIT_CEILING(bcrr_sz);
	    crr = (Carrier_t *) alcu_sys_alloc(allctr, crr_sz);
	}
	if (!crr) {
#if HAVE_ERTS_MSEG
	    have_tried_sys_alloc = 1;
	    if (!(have_tried_mseg || flags & CFLG_FORCE_SYS_ALLOC))
		goto try_mseg;
#endif
	    return NULL;
	}
    }
    if (flags & CFLG_SBC) {
	SET_CARRIER_HDR(crr, crr_sz, SCH_SYS_ALLOC|SCH_SBC);
	STAT_SYS_ALLOC_SBC_ALLOC(allctr, crr_sz, blk_sz);

#if HAVE_ERTS_MSEG
    sbc_final_touch:
#endif

	blk = SBC2BLK(allctr, crr);

	SET_SBC_BLK_FTR(((UWord *) blk)[-1]);
	SET_BLK_HDR(blk, blk_sz, SBH_THIS_ALLOCED|SBH_PREV_FREE|SBH_LAST_BLK);

	link_carrier(&allctr->sbc_list, crr);

	CHECK_1BLK_CARRIER(allctr, 1, is_mseg, crr, crr_sz, blk, blk_sz);

    }
    else {
	SET_CARRIER_HDR(crr, crr_sz, SCH_SYS_ALLOC|SCH_MBC);
	STAT_SYS_ALLOC_MBC_ALLOC(allctr, crr_sz);

#if HAVE_ERTS_MSEG
    mbc_final_touch:
#endif

	blk = MBC2FBLK(allctr, crr);

#ifdef ERTS_ALLOC_UTIL_HARD_DEBUG
	if (allctr->mbc_header_size % sizeof(Unit_t) == 0)
	    crr_sz -= sizeof(UWord);
#endif

	blk_sz = UNIT_FLOOR(crr_sz - allctr->mbc_header_size);

	SET_MBC_BLK_FTR(((UWord *) blk)[-1]);
	SET_BLK_HDR(blk, blk_sz, SBH_THIS_FREE|SBH_PREV_FREE|SBH_LAST_BLK);

#ifdef ERTS_ALLOC_UTIL_HARD_DEBUG
	*((Carrier_t **) NXT_BLK(blk)) = crr;
#endif

	if (flags & CFLG_MAIN_CARRIER) {
	    ASSERT(!allctr->main_carrier);
	    allctr->main_carrier = crr;
	}

	link_carrier(&allctr->mbc_list, crr);

#ifdef ERTS_ALLOC_UTIL_HARD_DEBUG
	if (allctr->mbc_header_size % sizeof(Unit_t) == 0)
	    crr_sz += sizeof(UWord);
#endif
	CHECK_1BLK_CARRIER(allctr, 0, is_mseg, crr, crr_sz, blk, blk_sz);
#ifdef ERTS_ALLOC_UTIL_HARD_DEBUG
	if (allctr->mbc_header_size % sizeof(Unit_t) == 0)
	    crr_sz -= sizeof(UWord);
#endif
	if (allctr->creating_mbc)
	    (*allctr->creating_mbc)(allctr, crr, 0);

    }

    DEBUG_SAVE_ALIGNMENT(crr);
    return blk;
}

static Block_t *
resize_carrier(Allctr_t *allctr, Block_t *old_blk, Uint umem_sz, UWord flags)
{
    Block_t *new_blk;
    Carrier_t *new_crr, *old_crr;
    UWord create_flags;
    Uint old_crr_sz, old_blk_sz, new_blk_sz, new_crr_sz;
    Uint new_bcrr_sz;

    if (flags & CFLG_MBC) {
	ASSERT(0);
	return NULL;
    }

    ASSERT(flags & CFLG_SBC);
    create_flags = flags|CFLG_SBC;

    HARD_CHECK_BLK_CARRIER(allctr, old_blk);

    old_blk_sz = BLK_SZ(old_blk);
    old_crr = BLK2SBC(allctr, old_blk);
    old_crr_sz = CARRIER_SZ(old_crr);
    ASSERT(IS_SB_CARRIER(old_crr));
    ASSERT(IS_SBC_BLK(old_blk));

    new_blk_sz = UMEMSZ2BLKSZ(allctr, umem_sz);

#if HAVE_ERTS_MSEG

    if (IS_MSEG_CARRIER(old_crr)) {
	STAT_MSEG_SBC_FREE(allctr, old_crr_sz, old_blk_sz);

	if (!(flags & CFLG_FORCE_SYS_ALLOC)) {

	    new_crr_sz = new_blk_sz + allctr->sbc_header_size;
	    new_crr_sz = MSEG_UNIT_CEILING(new_crr_sz);
	    new_crr = (Carrier_t *) alcu_mseg_realloc(allctr,
						      old_crr,
						      old_crr_sz,
						      &new_crr_sz);
	    if (new_crr) {
		SET_CARRIER_SZ(new_crr, new_crr_sz);
		new_blk = SBC2BLK(allctr, new_crr);
		SET_BLK_SZ(new_blk, new_blk_sz);
		STAT_MSEG_SBC_ALLOC(allctr, new_crr_sz, new_blk_sz);
		relink_carrier(&allctr->sbc_list, new_crr);
		CHECK_1BLK_CARRIER(allctr, 1, 1, new_crr, new_crr_sz,
				   new_blk, new_blk_sz);
		DEBUG_SAVE_ALIGNMENT(new_crr);
		return new_blk;
	    }
	    create_flags |= CFLG_FORCE_SYS_ALLOC; /* since mseg_realloc()
						     failed */
	}

	new_blk = create_carrier(allctr, umem_sz, create_flags);
	if (new_blk) {
	    sys_memcpy((void *) BLK2UMEM(new_blk),
		       (void *) BLK2UMEM(old_blk),
		       MIN(new_blk_sz, old_blk_sz) - ABLK_HDR_SZ);
	    unlink_carrier(&allctr->sbc_list, old_crr);
	    alcu_mseg_dealloc(allctr, old_crr, old_crr_sz);
	}
	else {
	    /* Old carrier unchanged; restore stat */
	    STAT_MSEG_SBC_ALLOC(allctr, old_crr_sz, old_blk_sz);
	}

	return new_blk;
    }
    else {
	if (!(flags & CFLG_FORCE_MSEG)) {
#endif /* #if HAVE_ERTS_MSEG */
	    new_bcrr_sz = new_blk_sz + allctr->sbc_header_size;
	    new_crr_sz = (flags & CFLG_FORCE_SIZE
			  ? UNIT_CEILING(new_bcrr_sz)
			  : SYS_ALLOC_CARRIER_CEILING(new_bcrr_sz));

	    new_crr = (Carrier_t *) alcu_sys_realloc(allctr,
						     (void *) old_crr,
						     new_crr_sz);
	    if (new_crr) {
	    sys_realloc_success:
		SET_CARRIER_SZ(new_crr, new_crr_sz);
		new_blk = SBC2BLK(allctr, new_crr);
		SET_BLK_SZ(new_blk, new_blk_sz);
		STAT_SYS_ALLOC_SBC_FREE(allctr, old_crr_sz, old_blk_sz);
		STAT_SYS_ALLOC_SBC_ALLOC(allctr, new_crr_sz, new_blk_sz);
		relink_carrier(&allctr->sbc_list, new_crr);
		CHECK_1BLK_CARRIER(allctr, 1, 0, new_crr, new_crr_sz,
				   new_blk, new_blk_sz);
		DEBUG_SAVE_ALIGNMENT(new_crr);
		return new_blk;
	    }
	    else if (new_crr_sz > UNIT_CEILING(new_bcrr_sz)) {
		new_crr_sz = new_blk_sz + allctr->sbc_header_size;
		new_crr_sz = UNIT_CEILING(new_crr_sz);
		new_crr = (Carrier_t *) alcu_sys_realloc(allctr,
							 (void *) old_crr,
							 new_crr_sz);
		if (new_crr)
		    goto sys_realloc_success;
	    }

#if !HAVE_ERTS_MSEG
	    return NULL;
#else
	    create_flags |= CFLG_FORCE_MSEG; /* Since sys_realloc() failed */
	}

	STAT_SYS_ALLOC_SBC_FREE(allctr, old_crr_sz, old_blk_sz);

	new_blk = create_carrier(allctr, umem_sz, create_flags);
	if (new_blk) {
	    sys_memcpy((void *) BLK2UMEM(new_blk),
		       (void *) BLK2UMEM(old_blk),
		       MIN(new_blk_sz, old_blk_sz) - ABLK_HDR_SZ);
	    unlink_carrier(&allctr->sbc_list, old_crr);
	    alcu_sys_free(allctr, old_crr);
	}
	else {
	    /* Old carrier unchanged; restore... */
	    STAT_SYS_ALLOC_SBC_ALLOC(allctr, old_crr_sz, old_blk_sz);
	}
	DEBUG_SAVE_ALIGNMENT(new_crr);
	return new_blk;
    }
#endif
}

static void
destroy_carrier(Allctr_t *allctr, Block_t *blk)
{
    Uint crr_sz;
    Carrier_t *crr;
#if HAVE_ERTS_MSEG
    Uint is_mseg = 0;
#endif

    ASSERT(IS_FIRST_BLK(blk));

    if (IS_SBC_BLK(blk)) {
	Uint blk_sz = BLK_SZ(blk);
	crr = BLK2SBC(allctr, blk);
	crr_sz = CARRIER_SZ(crr);

	ASSERT(IS_LAST_BLK(blk));

	HARD_CHECK_BLK_CARRIER(allctr, blk);

#if HAVE_ERTS_MSEG
	if (IS_MSEG_CARRIER(crr)) {
	    is_mseg++;
	    ASSERT(crr_sz % mseg_unit_size == 0);
	    STAT_MSEG_SBC_FREE(allctr, crr_sz, blk_sz);
	}
	else
#endif
	    STAT_SYS_ALLOC_SBC_FREE(allctr, crr_sz, blk_sz);

	unlink_carrier(&allctr->sbc_list, crr);

    }
    else {
	crr = FBLK2MBC(allctr, blk);
	crr_sz = CARRIER_SZ(crr);

#ifdef DEBUG
	if (!allctr->stopped) {
	    ASSERT(IS_LAST_BLK(blk));

#ifdef ERTS_ALLOC_UTIL_HARD_DEBUG
	    (*allctr->link_free_block)(allctr, blk, 0);
	    HARD_CHECK_BLK_CARRIER(allctr, blk);
	    (*allctr->unlink_free_block)(allctr, blk, 0);
#endif
	}
#endif

#if HAVE_ERTS_MSEG
	if (IS_MSEG_CARRIER(crr)) {
	    is_mseg++;
	    ASSERT(crr_sz % mseg_unit_size == 0);
	    STAT_MSEG_MBC_FREE(allctr, crr_sz);
	}
	else
#endif
	    STAT_SYS_ALLOC_MBC_FREE(allctr, crr_sz);

	unlink_carrier(&allctr->mbc_list, crr);
	if (allctr->destroying_mbc)
	    (*allctr->destroying_mbc)(allctr, crr, 0);
    }


#if HAVE_ERTS_MSEG
    if (is_mseg) {
	alcu_mseg_dealloc(allctr, crr, crr_sz);
    }
    else
#endif
	alcu_sys_free(allctr, crr);
}


/* * * * * * * * * * * * * * * * * * * * * * * * * * * * * * * * * * * * * *\
 * Info stuff                                                              *
\*                                                                         */

static struct {
    Eterm versions;

    Eterm options;
    Eterm e;
    Eterm t;
    Eterm ramv;
#if HALFWORD_HEAP
    Eterm low;
#endif
    Eterm sbct;
#if HAVE_ERTS_MSEG
    Eterm asbcst;
    Eterm rsbcst;
#endif
    Eterm rsbcmt;
    Eterm rmbcmt;
    Eterm mmbcs;
    Eterm msbclt;
#if HAVE_ERTS_MSEG
    Eterm mmsbc;
    Eterm mmmbc;
#endif
    Eterm lmbcs;
    Eterm smbcs;
    Eterm mbcgs;
    Eterm sbmbcs;
    Eterm sbmbct;

#if HAVE_ERTS_MSEG
    Eterm mmc;
#endif
    Eterm ycs;

    /* Eterm sbmbcs; */

    Eterm fix_types;

    Eterm mbcs;
    Eterm sbcs;

    Eterm sys_alloc_carriers_size;
#if HAVE_ERTS_MSEG
    Eterm mseg_alloc_carriers_size;
#endif
    Eterm carriers_size;
    Eterm sys_alloc_carriers;
#if HAVE_ERTS_MSEG
    Eterm mseg_alloc_carriers;
#endif
    Eterm carriers;
    Eterm blocks_size;
    Eterm blocks;

    Eterm calls;
    Eterm sys_alloc;
    Eterm sys_free;
    Eterm sys_realloc;
#if HAVE_ERTS_MSEG
    Eterm mseg_alloc;
    Eterm mseg_dealloc;
    Eterm mseg_realloc;
#endif
    Eterm sbmbc_alloc;
    Eterm sbmbc_free;
#ifdef DEBUG
    Eterm end_of_atoms;
#endif
} am;

static Eterm fix_type_atoms[ERTS_ALC_NO_FIXED_SIZES];

static ERTS_INLINE void atom_init(Eterm *atom, char *name)
{
    *atom = am_atom_put(name, strlen(name));
}
#define AM_INIT(AM) atom_init(&am.AM, #AM)

static erts_mtx_t init_atoms_mtx;

static void
init_atoms(Allctr_t *allctr)
{

#ifdef USE_THREADS
    if (allctr && allctr->thread_safe)
	erts_mtx_unlock(&allctr->mutex);
#endif

    erts_mtx_lock(&init_atoms_mtx);

    if (!atoms_initialized) {
	int ix;
#ifdef DEBUG
	Eterm *atom;

	for (atom = (Eterm *) &am; atom <= &am.end_of_atoms; atom++) {
	    *atom = THE_NON_VALUE;
	}
#endif

	AM_INIT(versions);

	AM_INIT(options);
	AM_INIT(e);
	AM_INIT(t);
	AM_INIT(ramv);
#if HALFWORD_HEAP
	AM_INIT(low);
#endif
	AM_INIT(sbct);
#if HAVE_ERTS_MSEG
	AM_INIT(asbcst);
	AM_INIT(rsbcst);
#endif
	AM_INIT(rsbcmt);
	AM_INIT(rmbcmt);
	AM_INIT(mmbcs);
	AM_INIT(msbclt);
#if HAVE_ERTS_MSEG
	AM_INIT(mmsbc);
	AM_INIT(mmmbc);
#endif
	AM_INIT(lmbcs);
	AM_INIT(smbcs);
	AM_INIT(mbcgs);
	AM_INIT(sbmbcs);
	AM_INIT(sbmbct);

#if HAVE_ERTS_MSEG
	AM_INIT(mmc);
#endif
	AM_INIT(ycs);

	/*AM_INIT(sbmbcs);*/

	AM_INIT(fix_types);

	AM_INIT(mbcs);
	AM_INIT(sbcs);

	AM_INIT(sys_alloc_carriers_size);
#if HAVE_ERTS_MSEG
	AM_INIT(mseg_alloc_carriers_size);
#endif
	AM_INIT(carriers_size);
	AM_INIT(sys_alloc_carriers);
#if HAVE_ERTS_MSEG
	AM_INIT(mseg_alloc_carriers);
#endif
	AM_INIT(carriers);
	AM_INIT(blocks_size);
	AM_INIT(blocks);

	AM_INIT(calls);
	AM_INIT(sys_alloc);
	AM_INIT(sys_free);
	AM_INIT(sys_realloc);
#if HAVE_ERTS_MSEG
	AM_INIT(mseg_alloc);
	AM_INIT(mseg_dealloc);
	AM_INIT(mseg_realloc);
#endif
	AM_INIT(sbmbc_free);
	AM_INIT(sbmbc_alloc);

#ifdef DEBUG
	for (atom = (Eterm *) &am; atom < &am.end_of_atoms; atom++) {
	    ASSERT(*atom != THE_NON_VALUE);
	}
#endif

	for (ix = 0; ix < ERTS_ALC_NO_FIXED_SIZES; ix++) {
	    ErtsAlcType_t n = ERTS_ALC_N_MIN_A_FIXED_SIZE + ix;
	    char *name = (char *) ERTS_ALC_N2TD(n);
	    size_t len = strlen(name);
	    fix_type_atoms[ix] = am_atom_put(name, len);
	}
    }

    
    if (allctr) {

	make_name_atoms(allctr);

	(*allctr->init_atoms)();

#ifdef USE_THREADS
	if (allctr->thread_safe)
	    erts_mtx_lock(&allctr->mutex);
#endif
    	allctr->atoms_initialized = 1;
    }

    atoms_initialized = 1;
    erts_mtx_unlock(&init_atoms_mtx);

}

static ERTS_INLINE void
ensure_atoms_initialized(Allctr_t *allctr)
{
    if (!allctr || !allctr->atoms_initialized)
	init_atoms(allctr);
}

#define bld_uint	erts_bld_uint
#define bld_cons	erts_bld_cons
#define bld_tuple	erts_bld_tuple
#define bld_string	erts_bld_string

/*
 * bld_unstable_uint() (instead bld_uint()) is used when values may
 * change between size check and actual build. This because a value
 * that would fit a small when size check is done may need to be built
 * as a big when the actual build is performed. Caller is required to
 * HRelease after build.
 */
static ERTS_INLINE Eterm
bld_unstable_uint(Uint **hpp, Uint *szp, Uint ui)
{
    Eterm res = THE_NON_VALUE;
    if (szp)
	*szp += BIG_UINT_HEAP_SIZE;
    if (hpp) {
	if (IS_USMALL(0, ui))
	    res = make_small(ui);
	else {
	    res = uint_to_big(ui, *hpp);
	    *hpp += BIG_UINT_HEAP_SIZE;
	}
    }
    return res;
}

static ERTS_INLINE void
add_2tup(Uint **hpp, Uint *szp, Eterm *lp, Eterm el1, Eterm el2)
{
    *lp = bld_cons(hpp, szp, bld_tuple(hpp, szp, 2, el1, el2), *lp);
}

static ERTS_INLINE void
add_3tup(Uint **hpp, Uint *szp, Eterm *lp, Eterm el1, Eterm el2, Eterm el3)
{
    *lp = bld_cons(hpp, szp, bld_tuple(hpp, szp, 3, el1, el2, el3), *lp);
}

static ERTS_INLINE void
add_4tup(Uint **hpp, Uint *szp, Eterm *lp,
	 Eterm el1, Eterm el2, Eterm el3, Eterm el4)
{
    *lp =
	bld_cons(hpp, szp, bld_tuple(hpp, szp, 4, el1, el2, el3, el4), *lp);
}

static Eterm
sz_info_fix(Allctr_t *allctr,
	    int *print_to_p,
	    void *print_to_arg,
	    Uint **hpp,
	    Uint *szp)
{
    Eterm res;
    int ix;
    ErtsAlcFixList_t *fix = allctr->fix;

    ASSERT(fix);

    res = NIL;

    for (ix = ERTS_ALC_NO_FIXED_SIZES-1; ix >= 0; ix--) {
	ErtsAlcType_t n = ix + ERTS_ALC_N_MIN_A_FIXED_SIZE;
	Uint alloced = (fix[ix].type_size * fix[ix].allocated);
	Uint used = fix[ix].type_size*fix[ix].used;

	if (print_to_p) {
	    int to = *print_to_p;
	    void *arg = print_to_arg;
	    erts_print(to,
		       arg,
		       "fix type: %s %bpu %bpu\n",
		       (char *) ERTS_ALC_N2TD(n),
		       alloced,
		       used);
	}

	if (hpp || szp) {
	    add_3tup(hpp, szp, &res,
		     fix_type_atoms[ix],
		     bld_unstable_uint(hpp, szp, alloced),
		     bld_unstable_uint(hpp, szp, used));
	}
    }

    return res;
}

static Eterm
sz_info_carriers(Allctr_t *allctr,
		 CarriersStats_t *cs,
		 char *prefix,
		 int *print_to_p,
		 void *print_to_arg,
		 Uint **hpp,
		 Uint *szp)
{
    Eterm res = THE_NON_VALUE;
    Uint curr_size = (cs == &allctr->sbmbcs
		      ? cs->curr.small_block.size
		      : cs->curr.norm.mseg.size + cs->curr.norm.sys_alloc.size);

    if (print_to_p) {
	int to = *print_to_p;
	void *arg = print_to_arg;
	erts_print(to,
		   arg,
		   "%sblocks size: %bpu %bpu %bpu\n",
		   prefix,
		   cs->blocks.curr.size,
		   cs->blocks.max.size,
		   cs->blocks.max_ever.size);
	erts_print(to,
		   arg,
		   "%scarriers size: %beu %bpu %bpu\n",
		   prefix,
		   curr_size,
		   cs->max.size,
		   cs->max_ever.size);
    }

    if (hpp || szp) {
	res = NIL;
	add_4tup(hpp, szp, &res,
		 am.carriers_size,
		 bld_unstable_uint(hpp, szp, curr_size),
		 bld_unstable_uint(hpp, szp, cs->max.size),
		 bld_unstable_uint(hpp, szp, cs->max_ever.size));
	add_4tup(hpp, szp, &res,
		 am.blocks_size,
		 bld_unstable_uint(hpp, szp, cs->blocks.curr.size),
		 bld_unstable_uint(hpp, szp, cs->blocks.max.size),
		 bld_unstable_uint(hpp, szp, cs->blocks.max_ever.size));
    }

    return res;
}

static Eterm
info_carriers(Allctr_t *allctr,
	      CarriersStats_t *cs,
	      char *prefix,
	      int *print_to_p,
	      void *print_to_arg,
	      Uint **hpp,
	      Uint *szp)
{
    Eterm res = THE_NON_VALUE;
    Uint curr_no, curr_size;
    int small_block = cs == &allctr->sbmbcs;

    if (small_block) {
	curr_no = cs->curr.small_block.no;
	curr_size = cs->curr.small_block.size;
    }
    else {
	curr_no = cs->curr.norm.mseg.no + cs->curr.norm.sys_alloc.no;
	curr_size = cs->curr.norm.mseg.size + cs->curr.norm.sys_alloc.size;
    }

    if (print_to_p) {
	int to = *print_to_p;
	void *arg = print_to_arg;
	erts_print(to,
		   arg,
		   "%sblocks: %bpu %bpu %bpu\n",
		   prefix,
		   cs->blocks.curr.no,
		   cs->blocks.max.no,
		   cs->blocks.max_ever.no);
	erts_print(to,
		   arg,
		   "%sblocks size: %bpu %bpu %bpu\n",
		   prefix,
		   cs->blocks.curr.size,
		   cs->blocks.max.size,
		   cs->blocks.max_ever.size);
	erts_print(to,
		   arg,
		   "%scarriers: %beu %bpu %bpu\n",
		   prefix,
		   curr_no,
		   cs->max.no,
		   cs->max_ever.no);
	if (!small_block) {
#if HAVE_ERTS_MSEG
	    erts_print(to,
		       arg,
		       "%smseg carriers: %bpu\n",
		       prefix,
		       cs->curr.norm.mseg.no);
#endif
	    erts_print(to,
		       arg,
		       "%ssys_alloc carriers: %bpu\n",
		       prefix,
		       cs->curr.norm.sys_alloc.no);
	}
	erts_print(to,
		   arg,
		   "%scarriers size: %beu %bpu %bpu\n",
		   prefix,
		   curr_size,
		   cs->max.size,
		   cs->max_ever.size);
	if (!small_block) {
#if HAVE_ERTS_MSEG
	    erts_print(to,
		       arg,
		       "%smseg carriers size: %bpu\n",
		       prefix,
		       cs->curr.norm.mseg.size);
#endif
	    erts_print(to,
		       arg,
		       "%ssys_alloc carriers size: %bpu\n",
		       prefix,
		       cs->curr.norm.sys_alloc.size);
	}
    }

    if (hpp || szp) {
	res = NIL;
	if (!small_block) {
	    add_2tup(hpp, szp, &res,
		     am.sys_alloc_carriers_size,
		     bld_unstable_uint(hpp, szp, cs->curr.norm.sys_alloc.size));
#if HAVE_ERTS_MSEG
	    add_2tup(hpp, szp, &res,
		     am.mseg_alloc_carriers_size,
		     bld_unstable_uint(hpp, szp, cs->curr.norm.mseg.size));
#endif
	}
	add_4tup(hpp, szp, &res,
		 am.carriers_size,
		 bld_unstable_uint(hpp, szp, curr_size),
		 bld_unstable_uint(hpp, szp, cs->max.size),
		 bld_unstable_uint(hpp, szp, cs->max_ever.size));
	if (!small_block) {
	    add_2tup(hpp, szp, &res,
		     am.sys_alloc_carriers,
		     bld_unstable_uint(hpp, szp, cs->curr.norm.sys_alloc.no));
#if HAVE_ERTS_MSEG
	    add_2tup(hpp, szp, &res,
		     am.mseg_alloc_carriers,
		     bld_unstable_uint(hpp, szp, cs->curr.norm.mseg.no));
#endif
	}
	add_4tup(hpp, szp, &res,
		 am.carriers,
		 bld_unstable_uint(hpp, szp, curr_no),
		 bld_unstable_uint(hpp, szp, cs->max.no),
		 bld_unstable_uint(hpp, szp, cs->max_ever.no));
	add_4tup(hpp, szp, &res,
		 am.blocks_size,
		 bld_unstable_uint(hpp, szp, cs->blocks.curr.size),
		 bld_unstable_uint(hpp, szp, cs->blocks.max.size),
		 bld_unstable_uint(hpp, szp, cs->blocks.max_ever.size));
	add_4tup(hpp, szp, &res,
		 am.blocks,
		 bld_unstable_uint(hpp, szp, cs->blocks.curr.no),
		 bld_unstable_uint(hpp, szp, cs->blocks.max.no),
		 bld_unstable_uint(hpp, szp, cs->blocks.max_ever.no));
    }

    return res;
}

static void
make_name_atoms(Allctr_t *allctr)
{
    char alloc[] = "alloc";
    char realloc[] = "realloc";
    char free[] = "free";
    char buf[MAX_ATOM_LENGTH];
    size_t prefix_len = strlen(allctr->name_prefix);

    if (prefix_len > MAX_ATOM_LENGTH + sizeof(realloc) - 1)
	erl_exit(1,"Too long allocator name: %salloc\n",allctr->name_prefix);

    memcpy((void *) buf, (void *) allctr->name_prefix, prefix_len);

    memcpy((void *) &buf[prefix_len], (void *) alloc, sizeof(alloc) - 1);
    allctr->name.alloc = am_atom_put(buf, prefix_len + sizeof(alloc) - 1);

    memcpy((void *) &buf[prefix_len], (void *) realloc, sizeof(realloc) - 1);
    allctr->name.realloc = am_atom_put(buf, prefix_len + sizeof(realloc) - 1);

    memcpy((void *) &buf[prefix_len], (void *) free, sizeof(free) - 1);
    allctr->name.free = am_atom_put(buf, prefix_len + sizeof(free) - 1);

}

static Eterm
info_calls(Allctr_t *allctr,
	   int *print_to_p,
	   void *print_to_arg,
	   Uint **hpp,
	   Uint *szp)
{
    Eterm res = THE_NON_VALUE;


    if (print_to_p) {

#define PRINT_CC_4(TO, TOA, NAME, CC)					\
    if ((CC).giga_no == 0)						\
	erts_print(TO, TOA, "%s calls: %b32u\n", NAME, CC.no);		\
    else								\
	erts_print(TO, TOA, "%s calls: %b32u%09lu\n", NAME, CC.giga_no, CC.no)

#define PRINT_CC_5(TO, TOA, PRFX, NAME, CC)				\
    if ((CC).giga_no == 0)						\
	erts_print(TO, TOA, "%s%s calls: %b32u\n",PRFX,NAME,CC.no);	\
    else								\
	erts_print(TO, TOA, "%s%s calls: %b32u%09lu\n",PRFX,NAME,CC.giga_no,CC.no)

	char *prefix = allctr->name_prefix;
	int to = *print_to_p;
	void *arg = print_to_arg;

	PRINT_CC_5(to, arg, prefix, "alloc",        allctr->calls.this_alloc);
	PRINT_CC_5(to, arg, prefix, "free",         allctr->calls.this_free);
	PRINT_CC_5(to, arg, prefix, "realloc",      allctr->calls.this_realloc);

	PRINT_CC_4(to, arg,         "sbmbc_alloc",  allctr->calls.sbmbc_alloc);
	PRINT_CC_4(to, arg,         "sbmbc_free",   allctr->calls.sbmbc_free);

#if HAVE_ERTS_MSEG
	PRINT_CC_4(to, arg,         "mseg_alloc",   allctr->calls.mseg_alloc);
	PRINT_CC_4(to, arg,         "mseg_dealloc", allctr->calls.mseg_dealloc);
	PRINT_CC_4(to, arg,         "mseg_realloc", allctr->calls.mseg_realloc);
#endif

	PRINT_CC_4(to, arg,         "sys_alloc",    allctr->calls.sys_alloc);
	PRINT_CC_4(to, arg,         "sys_free",     allctr->calls.sys_free);
	PRINT_CC_4(to, arg,         "sys_realloc",  allctr->calls.sys_realloc);

#undef PRINT_CC_4
#undef PRINT_CC_5

    }


    if (hpp || szp) {

	ASSERT(allctr->name.alloc   != THE_NON_VALUE);
	ASSERT(allctr->name.realloc != THE_NON_VALUE);
	ASSERT(allctr->name.free    != THE_NON_VALUE);

	res = NIL;

	add_3tup(hpp, szp, &res,
		 am.sys_realloc,
		 bld_unstable_uint(hpp, szp, allctr->calls.sys_realloc.giga_no),
		 bld_unstable_uint(hpp, szp, allctr->calls.sys_realloc.no));
	add_3tup(hpp, szp, &res,
		 am.sys_free,
		 bld_unstable_uint(hpp, szp, allctr->calls.sys_free.giga_no),
		 bld_unstable_uint(hpp, szp, allctr->calls.sys_free.no));
	add_3tup(hpp, szp, &res,
		 am.sys_alloc,
		 bld_unstable_uint(hpp, szp, allctr->calls.sys_alloc.giga_no),
		 bld_unstable_uint(hpp, szp, allctr->calls.sys_alloc.no));
#if HAVE_ERTS_MSEG
	add_3tup(hpp, szp, &res,
		 am.mseg_realloc,
		 bld_unstable_uint(hpp, szp, allctr->calls.mseg_realloc.giga_no),
		 bld_unstable_uint(hpp, szp, allctr->calls.mseg_realloc.no));
	add_3tup(hpp, szp, &res,
		 am.mseg_dealloc,
		 bld_unstable_uint(hpp, szp, allctr->calls.mseg_dealloc.giga_no),
		 bld_unstable_uint(hpp, szp, allctr->calls.mseg_dealloc.no));
	add_3tup(hpp, szp, &res,
		 am.mseg_alloc,
		 bld_unstable_uint(hpp, szp, allctr->calls.mseg_alloc.giga_no),
		 bld_unstable_uint(hpp, szp, allctr->calls.mseg_alloc.no));
#endif
	add_3tup(hpp, szp, &res,
		 am.sbmbc_free,
		 bld_unstable_uint(hpp, szp, allctr->calls.sbmbc_free.giga_no),
		 bld_unstable_uint(hpp, szp, allctr->calls.sbmbc_free.no));
	add_3tup(hpp, szp, &res,
		 am.sbmbc_alloc,
		 bld_unstable_uint(hpp, szp, allctr->calls.sbmbc_alloc.giga_no),
		 bld_unstable_uint(hpp, szp, allctr->calls.sbmbc_alloc.no));
	add_3tup(hpp, szp, &res,
		 allctr->name.realloc,
		 bld_unstable_uint(hpp, szp, allctr->calls.this_realloc.giga_no),
		 bld_unstable_uint(hpp, szp, allctr->calls.this_realloc.no));
	add_3tup(hpp, szp, &res,
		 allctr->name.free,
		 bld_unstable_uint(hpp, szp, allctr->calls.this_free.giga_no),
		 bld_unstable_uint(hpp, szp, allctr->calls.this_free.no));
	add_3tup(hpp, szp, &res,
		 allctr->name.alloc,
		 bld_unstable_uint(hpp, szp, allctr->calls.this_alloc.giga_no),
		 bld_unstable_uint(hpp, szp, allctr->calls.this_alloc.no));
    }

    return res;
}

static Eterm
info_options(Allctr_t *allctr,
             int *print_to_p,
	     void *print_to_arg,
	     Uint **hpp,
	     Uint *szp)
{
    Eterm res = THE_NON_VALUE;

    if (!allctr) {
	if (print_to_p)
	    erts_print(*print_to_p, print_to_arg, "option e: false\n");
	if (hpp || szp) {
	    res = NIL;
	    add_2tup(hpp, szp, &res, am.e, am_false);
	}
	return res;
    }

    if (print_to_p) {
	char topt[21]; /* Enough for any 64-bit integer */
	if (allctr->t)
	    erts_snprintf(&topt[0], sizeof(topt), "%d", allctr->t);
	else
	    erts_snprintf(&topt[0], sizeof(topt), "false");
	erts_print(*print_to_p,
		   print_to_arg,
		   "option e: true\n"
		   "option t: %s\n"
		   "option ramv: %s\n"
#if HALFWORD_HEAP
		   "option low: %s\n"
#endif
		   "option sbct: %beu\n"
#if HAVE_ERTS_MSEG
		   "option asbcst: %bpu\n"
		   "option rsbcst: %bpu\n"
#endif
		   "option rsbcmt: %beu\n"
		   "option rmbcmt: %beu\n"
		   "option mmbcs: %beu\n"
#if HAVE_ERTS_MSEG
		   "option mmsbc: %beu\n"
		   "option mmmbc: %beu\n"
#endif
		   "option lmbcs: %beu\n"
		   "option smbcs: %beu\n"
		   "option mbcgs: %beu\n"
		   "option sbmbcs: %beu\n"
		   "option sbmbct: %beu\n",
		   topt,
		   allctr->ramv ? "true" : "false",
#if HALFWORD_HEAP
		   allctr->mseg_opt.low_mem ? "true" : "false",
#endif
		   allctr->sbc_threshold,
#if HAVE_ERTS_MSEG
		   allctr->mseg_opt.abs_shrink_th,
		   allctr->mseg_opt.rel_shrink_th,
#endif
		   allctr->sbc_move_threshold,
		   allctr->mbc_move_threshold,
		   allctr->main_carrier_size,
#if HAVE_ERTS_MSEG
		   allctr->max_mseg_sbcs,
		   allctr->max_mseg_mbcs,
#endif
		   allctr->largest_mbc_size,
		   allctr->smallest_mbc_size,
		   allctr->mbc_growth_stages,
		   allctr->sbmbc_size,
		   allctr->sbmbc_threshold);
    }

    res = (*allctr->info_options)(allctr, "option ", print_to_p, print_to_arg,
				  hpp, szp);

    if (hpp || szp) {
	add_2tup(hpp, szp, &res,
		 am.sbmbct,
		 bld_uint(hpp, szp, allctr->sbmbc_threshold));
	add_2tup(hpp, szp, &res,
		 am.sbmbcs,
		 bld_uint(hpp, szp, allctr->sbmbc_size));
	add_2tup(hpp, szp, &res,
		 am.mbcgs,
		 bld_uint(hpp, szp, allctr->mbc_growth_stages));
	add_2tup(hpp, szp, &res,
		 am.smbcs,
		 bld_uint(hpp, szp, allctr->smallest_mbc_size));
	add_2tup(hpp, szp, &res,
		 am.lmbcs,
		 bld_uint(hpp, szp, allctr->largest_mbc_size));
#if HAVE_ERTS_MSEG
	add_2tup(hpp, szp, &res,
		 am.mmsbc,
		 bld_uint(hpp, szp, allctr->max_mseg_sbcs));
	add_2tup(hpp, szp, &res,
		 am.mmmbc,
		 bld_uint(hpp, szp, allctr->max_mseg_mbcs));
#endif
	add_2tup(hpp, szp, &res,
		 am.mmbcs,
		 bld_uint(hpp, szp, allctr->main_carrier_size));
	add_2tup(hpp, szp, &res,
		 am.rmbcmt,
		 bld_uint(hpp, szp, allctr->mbc_move_threshold));
	add_2tup(hpp, szp, &res,
		 am.rsbcmt,
		 bld_uint(hpp, szp, allctr->sbc_move_threshold));
#if HAVE_ERTS_MSEG
	add_2tup(hpp, szp, &res,
		 am.rsbcst,
		 bld_uint(hpp, szp, allctr->mseg_opt.rel_shrink_th));
	add_2tup(hpp, szp, &res,
		 am.asbcst,
		 bld_uint(hpp, szp, allctr->mseg_opt.abs_shrink_th));
#endif
	add_2tup(hpp, szp, &res,
		 am.sbct,
		 bld_uint(hpp, szp, allctr->sbc_threshold));
#if HALFWORD_HEAP
	add_2tup(hpp, szp, &res, am.low, allctr->mseg_opt.low_mem ? am_true : am_false);
#endif
	add_2tup(hpp, szp, &res, am.ramv, allctr->ramv ? am_true : am_false);
	add_2tup(hpp, szp, &res, am.t, (allctr->t ? am_true : am_false));
	add_2tup(hpp, szp, &res, am.e, am_true);
    }

    return res;
}


static ERTS_INLINE void
update_max_ever_values(CarriersStats_t *cs)
{
    if (cs->max_ever.no < cs->max.no)
	cs->max_ever.no = cs->max.no;
    if (cs->max_ever.size < cs->max.size)
	cs->max_ever.size = cs->max.size;
    if (cs->blocks.max_ever.no < cs->blocks.max.no)
	cs->blocks.max_ever.no = cs->blocks.max.no;
    if (cs->blocks.max_ever.size < cs->blocks.max.size)
	cs->blocks.max_ever.size = cs->blocks.max.size;
}

static ERTS_INLINE void
reset_max_values(CarriersStats_t *cs)
{
    cs->max.no = cs->curr.norm.mseg.no + cs->curr.norm.sys_alloc.no;
    cs->max.size = cs->curr.norm.mseg.size + cs->curr.norm.sys_alloc.size;
    cs->blocks.max.no = cs->blocks.curr.no;
    cs->blocks.max.size = cs->blocks.curr.size;
}


/* * * * * * * * * * * * * * * * * * * * * * * * * * * * * * * * * * * * * *\
 * Exported functions                                                      *
\*                                                                         */

Eterm
erts_alcu_au_info_options(int *print_to_p, void *print_to_arg,
			  Uint **hpp, Uint *szp)
{
    Eterm res = THE_NON_VALUE;    

    if (print_to_p) {

	erts_print(*print_to_p,
		   print_to_arg,
#if HAVE_ERTS_MSEG
		   "option mmc: %beu\n"
#endif
		   "option ycs: %beu\n",
#if HAVE_ERTS_MSEG
		   max_mseg_carriers,
#endif
		   sys_alloc_carrier_size);
    }

    if (hpp || szp) {
	res = NIL;
	ensure_atoms_initialized(NULL);
	add_2tup(hpp, szp, &res,
		 am.ycs,
		 bld_uint(hpp, szp, sys_alloc_carrier_size));
#if HAVE_ERTS_MSEG
	add_2tup(hpp, szp, &res,
		 am.mmc,
		 bld_uint(hpp, szp, max_mseg_carriers));
#endif
    }

    return res;
}


Eterm
erts_alcu_info_options(Allctr_t *allctr,
		       int *print_to_p,
		       void *print_to_arg,
		       Uint **hpp,
		       Uint *szp)
{
    Eterm res;


#ifdef USE_THREADS
    if (allctr->thread_safe)
	erts_mtx_lock(&allctr->mutex);
#endif
    if (hpp || szp)
	ensure_atoms_initialized(allctr);
    res = info_options(allctr, print_to_p, print_to_arg, hpp, szp);
#ifdef USE_THREADS
    if (allctr->thread_safe)
	erts_mtx_unlock(&allctr->mutex);
#endif
    return res;
}

/* ----------------------------------------------------------------------- */

Eterm
erts_alcu_sz_info(Allctr_t *allctr,
		  int begin_max_period,
		  int *print_to_p,
		  void *print_to_arg,
		  Uint **hpp,
		  Uint *szp)
{
    Eterm res, sbmbcs, mbcs, sbcs, fix = THE_NON_VALUE;

    res  = THE_NON_VALUE;

    if (!allctr) {
	if (print_to_p)
	    erts_print(*print_to_p, print_to_arg, "false\n");
	if (szp)
	    *szp = 0;
	return am_false;
    }

#ifdef USE_THREADS
    if (allctr->thread_safe)
	erts_mtx_lock(&allctr->mutex);
#endif

    ERTS_ALCU_DBG_CHK_THR_ACCESS(allctr);

    if (hpp || szp)
	ensure_atoms_initialized(allctr);

    /* Update sbc values not continously updated */
    allctr->sbcs.blocks.curr.no
	= allctr->sbcs.curr.norm.mseg.no + allctr->sbcs.curr.norm.sys_alloc.no;
    allctr->sbcs.blocks.max.no = allctr->sbcs.max.no;

    update_max_ever_values(&allctr->sbmbcs);
    update_max_ever_values(&allctr->mbcs);
    update_max_ever_values(&allctr->sbcs);

    if (allctr->fix)
	fix = sz_info_fix(allctr, print_to_p, print_to_arg, hpp, szp);
    sbmbcs = sz_info_carriers(allctr, &allctr->sbmbcs, "sbmbcs ", print_to_p,
			      print_to_arg, hpp, szp);
    mbcs = sz_info_carriers(allctr, &allctr->mbcs, "mbcs ", print_to_p,
			    print_to_arg, hpp, szp);
    sbcs = sz_info_carriers(allctr, &allctr->sbcs, "sbcs ", print_to_p,
			    print_to_arg, hpp, szp);

    if (hpp || szp) {
	res = NIL;
	add_2tup(hpp, szp, &res, am.sbcs, sbcs);
	add_2tup(hpp, szp, &res, am.mbcs, mbcs);
	add_2tup(hpp, szp, &res, am.sbmbcs, sbmbcs);
	if (allctr->fix)
	    add_2tup(hpp, szp, &res, am.fix_types, fix);
    }

    if (begin_max_period) {
	reset_max_values(&allctr->sbmbcs);
	reset_max_values(&allctr->mbcs);
	reset_max_values(&allctr->sbcs);
    }


#ifdef USE_THREADS
    if (allctr->thread_safe)
	erts_mtx_unlock(&allctr->mutex);
#endif

    return res;
}

Eterm
erts_alcu_info(Allctr_t *allctr,
	       int begin_max_period,
	       int *print_to_p,
	       void *print_to_arg,
	       Uint **hpp,
	       Uint *szp)
{
    Eterm res, sett, sbmbcs, mbcs, sbcs, calls, fix = THE_NON_VALUE;

    res  = THE_NON_VALUE;

    if (!allctr) {
	if (print_to_p)
	    erts_print(*print_to_p, print_to_arg, "false\n");
	if (szp)
	    *szp = 0;
	return am_false;
    }

#ifdef USE_THREADS
    if (allctr->thread_safe)
	erts_mtx_lock(&allctr->mutex);
#endif

    ERTS_ALCU_DBG_CHK_THR_ACCESS(allctr);

    if (hpp || szp)
	ensure_atoms_initialized(allctr);

    /* Update sbc values not continously updated */
    allctr->sbcs.blocks.curr.no
	= allctr->sbcs.curr.norm.mseg.no + allctr->sbcs.curr.norm.sys_alloc.no;
    allctr->sbcs.blocks.max.no = allctr->sbcs.max.no;

    update_max_ever_values(&allctr->sbmbcs);
    update_max_ever_values(&allctr->mbcs);
    update_max_ever_values(&allctr->sbcs);

    if (print_to_p) {
	erts_print(*print_to_p,
		   print_to_arg,
		   "versions: %s %s\n",
		   allctr->vsn_str,
		   ERTS_ALCU_VSN_STR);
    }

    sett = info_options(allctr, print_to_p, print_to_arg, hpp, szp);
    if (allctr->fix)
	fix = sz_info_fix(allctr, print_to_p, print_to_arg, hpp, szp);
    sbmbcs = info_carriers(allctr, &allctr->sbmbcs, "sbmbcs ", print_to_p,
			   print_to_arg, hpp, szp);
    mbcs = info_carriers(allctr, &allctr->mbcs, "mbcs ", print_to_p,
			 print_to_arg, hpp, szp);
    sbcs = info_carriers(allctr, &allctr->sbcs, "sbcs ", print_to_p,
			 print_to_arg, hpp, szp);
    calls = info_calls(allctr, print_to_p, print_to_arg, hpp, szp);

    if (hpp || szp) {
	res = NIL;

	add_2tup(hpp, szp, &res, am.calls, calls);
	add_2tup(hpp, szp, &res, am.sbcs, sbcs);
	add_2tup(hpp, szp, &res, am.mbcs, mbcs);
	add_2tup(hpp, szp, &res, am.sbmbcs, sbmbcs);
	if (allctr->fix)
	    add_2tup(hpp, szp, &res, am.fix_types, fix);
	add_2tup(hpp, szp, &res, am.options, sett);
	add_3tup(hpp, szp, &res,
		 am.versions,
		 bld_string(hpp, szp, allctr->vsn_str),
		 bld_string(hpp, szp, ERTS_ALCU_VSN_STR));;
    }

    if (begin_max_period) {
	reset_max_values(&allctr->sbmbcs);
	reset_max_values(&allctr->mbcs);
	reset_max_values(&allctr->sbcs);
    }


#ifdef USE_THREADS
    if (allctr->thread_safe)
	erts_mtx_unlock(&allctr->mutex);
#endif

    return res;
}


void
erts_alcu_current_size(Allctr_t *allctr, AllctrSize_t *size, ErtsAlcUFixInfo_t *fi, int fisz)
{

#ifdef USE_THREADS
    if (allctr->thread_safe)
	erts_mtx_lock(&allctr->mutex);
#endif

    size->carriers = allctr->mbcs.curr.norm.mseg.size;
    size->carriers += allctr->mbcs.curr.norm.sys_alloc.size;
    size->carriers += allctr->sbmbcs.curr.small_block.size;
    size->carriers += allctr->sbcs.curr.norm.mseg.size;
    size->carriers += allctr->sbcs.curr.norm.sys_alloc.size;

    size->blocks = allctr->mbcs.blocks.curr.size;
    size->blocks += allctr->sbmbcs.blocks.curr.size;
    size->blocks += allctr->sbcs.blocks.curr.size;

    if (fi) {
	int ix;
	for (ix = 0; ix < fisz; ix++) {
	    if (allctr->fix) {
		fi[ix].allocated += (allctr->fix[ix].type_size
				     * allctr->fix[ix].allocated);
		fi[ix].used += (allctr->fix[ix].type_size
				* allctr->fix[ix].used);
	    }
	}
    }

#ifdef USE_THREADS
    if (allctr->thread_safe)
	erts_mtx_unlock(&allctr->mutex);
#endif
}

/* ----------------------------------------------------------------------- */

static ERTS_INLINE void *
do_erts_alcu_alloc(ErtsAlcType_t type, void *extra, Uint size)
{
    Allctr_t *allctr = (Allctr_t *) extra; 
    void *res;
    ErtsAlcFixList_t *fix;

    ASSERT(initialized);

    ASSERT(allctr);

    ERTS_SMP_LC_ASSERT(!allctr->thread_safe
		       || erts_lc_mtx_is_locked(&allctr->mutex));

    ERTS_ALCU_DBG_CHK_THR_ACCESS(allctr);

#if ALLOC_ZERO_EQ_NULL
    if (!size)
	return NULL;
#endif

    INC_CC(allctr->calls.this_alloc);

    fix = allctr->fix;
    if (fix) {
	int ix = type - ERTS_ALC_N_MIN_A_FIXED_SIZE;
	ERTS_DBG_CHK_FIX_LIST(allctr, fix, ix, 1);
	fix[ix].used++;
	res = fix[ix].list;
	if (res) {
	    fix[ix].list_size--;
	    fix[ix].list = *((void **) res);
	    if (fix[ix].list && fix[ix].allocated > fix[ix].limit) {
		void *p = fix[ix].list;
		Block_t *blk;
		fix[ix].list = *((void **) p);
		fix[ix].list_size--;
		blk = UMEM2BLK(p);
		if (IS_SBC_BLK(blk))
		    destroy_carrier(allctr, blk);
		else
		    mbc_free(allctr, p);
		fix[ix].allocated--;
	    }
	    ERTS_DBG_CHK_FIX_LIST(allctr, fix, ix, 0);
	    return res;
	}
	if (size < 2*sizeof(UWord))
	    size += sizeof(UWord);
	if (fix[ix].limit < fix[ix].used)
	    fix[ix].limit = fix[ix].used;
	if (fix[ix].max_used < fix[ix].used)
	    fix[ix].max_used = fix[ix].used;
	fix[ix].allocated++;
    }

    if (size >= allctr->sbc_threshold) {
	Block_t *blk;
#ifdef ERTS_SMP
	if (allctr->dd.use)
	    ERTS_ALCU_HANDLE_DD_IN_OP(allctr, 1);
#endif
#if HALFWORD_HEAP
	blk = create_carrier(allctr, size,
			     CFLG_SBC | CFLG_FORCE_MSEG);
#else
	blk = create_carrier(allctr, size, CFLG_SBC);
#endif
	res = blk ? BLK2UMEM(blk) : NULL;
    }
    else
	res = mbc_alloc(allctr, size);

    if (!res && fix) {
	int ix = type - ERTS_ALC_N_MIN_A_FIXED_SIZE;
	fix[ix].allocated--;
	fix[ix].used--;
    }
    return res;
}

void *erts_alcu_alloc(ErtsAlcType_t type, void *extra, Uint size)
{
    void *res;
    res = do_erts_alcu_alloc(type, extra, size);
    DEBUG_CHECK_ALIGNMENT(res);
    return res;
}


#ifdef USE_THREADS

void *
erts_alcu_alloc_ts(ErtsAlcType_t type, void *extra, Uint size)
{
    Allctr_t *allctr = (Allctr_t *) extra;
    void *res;
    erts_mtx_lock(&allctr->mutex);
    res = do_erts_alcu_alloc(type, extra, size);

    DEBUG_CHECK_ALIGNMENT(res);

    erts_mtx_unlock(&allctr->mutex);
    return res;
}

#ifdef ERTS_SMP

void *
erts_alcu_alloc_thr_spec(ErtsAlcType_t type, void *extra, Uint size)
{
    ErtsAllocatorThrSpec_t *tspec = (ErtsAllocatorThrSpec_t *) extra;
    int ix;
    Allctr_t *allctr;
    void *res;

    ix = ERTS_ALC_GET_THR_IX();

    ASSERT(0 <= ix && ix < tspec->size);

    allctr = tspec->allctr[ix];

    if (allctr->thread_safe)
	erts_mtx_lock(&allctr->mutex);

    res = do_erts_alcu_alloc(type, allctr, size);

    if (allctr->thread_safe)
	erts_mtx_unlock(&allctr->mutex);

    DEBUG_CHECK_ALIGNMENT(res);

    return res;
}

void *
erts_alcu_alloc_thr_pref(ErtsAlcType_t type, void *extra, Uint size)
{
    int pref_ix;
    Allctr_t *pref_allctr;
    void *res;

    pref_ix = get_pref_allctr(extra, &pref_allctr);

    if (pref_allctr->thread_safe)
	erts_mtx_lock(&pref_allctr->mutex);

    ERTS_ALCU_DBG_CHK_THR_ACCESS(pref_allctr);

    res = do_erts_alcu_alloc(type, pref_allctr, size + sizeof(UWord));
    if (pref_allctr->thread_safe)
	erts_mtx_unlock(&pref_allctr->mutex);

    if (res)
	res = put_used_allctr(res, pref_ix, size);

    DEBUG_CHECK_ALIGNMENT(res);


    return res;
}

#endif

#endif

/* ------------------------------------------------------------------------- */

static ERTS_INLINE void
do_erts_alcu_free(ErtsAlcType_t type, void *extra, void *p)
{
    int ix;
    Allctr_t *allctr = (Allctr_t *) extra; 
    ASSERT(initialized);

    ASSERT(allctr);

    ERTS_SMP_LC_ASSERT(!allctr->thread_safe
		       || erts_lc_mtx_is_locked(&allctr->mutex));

    ERTS_ALCU_DBG_CHK_THR_ACCESS(allctr);

    if (p) {
	ErtsAlcFixList_t *fix = allctr->fix;
	Block_t *blk;

	INC_CC(allctr->calls.this_free);

	if (fix) {
	    ix = type - ERTS_ALC_N_MIN_A_FIXED_SIZE;
	    ERTS_DBG_CHK_FIX_LIST(allctr, fix, ix, 1);
	    fix[ix].used--;
	    if (fix[ix].allocated < fix[ix].limit
		&& fix[ix].list_size < ERTS_ALCU_FIX_MAX_LIST_SZ) {
		*((void **) p) = fix[ix].list;
		fix[ix].list = p;
		fix[ix].list_size++;
		if (!allctr->fix_shrink_scheduled) {
		    allctr->fix_shrink_scheduled = 1;
		    erts_set_aux_work_timeout(
			allctr->ix,
			(ERTS_SSI_AUX_WORK_FIX_ALLOC_LOWER_LIM
			 | ERTS_SSI_AUX_WORK_FIX_ALLOC_DEALLOC),
			1);
		}
		ERTS_DBG_CHK_FIX_LIST(allctr, fix, ix, 0);
		return;
	    }
	    fix[ix].allocated--;
	    if (fix[ix].list && fix[ix].allocated > fix[ix].limit) {
		blk = UMEM2BLK(p);
		if (IS_SBC_BLK(blk))
		    destroy_carrier(allctr, blk);
		else
		    mbc_free(allctr, p);
		p = fix[ix].list;
		fix[ix].list = *((void **) p);
		fix[ix].list_size--;
		fix[ix].allocated--;
	    }
	}

	blk = UMEM2BLK(p);
	if (IS_SBC_BLK(blk))
	    destroy_carrier(allctr, blk);
	else
	    mbc_free(allctr, p);
	ERTS_DBG_CHK_FIX_LIST(allctr, fix, ix, 0);
    }
}

void erts_alcu_free(ErtsAlcType_t type, void *extra, void *p)
{
    do_erts_alcu_free(type, extra, p);
}

#ifdef USE_THREADS

void
erts_alcu_free_ts(ErtsAlcType_t type, void *extra, void *p)
{
    Allctr_t *allctr = (Allctr_t *) extra;
    erts_mtx_lock(&allctr->mutex);
    do_erts_alcu_free(type, extra, p);
    erts_mtx_unlock(&allctr->mutex);
}

#ifdef ERTS_SMP

void
erts_alcu_free_thr_spec(ErtsAlcType_t type, void *extra, void *p)
{
    ErtsAllocatorThrSpec_t *tspec = (ErtsAllocatorThrSpec_t *) extra;
    int ix;
    Allctr_t *allctr;

    ix = ERTS_ALC_GET_THR_IX();

    ASSERT(0 <= ix && ix < tspec->size);

    allctr = tspec->allctr[ix];

    if (allctr->thread_safe)
	erts_mtx_lock(&allctr->mutex);

    do_erts_alcu_free(type, allctr, p);

    if (allctr->thread_safe)
	erts_mtx_unlock(&allctr->mutex);
}

void
erts_alcu_free_thr_pref(ErtsAlcType_t type, void *extra, void *p)
{
    if (p) {
	Allctr_t *pref_allctr, *used_allctr;
	void *ptr;

	get_pref_allctr(extra, &pref_allctr);
	ptr = get_used_allctr(extra, p, &used_allctr, NULL);
	if (pref_allctr != used_allctr)
	    enqueue_dealloc_other_instance(type, used_allctr, ptr);
	else {
	    if (used_allctr->thread_safe)
		erts_mtx_lock(&used_allctr->mutex);
	    ERTS_ALCU_DBG_CHK_THR_ACCESS(used_allctr);
	    do_erts_alcu_free(type, used_allctr, ptr);
	    if (used_allctr->thread_safe)
		erts_mtx_unlock(&used_allctr->mutex);
	}
    }
}

#endif

#endif

/* ------------------------------------------------------------------------- */

static ERTS_INLINE void *
do_erts_alcu_realloc(ErtsAlcType_t type,
		     void *extra,
		     void *p,
		     Uint size,
		     Uint32 alcu_flgs)
{
    Allctr_t *allctr = (Allctr_t *) extra; 
    Block_t *blk;
    void *res;

    ASSERT(initialized);

    ASSERT(allctr);

    ERTS_SMP_LC_ASSERT(!allctr->thread_safe
		       || erts_lc_mtx_is_locked(&allctr->mutex));

    ERTS_ALCU_DBG_CHK_THR_ACCESS(allctr);

    if (!p) {
	res = do_erts_alcu_alloc(type, extra, size);
	INC_CC(allctr->calls.this_realloc);
	DEC_CC(allctr->calls.this_alloc);
	return res;
    }

#if ALLOC_ZERO_EQ_NULL
    if (!size) {
	ASSERT(p);
	do_erts_alcu_free(type, extra, p);
	INC_CC(allctr->calls.this_realloc);
	DEC_CC(allctr->calls.this_free);
	return NULL;
    }
#endif

    INC_CC(allctr->calls.this_realloc);
    
    blk = UMEM2BLK(p);

    if (allctr->sbmbc_threshold > 0) {
	Uint old_sz, new_sz, lim;
	lim = allctr->sbmbc_threshold;
	old_sz = BLK_SZ(blk);
	new_sz = UMEMSZ2BLKSZ(allctr, size);
	if ((old_sz < lim && lim <= new_sz)
	    || (new_sz < lim && lim <= old_sz)) {
	    /* *Need* to move it... */

	    INC_CC(allctr->calls.this_realloc);
	    res = do_erts_alcu_alloc(type, extra, size);
	    DEC_CC(allctr->calls.this_alloc);

	    sys_memcpy(res, p, MIN(size, old_sz - ABLK_HDR_SZ));

	    do_erts_alcu_free(type, extra, p);
	    DEC_CC(allctr->calls.this_free);
	    return res;
	}
	if (old_sz < lim)
	    alcu_flgs |= ERTS_ALCU_FLG_SBMBC;
    }

    if (size < allctr->sbc_threshold) {
	if (IS_MBC_BLK(blk))
	    res = mbc_realloc(allctr, p, size, alcu_flgs);
	else {
	    Uint used_sz = allctr->sbc_header_size + ABLK_HDR_SZ + size;
	    Uint crr_sz;
	    Uint diff_sz_val;
	    Uint crr_sz_val;

#if HAVE_ERTS_MSEG
	    if (IS_SYS_ALLOC_CARRIER(BLK2SBC(allctr, blk)))
#endif
		crr_sz = SYS_ALLOC_CARRIER_CEILING(used_sz);
#if HAVE_ERTS_MSEG
	    else
		crr_sz = MSEG_UNIT_CEILING(used_sz);
#endif
	    diff_sz_val = crr_sz - used_sz;
	    if (diff_sz_val < (~((Uint) 0) / 100))
		crr_sz_val = crr_sz;
	    else {
		/* div both by 128 */
		crr_sz_val = crr_sz >> 7;
		/* A sys_alloc carrier could potentially be
		   smaller than 128 bytes (but not likely) */
		if (crr_sz_val == 0)
		    goto do_carrier_resize;
		diff_sz_val >>= 7;
	    }
		
	    if (100*diff_sz_val < allctr->sbc_move_threshold*crr_sz_val)
		/* Data won't be copied into a new carrier... */
		goto do_carrier_resize;
	    else if (alcu_flgs & ERTS_ALCU_FLG_FAIL_REALLOC_MOVE)
		return NULL;

	    res = mbc_alloc(allctr, size);
	    if (res) {
		sys_memcpy((void*) res,
			   (void*) p,
			   MIN(BLK_SZ(blk) - ABLK_HDR_SZ, size));
		destroy_carrier(allctr, blk);
	    }
	}
    }
    else {
	Block_t *new_blk;
#ifdef ERTS_SMP
	if (allctr->dd.use)
	    ERTS_ALCU_HANDLE_DD_IN_OP(allctr, 1);
#endif
	if(IS_SBC_BLK(blk)) {
	do_carrier_resize:
#if HALFWORD_HEAP
	    new_blk = resize_carrier(allctr, blk, size, CFLG_SBC | CFLG_FORCE_MSEG);
#else
	    new_blk = resize_carrier(allctr, blk, size, CFLG_SBC);
#endif
	    res = new_blk ? BLK2UMEM(new_blk) : NULL;
	}
	else if (alcu_flgs & ERTS_ALCU_FLG_FAIL_REALLOC_MOVE)
	    return NULL;
	else {
#if HALFWORD_HEAP
	    new_blk = create_carrier(allctr, size, CFLG_SBC | CFLG_FORCE_MSEG);
#else
	    new_blk = create_carrier(allctr, size, CFLG_SBC);
#endif
	    if (new_blk) {
		res = BLK2UMEM(new_blk);
		sys_memcpy((void *) res,
			   (void *) p,
			   MIN(BLK_SZ(blk) - ABLK_HDR_SZ, size));
		mbc_free(allctr, p);
	    }
	    else
		res = NULL;
	}
    }

    return res;
}

void *
erts_alcu_realloc(ErtsAlcType_t type, void *extra, void *p, Uint size)
{
    void *res;
    res = do_erts_alcu_realloc(type, extra, p, size, 0);
    DEBUG_CHECK_ALIGNMENT(res);
    return res;
}

void *
erts_alcu_realloc_mv(ErtsAlcType_t type, void *extra, void *p, Uint size)
{
    void *res;
    res = do_erts_alcu_alloc(type, extra, size);
    if (!res)
	res = erts_alcu_realloc(type, extra, p, size);
    else {
	Block_t *blk;
	size_t cpy_size;

	blk = UMEM2BLK(p);
	cpy_size = BLK_SZ(blk) - ABLK_HDR_SZ;
	if (cpy_size > size)
	    cpy_size = size;
	sys_memcpy(res, p, cpy_size);
	do_erts_alcu_free(type, extra, p);
    }
    DEBUG_CHECK_ALIGNMENT(res);
    return res;
}


#ifdef USE_THREADS

void *
erts_alcu_realloc_ts(ErtsAlcType_t type, void *extra, void *ptr, Uint size)
{
    Allctr_t *allctr = (Allctr_t *) extra;
    void *res;
    erts_mtx_lock(&allctr->mutex);
    res = do_erts_alcu_realloc(type, extra, ptr, size, 0);
    erts_mtx_unlock(&allctr->mutex);
    DEBUG_CHECK_ALIGNMENT(res);
    return res;
}

void *
erts_alcu_realloc_mv_ts(ErtsAlcType_t type, void *extra, void *p, Uint size)
{
    Allctr_t *allctr = (Allctr_t *) extra;
    void *res;
    erts_mtx_lock(&allctr->mutex);
    res = do_erts_alcu_alloc(type, extra, size);
    if (!res)
	res = erts_alcu_realloc_ts(type, extra, p, size);
    else {
	Block_t *blk;
	size_t cpy_size;

	blk = UMEM2BLK(p);
	cpy_size = BLK_SZ(blk) - ABLK_HDR_SZ;
	if (cpy_size > size)
	    cpy_size = size;
	sys_memcpy(res, p, cpy_size);
	do_erts_alcu_free(type, extra, p);
    }
    erts_mtx_unlock(&allctr->mutex);
    DEBUG_CHECK_ALIGNMENT(res);
    return res;
}

#ifdef ERTS_SMP

void *
erts_alcu_realloc_thr_spec(ErtsAlcType_t type, void *extra,
			   void *ptr, Uint size)
{
    ErtsAllocatorThrSpec_t *tspec = (ErtsAllocatorThrSpec_t *) extra;
    int ix;
    Allctr_t *allctr;
    void *res;

    ix = ERTS_ALC_GET_THR_IX();

    ASSERT(0 <= ix && ix < tspec->size);

    allctr = tspec->allctr[ix];

    if (allctr->thread_safe)
	erts_mtx_lock(&allctr->mutex);

    res = do_erts_alcu_realloc(type, allctr, ptr, size, 0);

    if (allctr->thread_safe)
	erts_mtx_unlock(&allctr->mutex);

    DEBUG_CHECK_ALIGNMENT(res);

    return res;
}

void *
erts_alcu_realloc_mv_thr_spec(ErtsAlcType_t type, void *extra,
			      void *ptr, Uint size)
{
    ErtsAllocatorThrSpec_t *tspec = (ErtsAllocatorThrSpec_t *) extra;
    int ix;
    Allctr_t *allctr;
    void *res;

    ix = ERTS_ALC_GET_THR_IX();

    ASSERT(0 <= ix && ix < tspec->size);

    allctr = tspec->allctr[ix];

    if (allctr->thread_safe)
	erts_mtx_lock(&allctr->mutex);

    res = do_erts_alcu_alloc(type, allctr, size);
    if (!res) {
	if (allctr->thread_safe)
	    erts_mtx_unlock(&allctr->mutex);
	res = erts_alcu_realloc_thr_spec(type, allctr, ptr, size);
    }
    else {
	Block_t *blk;
	size_t cpy_size;

	blk = UMEM2BLK(ptr);
	cpy_size = BLK_SZ(blk) - ABLK_HDR_SZ;
	if (cpy_size > size)
	    cpy_size = size;
	sys_memcpy(res, ptr, cpy_size);
	do_erts_alcu_free(type, allctr, ptr);
	if (allctr->thread_safe)
	    erts_mtx_unlock(&allctr->mutex);
    }

    DEBUG_CHECK_ALIGNMENT(res);

    return res;
}

static ERTS_INLINE void *
realloc_thr_pref(ErtsAlcType_t type, void *extra, void *p, Uint size,
		 int force_move)
{
    int pref_ix;
    void *ptr, *res;
    Allctr_t *pref_allctr, *used_allctr;
    UWord old_user_size;

    if (!p)
	return erts_alcu_alloc_thr_pref(type, extra, size);

    pref_ix = get_pref_allctr(extra, &pref_allctr);
    ptr = get_used_allctr(extra, p, &used_allctr, &old_user_size);

    ASSERT(used_allctr && pref_allctr);

    if (!force_move && used_allctr == pref_allctr) {
	if (used_allctr->thread_safe)
	    erts_mtx_lock(&used_allctr->mutex);
	ERTS_ALCU_DBG_CHK_THR_ACCESS(used_allctr);
	res = do_erts_alcu_realloc(type,
				   used_allctr,
				   ptr,
				   size + sizeof(UWord),
				   0);
	if (used_allctr->thread_safe)
	    erts_mtx_unlock(&used_allctr->mutex);
	if (res)
	    res = put_used_allctr(res, pref_ix, size);
    }
    else {
	if (pref_allctr->thread_safe)
	    erts_mtx_lock(&pref_allctr->mutex);
	res = do_erts_alcu_alloc(type, pref_allctr, size + sizeof(UWord));
	if (pref_allctr->thread_safe && (!force_move
					 || used_allctr != pref_allctr))
	    erts_mtx_unlock(&pref_allctr->mutex);
	if (res) {
	    Block_t *blk;
	    size_t cpy_size;

	    res = put_used_allctr(res, pref_ix, size);

	    DEBUG_CHECK_ALIGNMENT(res);

	    blk = UMEM2BLK(ptr);
	    if (old_user_size != ERTS_AU_PREF_ALLOC_SIZE_MASK)
		cpy_size = old_user_size;
	    else {
		if (used_allctr->thread_safe && (!force_move
						 || used_allctr != pref_allctr))
		    erts_mtx_lock(&used_allctr->mutex);
		ERTS_SMP_LC_ASSERT(erts_lc_mtx_is_locked(&used_allctr->mutex));
		cpy_size = BLK_SZ(blk);
		if (used_allctr->thread_safe && (!force_move
						 || used_allctr != pref_allctr))
		    erts_mtx_unlock(&used_allctr->mutex);
		cpy_size -= ABLK_HDR_SZ + sizeof(UWord);
	    }
	    if (cpy_size > size)
		cpy_size = size;
	    sys_memcpy(res, p, cpy_size);

	    if (!force_move || used_allctr != pref_allctr)
		enqueue_dealloc_other_instance(type, used_allctr, ptr);
	    else {
		do_erts_alcu_free(type, used_allctr, ptr);
		ASSERT(pref_allctr == used_allctr);
		if (pref_allctr->thread_safe)
		    erts_mtx_unlock(&pref_allctr->mutex);
	    }
	}
    }

    return res;
}

void *
erts_alcu_realloc_thr_pref(ErtsAlcType_t type, void *extra, void *p, Uint size)
{
    return realloc_thr_pref(type, extra, p, size, 0);
}

void *
erts_alcu_realloc_mv_thr_pref(ErtsAlcType_t type, void *extra,
			      void *p, Uint size)
{
    return realloc_thr_pref(type, extra, p, size, 1);
}

#endif

#endif

/* ------------------------------------------------------------------------- */

int
erts_alcu_start(Allctr_t *allctr, AllctrInit_t *init)
{
    /* erts_alcu_start assumes that allctr has been zeroed */

    if (!initialized)
	goto error;

#if HAVE_ERTS_MSEG
    sys_memcpy((void *) &allctr->mseg_opt,
	       (void *) &erts_mseg_default_opt,
	       sizeof(ErtsMsegOpt_t));
#ifdef ERTS_SMP
    if (init->tspec || init->tpref)
	allctr->mseg_opt.sched_spec = 1;
#endif
# if HALFWORD_HEAP
    allctr->mseg_opt.low_mem = init->low_mem;
# endif
#endif

    allctr->name_prefix			= init->name_prefix;
    if (!allctr->name_prefix)
	goto error;

    allctr->ix				= init->ix;
    allctr->alloc_no			= init->alloc_no;
    if (allctr->alloc_no < ERTS_ALC_A_MIN
	|| ERTS_ALC_A_MAX < allctr->alloc_no)
	allctr->alloc_no = ERTS_ALC_A_INVALID;

    if (!allctr->vsn_str)
	goto error;

    allctr->name.alloc			= THE_NON_VALUE;
    allctr->name.realloc		= THE_NON_VALUE;
    allctr->name.free			= THE_NON_VALUE;

    if (init->tspec)
	allctr->t			= init->tspec;
    else if (init->tpref)
	allctr->t			= init->tpref;
    else
	allctr->t			= 0;

    allctr->ramv			= init->ramv;
    allctr->main_carrier_size		= init->mmbcs;
    allctr->sbc_threshold		= init->sbct;
#if HAVE_ERTS_MSEG
    allctr->mseg_opt.abs_shrink_th	= init->asbcst;
    allctr->mseg_opt.rel_shrink_th	= init->rsbcst;
#endif
    allctr->sbc_move_threshold		= init->rsbcmt;
    allctr->mbc_move_threshold		= init->rmbcmt;
#if HAVE_ERTS_MSEG
    allctr->max_mseg_sbcs		= init->mmsbc;
    allctr->max_mseg_mbcs		= init->mmmbc;
#endif

    allctr->largest_mbc_size		= MAX(init->lmbcs, init->smbcs);
    allctr->smallest_mbc_size		= init->smbcs;
    allctr->mbc_growth_stages		= MAX(1, init->mbcgs);

    if (allctr->min_block_size < ABLK_HDR_SZ)
	goto error;
    allctr->min_block_size		= UNIT_CEILING(allctr->min_block_size
						       + sizeof(UWord));
#if ERTS_SMP
    if (init->tpref) {
	Uint sz = sizeof(Block_t);
	sz += ERTS_ALCU_DD_FIX_TYPE_OFFS*sizeof(UWord);
	if (init->fix)
	    sz += sizeof(UWord);
	sz = UNIT_CEILING(sz);
	if (sz > allctr->min_block_size)
	    allctr->min_block_size = sz;
    }
#endif



    allctr->sbmbc_threshold		= init->sbmbct;

    if (!erts_have_sbmbc_alloc
	|| ERTS_IS_SBMBC_ALLOCATOR_NO__(allctr->alloc_no))
	allctr->sbmbc_threshold = 0;

    if (!allctr->sbmbc_threshold)
	allctr->sbmbc_size = 0;
    else {
	Uint min_size;
	allctr->sbmbc_size = init->sbmbcs;
	min_size = allctr->sbmbc_threshold;
	min_size += allctr->min_block_size;
	min_size += allctr->mbc_header_size;
	if (allctr->sbmbc_size < min_size)
	    allctr->sbmbc_size = min_size;
    }


#if HAVE_ERTS_MSEG
    if (allctr->mseg_opt.abs_shrink_th > ~((UWord) 0) / 100)
	allctr->mseg_opt.abs_shrink_th = ~((UWord) 0) / 100;
#endif

#ifdef USE_THREADS
    if (init->ts) {
	allctr->thread_safe = 1;
	
#ifdef ERTS_ENABLE_LOCK_COUNT
	erts_mtx_init_x_opt(&allctr->mutex,
			    ERTS_IS_SBMBC_ALLOCATOR_NO__(allctr->alloc_no)
			    ? "sbmbc_alloc"
			    : "alcu_allocator",
			    make_small(allctr->alloc_no),
			    ERTS_LCNT_LT_ALLOC);
#else
	erts_mtx_init_x(&allctr->mutex,
			ERTS_IS_SBMBC_ALLOCATOR_NO__(allctr->alloc_no)
			? "sbmbc_alloc"
			: "alcu_allocator",
			make_small(allctr->alloc_no));
#endif /*ERTS_ENABLE_LOCK_COUNT*/
	
#ifdef DEBUG
	allctr->debug.saved_tid = 0;
#endif
    }
#endif

    if(!allctr->get_free_block
       || !allctr->link_free_block
       || !allctr->unlink_free_block
       || !allctr->info_options)
	goto error;

    if (!allctr->get_next_mbc_size)
	allctr->get_next_mbc_size = get_next_mbc_size;

    if (allctr->mbc_header_size < sizeof(Carrier_t))
	goto error;
#ifdef ERTS_SMP
    allctr->dd.use = 0;
    if (init->tpref) {
	allctr->mbc_header_size = (UNIT_CEILING(allctr->mbc_header_size
						+ FBLK_FTR_SZ
						+ ABLK_HDR_SZ
						+ sizeof(UWord))
				   - ABLK_HDR_SZ
				   - sizeof(UWord));
	allctr->sbc_header_size = (UNIT_CEILING(sizeof(Carrier_t)
						+ FBLK_FTR_SZ
						+ ABLK_HDR_SZ
						+ sizeof(UWord))
				   - ABLK_HDR_SZ
				   - sizeof(UWord));

	allctr->dd.use = 1;
	init_dd_queue(&allctr->dd.q);
    }
    else
#endif
    {
	allctr->mbc_header_size = (UNIT_CEILING(allctr->mbc_header_size
						+ FBLK_FTR_SZ
						+ ABLK_HDR_SZ)
				   - ABLK_HDR_SZ);
	allctr->sbc_header_size = (UNIT_CEILING(sizeof(Carrier_t)
						+ FBLK_FTR_SZ
						+ ABLK_HDR_SZ)
				   - ABLK_HDR_SZ);
    }

    if (allctr->main_carrier_size) {
	Block_t *blk;

#if HALFWORD_HEAP
	blk = create_carrier(allctr,
			     allctr->main_carrier_size,
			     CFLG_MBC
			     | CFLG_FORCE_SIZE
			     | CFLG_FORCE_MSEG
			     | CFLG_MAIN_CARRIER);
#else
	blk = create_carrier(allctr,
			     allctr->main_carrier_size,
			     CFLG_MBC
			     | CFLG_FORCE_SIZE
			     | CFLG_FORCE_SYS_ALLOC
			     | CFLG_MAIN_CARRIER);
#endif
	if (!blk)
	    goto error;

	(*allctr->link_free_block)(allctr, blk, 0);

	HARD_CHECK_BLK_CARRIER(allctr, blk);

    }

    if (init->fix) {
	int i;
	allctr->fix = init->fix;
	allctr->fix_shrink_scheduled = 0;
	for (i = 0; i < ERTS_ALC_NO_FIXED_SIZES; i++) {
	    allctr->fix[i].max_used = 0;
	    allctr->fix[i].limit = 0;
	    allctr->fix[i].type_size = init->fix_type_size[i];
	    allctr->fix[i].list_size = 0;
	    allctr->fix[i].list = NULL;
	    allctr->fix[i].allocated = 0;
	    allctr->fix[i].used = 0;
	}
    }

    return 1;

 error:

#ifdef USE_THREADS
    if (allctr->thread_safe)
	erts_mtx_destroy(&allctr->mutex);
#endif

    return 0;

}

/* ------------------------------------------------------------------------- */

void
erts_alcu_stop(Allctr_t *allctr)
{
    allctr->stopped = 1;

    while (allctr->sbc_list.first)
	destroy_carrier(allctr, SBC2BLK(allctr, allctr->sbc_list.first));
    while (allctr->mbc_list.first)
	destroy_carrier(allctr, MBC2FBLK(allctr, allctr->mbc_list.first));
    while (allctr->sbmbc_list.first)
	destroy_sbmbc(allctr, MBC2FBLK(allctr, allctr->sbmbc_list.first));

#ifdef USE_THREADS
    if (allctr->thread_safe)
	erts_mtx_destroy(&allctr->mutex);
#endif

}

/* ------------------------------------------------------------------------- */

void
erts_alcu_init(AlcUInit_t *init)
{

#if HAVE_ERTS_MSEG
    mseg_unit_size = erts_mseg_unit_size();

    if (mseg_unit_size % sizeof(Unit_t)) /* A little paranoid... */
	erl_exit(-1,
		 "Mseg unit size (%d) not evenly divideble by "
		 "internal unit size of alloc_util (%d)\n",
		 mseg_unit_size,
		 sizeof(Unit_t));

    max_mseg_carriers = init->mmc;
    sys_alloc_carrier_size = MSEG_UNIT_CEILING(init->ycs);
#else /* #if HAVE_ERTS_MSEG */
    sys_alloc_carrier_size = ((init->ycs + 4095) / 4096) * 4096;
#endif

#ifdef DEBUG
    carrier_alignment = sizeof(Unit_t);
#endif

    erts_mtx_init(&init_atoms_mtx, "alcu_init_atoms");

    atoms_initialized = 0;
    initialized = 1;
}


/* * * * * * * * * * * * * * * * * * * * * * * * * * * * * * * * * * * * * * *\
 * NOTE:  erts_alcu_test() is only supposed to be used for testing.          *
 *                                                                           *
 * Keep alloc_SUITE_data/allocator_test.h updated if changes are made        *
 * to erts_alcu_test()                                                       *
\*                                                                           */

unsigned long
erts_alcu_test(unsigned long op, unsigned long a1, unsigned long a2)
{
    switch (op) {
    case 0x000:	return (unsigned long) BLK_SZ((Block_t *) a1);
    case 0x001:	return (unsigned long) BLK_UMEM_SZ((Block_t *) a1);
    case 0x002:	return (unsigned long) IS_PREV_BLK_FREE((Block_t *) a1);
    case 0x003:	return (unsigned long) IS_FREE_BLK((Block_t *) a1);
    case 0x004:	return (unsigned long) IS_LAST_BLK((Block_t *) a1);
    case 0x005:	return (unsigned long) UMEM2BLK((void *) a1);
    case 0x006:	return (unsigned long) BLK2UMEM((Block_t *) a1);
    case 0x007:	return (unsigned long) IS_SB_CARRIER((Carrier_t *) a1);
    case 0x008:	return (unsigned long) IS_SBC_BLK((Block_t *) a1);
    case 0x009:	return (unsigned long) IS_MB_CARRIER((Carrier_t *) a1);
    case 0x00a:	return (unsigned long) IS_MSEG_CARRIER((Carrier_t *) a1);
    case 0x00b:	return (unsigned long) CARRIER_SZ((Carrier_t *) a1);
    case 0x00c:	return (unsigned long) SBC2BLK((Allctr_t *) a1,
					       (Carrier_t *) a2);
    case 0x00d:	return (unsigned long) BLK2SBC((Allctr_t *) a1,
					       (Block_t *) a2);
    case 0x00e:	return (unsigned long) MBC2FBLK((Allctr_t *) a1,
						(Carrier_t *) a2);
    case 0x00f:	return (unsigned long) FBLK2MBC((Allctr_t *) a1,
						(Block_t *) a2);
    case 0x010:	return (unsigned long) ((Allctr_t *) a1)->mbc_list.first;
    case 0x011:	return (unsigned long) ((Allctr_t *) a1)->mbc_list.last;
    case 0x012:	return (unsigned long) ((Allctr_t *) a1)->sbc_list.first;
    case 0x013:	return (unsigned long) ((Allctr_t *) a1)->sbc_list.last;
    case 0x014:	return (unsigned long) ((Carrier_t *) a1)->next;
    case 0x015:	return (unsigned long) ((Carrier_t *) a1)->prev;
    case 0x016:	return (unsigned long) ABLK_HDR_SZ; 
    case 0x017:	return (unsigned long) ((Allctr_t *) a1)->min_block_size;
    case 0x018:	return (unsigned long) NXT_BLK((Block_t *) a1);
    case 0x019:	return (unsigned long) PREV_BLK((Block_t *) a1);
    case 0x01a: return (unsigned long) IS_FIRST_BLK((Block_t *) a1);
    case 0x01b: return (unsigned long) sizeof(Unit_t);
    default:	ASSERT(0); return ~((unsigned long) 0);
    }
}

/* * * * * * * * * * * * * * * * * * * * * * * * * * * * * * * * * * * * * * *\
 * Debug functions                                                           *
\*                                                                           */

void
erts_alcu_verify_unused(Allctr_t *allctr)
{
    UWord no;

    no = allctr->sbcs.curr.norm.mseg.no;
    no += allctr->sbcs.curr.norm.sys_alloc.no;
    no += allctr->mbcs.blocks.curr.no;
    no += allctr->sbmbcs.blocks.curr.no;

    if (no) {
	UWord sz = allctr->sbcs.blocks.curr.size;
	sz += allctr->mbcs.blocks.curr.size;
	sz += allctr->sbmbcs.blocks.curr.size;
	erl_exit(ERTS_ABORT_EXIT,
		 "%salloc() used when expected to be unused!\n"
		 "Total amount of blocks allocated: %bpu\n"
		 "Total amount of bytes allocated: %bpu\n",
		 allctr->name_prefix, no, sz);
    }
}

void
erts_alcu_verify_unused_ts(Allctr_t *allctr)
{
#ifdef USE_THREADS
    erts_mtx_lock(&allctr->mutex);
#endif
    erts_alcu_verify_unused(allctr);
#ifdef USE_THREADS
    erts_mtx_unlock(&allctr->mutex);
#endif
}

#ifdef ERTS_ALLOC_UTIL_HARD_DEBUG

static void
check_blk_carrier(Allctr_t *allctr, Block_t *iblk)
{
    Carrier_t *crr;
    CarrierList_t *cl;

    if (IS_SBC_BLK(iblk)) {
	Carrier_t *sbc = BLK2SBC(allctr, iblk);

	ASSERT(SBC2BLK(allctr, sbc) == iblk);
	ASSERT(IS_ALLOCED_BLK(iblk));
	ASSERT(IS_FIRST_BLK(iblk));
	ASSERT(IS_LAST_BLK(iblk));
	ASSERT(CARRIER_SZ(sbc) - allctr->sbc_header_size >= BLK_SZ(iblk));
#if HAVE_ERTS_MSEG
	if (IS_MSEG_CARRIER(sbc)) {
	    ASSERT(CARRIER_SZ(sbc) % mseg_unit_size == 0);
	}
#endif
	crr = sbc;
	cl = &allctr->sbc_list;
    }
    else {
	Carrier_t *mbc = NULL;
	Block_t *prev_blk = NULL;
	Block_t *blk;
	char *carrier_end;
	Uint is_free_blk;
	Uint tot_blk_sz;
	Uint blk_sz;

	blk = iblk;
	tot_blk_sz = 0;

	while (1) {

	    if (prev_blk) {
		ASSERT(NXT_BLK(prev_blk) == blk);
		if (IS_FREE_BLK(prev_blk)) {
		    ASSERT(IS_PREV_BLK_FREE(blk));
		    ASSERT(prev_blk == PREV_BLK(blk));
		}
		else {
		    ASSERT(IS_PREV_BLK_ALLOCED(blk));
		}
	    }

	    if (mbc) {
		if (blk == iblk)
		    break;
		ASSERT(((Block_t *) mbc) < blk && blk < iblk);
	    }
	    else
		ASSERT(blk >= iblk);


	    ASSERT(IS_MBC_BLK(blk));

	    blk_sz = BLK_SZ(blk);

	    ASSERT(blk_sz % sizeof(Unit_t) == 0);
	    ASSERT(blk_sz >= allctr->min_block_size);

	    tot_blk_sz += blk_sz;

	    is_free_blk = (int) IS_FREE_BLK(blk);
	    if(is_free_blk) {
		if (IS_NOT_LAST_BLK(blk))
		    ASSERT(*((UWord *) (((char *) blk)+blk_sz-sizeof(UWord)))
			   == blk_sz);
	    }

	    if (allctr->check_block)
		(*allctr->check_block)(allctr, blk, (int) is_free_blk);

	    if (IS_LAST_BLK(blk)) {
		carrier_end = ((char *) NXT_BLK(blk));
		mbc = *((Carrier_t **) NXT_BLK(blk));
		prev_blk = NULL;
		blk = MBC2FBLK(allctr, mbc);
		ASSERT(IS_FIRST_BLK(blk));
	    }
	    else {
		prev_blk = blk;
		blk = NXT_BLK(blk);
	    }
	}

	ASSERT(IS_MB_CARRIER(mbc));
	ASSERT((((char *) mbc)
		+ allctr->mbc_header_size
		+ tot_blk_sz) == carrier_end);
	ASSERT(((char *) mbc) + CARRIER_SZ(mbc) - sizeof(Unit_t) <= carrier_end
	       && carrier_end <= ((char *) mbc) + CARRIER_SZ(mbc));

	if (allctr->check_mbc)
	    (*allctr->check_mbc)(allctr, mbc);

#if HAVE_ERTS_MSEG
	if (IS_MSEG_CARRIER(mbc)) {
	    ASSERT(CARRIER_SZ(mbc) % mseg_unit_size == 0);
	}
#endif
	crr = mbc;
	cl = &allctr->mbc_list;
    }

#if 0 /* FIXIT sbmbc */
    if (cl->first == crr) {
	ASSERT(!crr->prev);
    }
    else {
	ASSERT(crr->prev);
	ASSERT(crr->prev->next == crr);
    }
    if (cl->last == crr) {
	ASSERT(!crr->next);
    }
    else {
	ASSERT(crr->next);
	ASSERT(crr->next->prev == crr);
    }
#endif
}

#endif<|MERGE_RESOLUTION|>--- conflicted
+++ resolved
@@ -1913,11 +1913,7 @@
 	goto try_sys_alloc;
     if (flags & CFLG_FORCE_MSEG)
 	goto try_mseg;
-<<<<<<< HEAD
-    if (erts_mseg_no(&allctr->mseg_opt) >= max_mseg_carriers)
-=======
-    if (max_mseg_carriers > 0 && erts_mseg_no() >= max_mseg_carriers)
->>>>>>> 882a206f
+    if (max_mseg_carriers > 0 && erts_mseg_no(&allctr->mseg_opt) >= max_mseg_carriers)
 	goto try_sys_alloc;
     if (flags & CFLG_SBC) {
 	if (allctr->sbcs.curr.norm.mseg.no >= allctr->max_mseg_sbcs)

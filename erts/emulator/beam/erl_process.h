/*
 * %CopyrightBegin%
 *
 * Copyright Ericsson AB 1996-2010. All Rights Reserved.
 *
 * The contents of this file are subject to the Erlang Public License,
 * Version 1.1, (the "License"); you may not use this file except in
 * compliance with the License. You should have received a copy of the
 * Erlang Public License along with this software. If not, it can be
 * retrieved online at http://www.erlang.org/.
 *
 * Software distributed under the License is distributed on an "AS IS"
 * basis, WITHOUT WARRANTY OF ANY KIND, either express or implied. See
 * the License for the specific language governing rights and limitations
 * under the License.
 *
 * %CopyrightEnd%
 */

#ifndef __PROCESS_H__
#define __PROCESS_H__

#undef ERTS_INCLUDE_SCHEDULER_INTERNALS
#if (defined(ERL_PROCESS_C__) \
     || defined(ERL_PORT_TASK_C__) \
     || (ERTS_GLB_INLINE_INCL_FUNC_DEF \
	 && defined(ERTS_DO_INCL_GLB_INLINE_FUNC_DEF)))
#define ERTS_INCLUDE_SCHEDULER_INTERNALS
#endif

typedef struct process Process;

#include "sys.h"

#define ERTS_PROCESS_LOCK_ONLY_PROC_LOCK_TYPE__
#include "erl_process_lock.h" /* Only pull out important types... */
#undef ERTS_PROCESS_LOCK_ONLY_PROC_LOCK_TYPE__

#include "erl_vm.h"
#include "erl_smp.h"
#include "erl_message.h"
#include "erl_process_dict.h"
#include "erl_node_container_utils.h"
#include "erl_node_tables.h"
#include "erl_monitors.h"
#include "erl_bif_timer.h"
#include "erl_time.h"
#include "erl_atom_table.h"
#include "external.h"

#ifdef HIPE
#include "hipe_process.h"
#endif

struct ErtsNodesMonitor_;
struct port;

#define ERTS_MAX_NO_OF_SCHEDULERS 1024

#define ERTS_DEFAULT_MAX_PROCESSES (1 << 15)

#define ERTS_HEAP_ALLOC(Type, Size)					\
     erts_alloc((Type), (Size))

#define ERTS_HEAP_REALLOC(Type, Ptr, OldSize, NewSize)			\
     erts_realloc((Type), (Ptr), (NewSize))

#define ERTS_HEAP_FREE(Type, Ptr, Size)					\
     erts_free((Type), (Ptr))

#define INITIAL_MOD 0
#define INITIAL_FUN 1
#define INITIAL_ARI 2

#include "export.h"

struct saved_calls {
   int len;
   int n;
   int cur;
   Export *ct[1];
};

extern Export exp_send, exp_receive, exp_timeout;
extern Uint erts_no_schedulers;
extern Uint erts_no_run_queues;
extern int erts_sched_thread_suggested_stack_size;
#define ERTS_SCHED_THREAD_MIN_STACK_SIZE 4	/* Kilo words */
#define ERTS_SCHED_THREAD_MAX_STACK_SIZE 8192	/* Kilo words */

#ifdef ERTS_SMP
#include "erl_bits.h"
#endif

/* process priorities */
#define PRIORITY_MAX          0
#define PRIORITY_HIGH         1
#define PRIORITY_NORMAL       2
#define PRIORITY_LOW          3
#define ERTS_NO_PROC_PRIO_LEVELS      4

#define ERTS_PORT_PRIO_LEVEL ERTS_NO_PROC_PRIO_LEVELS

#define ERTS_RUNQ_FLGS_PROCS_QMASK \
  ((((Uint32) 1) << ERTS_NO_PROC_PRIO_LEVELS) - 1)

#define ERTS_NO_PRIO_LEVELS (ERTS_NO_PROC_PRIO_LEVELS + 1)
#define ERTS_RUNQ_FLGS_MIGRATE_QMASK \
  ((((Uint32) 1) << ERTS_NO_PRIO_LEVELS) - 1)

#define ERTS_RUNQ_FLGS_EMIGRATE_SHFT \
  ERTS_NO_PROC_PRIO_LEVELS
#define ERTS_RUNQ_FLGS_IMMIGRATE_SHFT \
  (ERTS_RUNQ_FLGS_EMIGRATE_SHFT + ERTS_NO_PRIO_LEVELS)
#define ERTS_RUNQ_FLGS_EVACUATE_SHFT \
  (ERTS_RUNQ_FLGS_IMMIGRATE_SHFT + ERTS_NO_PRIO_LEVELS)
#define ERTS_RUNQ_FLGS_EMIGRATE_QMASK \
  (ERTS_RUNQ_FLGS_MIGRATE_QMASK << ERTS_RUNQ_FLGS_EMIGRATE_SHFT)
#define ERTS_RUNQ_FLGS_IMMIGRATE_QMASK \
  (ERTS_RUNQ_FLGS_MIGRATE_QMASK << ERTS_RUNQ_FLGS_IMMIGRATE_SHFT)
#define ERTS_RUNQ_FLGS_EVACUATE_QMASK \
  (ERTS_RUNQ_FLGS_MIGRATE_QMASK << ERTS_RUNQ_FLGS_EVACUATE_SHFT)

#define ERTS_RUNQ_FLG_BASE2 \
  (ERTS_RUNQ_FLGS_EVACUATE_SHFT + ERTS_NO_PRIO_LEVELS)

#define ERTS_RUNQ_FLG_OUT_OF_WORK \
  (((Uint32) 1) << (ERTS_RUNQ_FLG_BASE2 + 0))
#define ERTS_RUNQ_FLG_HALFTIME_OUT_OF_WORK \
  (((Uint32) 1) << (ERTS_RUNQ_FLG_BASE2 + 1))
#define ERTS_RUNQ_FLG_SUSPENDED \
  (((Uint32) 1) << (ERTS_RUNQ_FLG_BASE2 + 2))
#define ERTS_RUNQ_FLG_SHARED_RUNQ \
  (((Uint32) 1) << (ERTS_RUNQ_FLG_BASE2 + 3))
#define ERTS_RUNQ_FLG_CHK_CPU_BIND \
  (((Uint32) 1) << (ERTS_RUNQ_FLG_BASE2 + 4))
#define ERTS_RUNQ_FLG_INACTIVE \
  (((Uint32) 1) << (ERTS_RUNQ_FLG_BASE2 + 5))

#define ERTS_RUNQ_FLGS_MIGRATION_QMASKS	\
  (ERTS_RUNQ_FLGS_EMIGRATE_QMASK	\
   | ERTS_RUNQ_FLGS_IMMIGRATE_QMASK	\
   | ERTS_RUNQ_FLGS_EVACUATE_QMASK)
#define ERTS_RUNQ_FLGS_MIGRATION_INFO \
  (ERTS_RUNQ_FLGS_MIGRATION_QMASKS \
   | ERTS_RUNQ_FLG_INACTIVE \
   | ERTS_RUNQ_FLG_OUT_OF_WORK \
   | ERTS_RUNQ_FLG_HALFTIME_OUT_OF_WORK)

#define ERTS_RUNQ_FLG_EMIGRATE(PRIO) \
  (((Uint32) 1) << (ERTS_RUNQ_FLGS_EMIGRATE_SHFT + (PRIO)))
#define ERTS_CHK_RUNQ_FLG_EMIGRATE(FLGS, PRIO) \
  ((FLGS) & ERTS_RUNQ_FLG_EMIGRATE((PRIO)))
#define ERTS_SET_RUNQ_FLG_EMIGRATE(FLGS, PRIO) \
  ((FLGS) |= ERTS_RUNQ_FLG_EMIGRATE((PRIO)))
#define ERTS_UNSET_RUNQ_FLG_EMIGRATE(FLGS, PRIO) \
  ((FLGS) &= ~ERTS_RUNQ_FLG_EMIGRATE((PRIO)))

#define ERTS_RUNQ_FLG_IMMIGRATE(PRIO) \
  (((Uint32) 1) << (ERTS_RUNQ_FLGS_IMMIGRATE_SHFT + (PRIO)))
#define ERTS_CHK_RUNQ_FLG_IMMIGRATE(FLGS, PRIO) \
  ((FLGS) & ERTS_RUNQ_FLG_IMMIGRATE((PRIO)))
#define ERTS_SET_RUNQ_FLG_IMMIGRATE(FLGS, PRIO) \
  ((FLGS) |= ERTS_RUNQ_FLG_IMMIGRATE((PRIO)))
#define ERTS_UNSET_RUNQ_FLG_IMMIGRATE(FLGS, PRIO) \
  ((FLGS) &= ~ERTS_RUNQ_FLG_IMMIGRATE((PRIO)))

#define ERTS_RUNQ_FLG_EVACUATE(PRIO) \
  (((Uint32) 1) << (ERTS_RUNQ_FLGS_EVACUATE_SHFT + (PRIO)))
#define ERTS_CHK_RUNQ_FLG_EVACUATE(FLGS, PRIO) \
  ((FLGS) & ERTS_RUNQ_FLG_EVACUATE((PRIO)))
#define ERTS_SET_RUNQ_FLG_EVACUATE(FLGS, PRIO) \
  ((FLGS) |= ERTS_RUNQ_FLG_EVACUATE((PRIO)))
#define ERTS_UNSET_RUNQ_FLG_EVACUATE(FLGS, PRIO) \
  ((FLGS) &= ~ERTS_RUNQ_FLG_EVACUATE((PRIO)))

#define ERTS_RUNQ_IFLG_SUSPENDED		(((erts_aint32_t) 1) << 0)
#define ERTS_RUNQ_IFLG_NONEMPTY			(((erts_aint32_t) 1) << 1)


#ifdef DEBUG
#  if defined(ARCH_64) && !HALFWORD_HEAP
#    define ERTS_DBG_SET_INVALID_RUNQP(RQP, N) \
       (*((char **) &(RQP)) = (char *) (0xdeadbeefdead0003 | ((N) << 4)))
#  define ERTS_DBG_VERIFY_VALID_RUNQP(RQP) \
do { \
    ASSERT((RQP) != NULL); \
    ASSERT(((((Uint) (RQP)) & ((Uint) 0x3))) == ((Uint) 0)); \
    ASSERT((((Uint) (RQP)) & ~((Uint) 0xffff)) != ((Uint) 0xdeadbeefdead0000));\
} while (0)
#  else
#    define ERTS_DBG_SET_INVALID_RUNQP(RQP, N) \
       (*((char **) &(RQP)) = (char *) (0xdead0003 | ((N) << 4)))
#  define ERTS_DBG_VERIFY_VALID_RUNQP(RQP) \
do { \
    ASSERT((RQP) != NULL); \
    ASSERT(((((UWord) (RQP)) & ((UWord) 1))) == ((UWord) 0)); \
    ASSERT((((UWord) (RQP)) & ~((UWord) 0xffff)) != ((UWord) 0xdead0000)); \
} while (0)
#  endif
#else
#  define ERTS_DBG_SET_INVALID_RUNQP(RQP, N)
#  define ERTS_DBG_VERIFY_VALID_RUNQP(RQP)
#endif

typedef enum {
    ERTS_SCHDLR_SSPND_DONE_MSCHED_BLOCKED,
    ERTS_SCHDLR_SSPND_YIELD_DONE_MSCHED_BLOCKED,
    ERTS_SCHDLR_SSPND_DONE,
    ERTS_SCHDLR_SSPND_YIELD_RESTART,
    ERTS_SCHDLR_SSPND_YIELD_DONE,
    ERTS_SCHDLR_SSPND_EINVAL
} ErtsSchedSuspendResult;

typedef enum {
    ERTS_MIGRATE_SUCCESS,
    ERTS_MIGRATE_FAILED_NOT_IN_RUNQ,
    ERTS_MIGRATE_FAILED_RUNQ_CHANGED,
    ERTS_MIGRATE_FAILED_RUNQ_SUSPENDED
} ErtsMigrateResult;

#define ERTS_SSI_FLG_SLEEPING		(((erts_aint32_t) 1) << 0)
#define ERTS_SSI_FLG_POLL_SLEEPING 	(((erts_aint32_t) 1) << 1)
#define ERTS_SSI_FLG_TSE_SLEEPING 	(((erts_aint32_t) 1) << 2)
#define ERTS_SSI_FLG_WAITING		(((erts_aint32_t) 1) << 3)
#define ERTS_SSI_FLG_SUSPENDED	 	(((erts_aint32_t) 1) << 4)

#define ERTS_SSI_FLGS_SLEEP_TYPE			\
 (ERTS_SSI_FLG_TSE_SLEEPING|ERTS_SSI_FLG_POLL_SLEEPING)

#define ERTS_SSI_FLGS_SLEEP				\
 (ERTS_SSI_FLG_SLEEPING|ERTS_SSI_FLGS_SLEEP_TYPE)

#define ERTS_SSI_FLGS_ALL				\
 (ERTS_SSI_FLGS_SLEEP					\
  | ERTS_SSI_FLG_WAITING				\
  | ERTS_SSI_FLG_SUSPENDED)

#define ERTS_SCHED_NEED_BLOCKABLE_AUX_WORK

<<<<<<< HEAD
#define ERTS_SSI_AUX_WORK_CHECK_CHILDREN	(((erts_aint32_t) 1) << 0)
=======
#define ERTS_SSI_AUX_WORK_CHECK_CHILDREN	(((long) 1) << 0)
#define ERTS_SSI_AUX_WORK_MISC			(((long) 1) << 1)
>>>>>>> 8b18824e

#define ERTS_SSI_BLOCKABLE_AUX_WORK_MASK \
  (ERTS_SSI_AUX_WORK_CHECK_CHILDREN \
   | ERTS_SSI_AUX_WORK_MISC)
#define ERTS_SSI_NONBLOCKABLE_AUX_WORK_MASK \
  (0)

typedef struct ErtsSchedulerSleepInfo_ ErtsSchedulerSleepInfo;

typedef struct {
    erts_smp_spinlock_t lock;
    ErtsSchedulerSleepInfo *list;
} ErtsSchedulerSleepList;

struct ErtsSchedulerSleepInfo_ {
    ErtsSchedulerSleepInfo *next;
    ErtsSchedulerSleepInfo *prev;
    erts_smp_atomic32_t flags;
    erts_tse_t *event;
    erts_smp_atomic32_t aux_work;
};

/* times to reschedule low prio process before running */
#define RESCHEDULE_LOW        8

#define ERTS_MAX_MISC_OPS 5

#define ERTS_FULL_REDS_HISTORY_AVG_SHFT 3
#define ERTS_FULL_REDS_HISTORY_SIZE \
   ((1 << ERTS_FULL_REDS_HISTORY_AVG_SHFT) - 1)

typedef struct ErtsProcList_ ErtsProcList;
struct ErtsProcList_ {
    Eterm pid;
    SysTimeval started;
    ErtsProcList* next;
};

typedef struct ErtsMiscOpList_ ErtsMiscOpList;
struct ErtsMiscOpList_ {
    ErtsMiscOpList *next;
    void (*func)(void *arg);
    void *arg;
};

typedef struct {
    Process* first;
    Process* last;
} ErtsRunPrioQueue;

typedef struct ErtsSchedulerData_ ErtsSchedulerData;

typedef struct ErtsRunQueue_ ErtsRunQueue;

typedef struct {
    int len;
    int max_len;
    int reds;
    struct {
	struct {
	    int this;
	    int other;
	} limit;
	ErtsRunQueue *runq;
    } migrate;
} ErtsRunQueueInfo;

struct ErtsRunQueue_ {
    int ix;
    erts_smp_atomic32_t info_flags;

    erts_smp_mtx_t mtx;
    erts_smp_cnd_t cnd;

#ifdef ERTS_SMP
    ErtsSchedulerSleepList sleepers;
#endif

    ErtsSchedulerData *scheduler;
    int waiting; /* < 0 in sys schedule; > 0 on cnd variable */
    int woken;
    Uint32 flags;
    int check_balance_reds;
    int full_reds_history_sum;
    int full_reds_history[ERTS_FULL_REDS_HISTORY_SIZE];
    int out_of_work_count;
    int max_len;
    int len;
    int wakeup_other;
    int wakeup_other_reds;

    struct {
	int len;
	ErtsProcList *pending_exiters;
	Uint context_switches;
	Uint reductions;

	ErtsRunQueueInfo prio_info[ERTS_NO_PROC_PRIO_LEVELS];

	/* We use the same prio queue for low and
	   normal prio processes */
	ErtsRunPrioQueue prio[ERTS_NO_PROC_PRIO_LEVELS-1];
    } procs;

    struct {
	ErtsMiscOpList *start;
	ErtsMiscOpList *end;
	ErtsRunQueue *evac_runq;
    } misc;

    struct {
	ErtsRunQueueInfo info;
	struct port *start;
	struct port *end;
    } ports;
};

typedef union {
    ErtsRunQueue runq;
    char align[ERTS_ALC_CACHE_LINE_ALIGN_SIZE(sizeof(ErtsRunQueue))];
} ErtsAlignedRunQueue;

extern ErtsAlignedRunQueue *erts_aligned_run_queues;
extern ErtsRunQueue *erts_common_run_queue;

#define ERTS_PROC_REDUCTIONS_EXECUTED(RQ, PRIO, REDS, AREDS)	\
do {								\
    (RQ)->procs.reductions += (AREDS);				\
    (RQ)->procs.prio_info[p->prio].reds += (REDS);		\
    (RQ)->check_balance_reds -= (REDS);				\
    (RQ)->wakeup_other_reds += (AREDS);				\
} while (0)

#define ERTS_PORT_REDUCTIONS_EXECUTED(RQ, REDS)			\
do {								\
    (RQ)->ports.info.reds += (REDS);				\
    (RQ)->check_balance_reds -= (REDS);				\
    (RQ)->wakeup_other_reds += (REDS);				\
} while (0)

struct ErtsSchedulerData_ {

#ifdef ERTS_SMP
    /*
     * Keep X registers first (so we get as many low
     * numbered registers as possible in the same cache
     * line).
     */
#if !HALFWORD_HEAP
    Eterm save_reg[ERTS_X_REGS_ALLOCATED]; /* X registers */
#else
    Eterm *save_reg;
#endif
    FloatDef freg[MAX_REG];	/* Floating point registers. */
    ethr_tid tid;		/* Thread id */
    struct erl_bits_state erl_bits_state; /* erl_bits.c state */
    void *match_pseudo_process; /* erl_db_util.c:db_prog_match() */
    ErtsSchedulerSleepInfo *ssi;
    Process *free_process;
#endif
#if !HEAP_ON_C_STACK
    Eterm tmp_heap[TMP_HEAP_SIZE];
    int num_tmp_heap_used;
    Eterm beam_emu_tmp_heap[BEAM_EMU_TMP_HEAP_SIZE];
    Eterm cmp_tmp_heap[CMP_TMP_HEAP_SIZE];
    Eterm erl_arith_tmp_heap[ERL_ARITH_TMP_HEAP_SIZE];
#endif

    Process *current_process;
    Uint no;			/* Scheduler number */
    struct port *current_port;
    ErtsRunQueue *run_queue;
    int virtual_reds;
    int cpu_id;			/* >= 0 when bound */

    ErtsAtomCacheMap atom_cache_map;

#ifdef ERTS_SMP
    /* NOTE: These fields are modified under held mutexes by other threads */
    erts_smp_atomic32_t chk_cpu_bind; /* Only used when common run queue */
#endif
};

typedef union {
    ErtsSchedulerData esd;
    char align[ERTS_ALC_CACHE_LINE_ALIGN_SIZE(sizeof(ErtsSchedulerData))];
} ErtsAlignedSchedulerData;

extern ErtsAlignedSchedulerData *erts_aligned_scheduler_data;

#ifndef ERTS_SMP
extern ErtsSchedulerData *erts_scheduler_data;
#endif

/*
 * Process Specific Data.
 *
 * NOTE: Only use PSD for very rarely used data.
 */

#define ERTS_PSD_ERROR_HANDLER			0
#define ERTS_PSD_SAVED_CALLS_BUF		1
#define ERTS_PSD_SCHED_ID			2
#define ERTS_PSD_DIST_ENTRY			3
#define ERTS_PSD_CALL_TIME_BP			4

#define ERTS_PSD_SIZE				5

typedef struct {
    void *data[ERTS_PSD_SIZE];
} ErtsPSD;

#ifdef ERTS_ENABLE_LOCK_CHECK
#define ERTS_LC_PSD_ANY_LOCK (~ERTS_PROC_LOCKS_ALL)

#define ERTS_PSD_ERROR_HANDLER_BUF_GET_LOCKS ERTS_PROC_LOCK_MAIN
#define ERTS_PSD_ERROR_HANDLER_BUF_SET_LOCKS ERTS_PROC_LOCK_MAIN

#define ERTS_PSD_SAVED_CALLS_BUF_GET_LOCKS ERTS_PROC_LOCK_MAIN
#define ERTS_PSD_SAVED_CALLS_BUF_SET_LOCKS ERTS_PROC_LOCK_MAIN

#define ERTS_PSD_SCHED_ID_GET_LOCKS ERTS_PROC_LOCK_STATUS
#define ERTS_PSD_SCHED_ID_SET_LOCKS ERTS_PROC_LOCK_STATUS

#define ERTS_PSD_DIST_ENTRY_GET_LOCKS ERTS_PROC_LOCK_MAIN
#define ERTS_PSD_DIST_ENTRY_SET_LOCKS ERTS_PROC_LOCK_MAIN

#define ERTS_PSD_CALL_TIME_BP_GET_LOCKS ERTS_PROC_LOCK_MAIN
#define ERTS_PSD_CALL_TIME_BP_SET_LOCKS ERTS_PROC_LOCK_MAIN

typedef struct {
    ErtsProcLocks get_locks;
    ErtsProcLocks set_locks;
} ErtsLcPSDLocks;

extern ErtsLcPSDLocks erts_psd_required_locks[ERTS_PSD_SIZE];

#endif

#define ERTS_SCHED_STAT_MODIFY_DISABLE		1
#define ERTS_SCHED_STAT_MODIFY_ENABLE		2
#define ERTS_SCHED_STAT_MODIFY_CLEAR		3

typedef struct {
    erts_smp_spinlock_t lock;
    int enabled;
    struct {
	Eterm name;
	Uint total_executed;
	Uint executed;
	Uint total_migrated;
	Uint migrated;
    } prio[ERTS_NO_PRIO_LEVELS];
} erts_sched_stat_t;

extern erts_sched_stat_t erts_sched_stat;

typedef struct {
    Eterm reason;
    ErlHeapFragment *bp;
} ErtsPendExit;

#ifdef ERTS_SMP

typedef struct ErtsPendingSuspend_ ErtsPendingSuspend;
struct ErtsPendingSuspend_ {
    ErtsPendingSuspend *next;
    ErtsPendingSuspend *end;
    Eterm pid;
    void (*handle_func)(Process *suspendee,
			ErtsProcLocks suspendee_locks,
			int suspendee_alive,
			Eterm pid);
};

#endif

/* Defines to ease the change of memory architecture */
#  define HEAP_START(p)     (p)->heap
#  define HEAP_TOP(p)       (p)->htop
#  define HEAP_LIMIT(p)     (p)->stop
#  define HEAP_END(p)       (p)->hend
#  define HEAP_SIZE(p)      (p)->heap_sz
#  define STACK_START(p)    (p)->hend
#  define STACK_TOP(p)      (p)->stop
#  define STACK_END(p)      (p)->htop
#  define HIGH_WATER(p)     (p)->high_water
#  define OLD_HEND(p)       (p)->old_hend
#  define OLD_HTOP(p)       (p)->old_htop
#  define OLD_HEAP(p)       (p)->old_heap
#  define GEN_GCS(p)        (p)->gen_gcs
#  define MAX_GEN_GCS(p)    (p)->max_gen_gcs
#  define FLAGS(p)          (p)->flags
#  define MBUF(p)           (p)->mbuf
#  define HALLOC_MBUF(p)    (p)->halloc_mbuf
#  define MBUF_SIZE(p)      (p)->mbuf_sz
#  define MSO(p)            (p)->off_heap
#  define MIN_HEAP_SIZE(p)  (p)->min_heap_size

#  define MIN_VHEAP_SIZE(p)   (p)->min_vheap_size
#  define BIN_VHEAP_SZ(p)     (p)->bin_vheap_sz
#  define BIN_VHEAP_MATURE(p) (p)->bin_vheap_mature
#  define BIN_OLD_VHEAP_SZ(p) (p)->bin_old_vheap_sz
#  define BIN_OLD_VHEAP(p)    (p)->bin_old_vheap

struct process {
    /* All fields in the PCB that differs between different heap
     * architectures, have been moved to the end of this struct to
     * make sure that as few offsets as possible differ. Different
     * offsets between memory architectures in this struct, means that
     * native code have to use functions instead of constants.
     */

    Eterm* htop;		/* Heap top */
    Eterm* stop;		/* Stack top */
    Eterm* heap;		/* Heap start */
    Eterm* hend;		/* Heap end */
    Uint heap_sz;		/* Size of heap in words */
    Uint min_heap_size;         /* Minimum size of heap (in words). */
    Uint min_vheap_size;        /* Minimum size of virtual heap (in words). */

#if !defined(NO_FPE_SIGNALS)
    volatile unsigned long fp_exception;
#endif

#ifdef HIPE
    /* HiPE-specific process fields. Put it early in struct process,
       to enable smaller & faster addressing modes on the x86. */
    struct hipe_process_state hipe;
#endif

    /*
     * Saved x registers.
     */
    Uint arity;			/* Number of live argument registers (only valid
				 * when process is *not* running).
				 */
    Eterm* arg_reg;		/* Pointer to argument registers. */
    unsigned max_arg_reg;	/* Maximum number of argument registers available. */
    Eterm def_arg_reg[6];	/* Default array for argument registers. */

    BeamInstr* cp;		/* (untagged) Continuation pointer (for threaded code). */
    BeamInstr* i;		/* Program counter for threaded code. */
    Sint catches;		/* Number of catches on stack */
    Sint fcalls;		/* 
				 * Number of reductions left to execute.
				 * Only valid for the current process.
				 */
    Uint32 status;		/* process STATE */
    Uint32 gcstatus;		/* process gc STATE */
    Uint32 rstatus;		/* process resume STATE */
    Uint32 rcount;		/* suspend count */
    Eterm id;			/* The pid of this process */
    int  prio;			/* Priority of process */
    int  skipped;		/* Times a low prio process has been rescheduled */
    Uint reds;			/* No of reductions for this process  */
    Eterm tracer_proc;		/* If proc is traced, this is the tracer
				   (can NOT be boxed) */
    Uint trace_flags;		/* Trace flags (used to be in flags) */
    Eterm group_leader;		/* Pid in charge
				   (can be boxed) */
    Uint flags;			/* Trap exit, etc (no trace flags anymore) */
    Eterm fvalue;		/* Exit & Throw value (failure reason) */
    Uint freason;		/* Reason for detected failure */
    Eterm ftrace;		/* Latest exception stack trace dump */

    Process *next;		/* Pointer to next process in run queue */
    Process *prev;		/* Pointer to prev process in run queue */

    struct reg_proc *reg;	/* NULL iff not registered */
    ErtsLink *nlinks;
    ErtsMonitor *monitors;      /* The process monitors, both ends */

    struct ErtsNodesMonitor_ *nodes_monitors;

    ErtsSuspendMonitor *suspend_monitors; /* Processes suspended by
					     this process via
					     erlang:suspend_process/1 */

    ErlMessageQueue msg;	/* Message queue */

    ErtsBifTimer *bif_timers;	/* Bif timers aiming at this process */

    ProcDict  *dictionary;       /* Process dictionary, may be NULL */

    Uint seq_trace_clock;
    Uint seq_trace_lastcnt;
    Eterm seq_trace_token;	/* Sequential trace token (tuple size 5 see below) */

    BeamInstr initial[3];	/* Initial module(0), function(1), arity(2), often used instead
				   of pointer to funcinfo instruction, hence the BeamInstr datatype */
    BeamInstr* current;		/* Current Erlang function, part of the funcinfo:
				 * module(0), function(1), arity(2)
				 * (module and functions are tagged atoms;
				 * arity an untagged integer). BeamInstr * because it references code
				 */
    
    /*
     * Information mainly for post-mortem use (erl crash dump).
     */
    Eterm parent;		/* Pid of process that created this process. */
    SysTimeval started;		/* Time when started. */


    /* This is the place, where all fields that differs between memory
     * architectures, have gone to.
     */

    Eterm *high_water;
    Eterm *old_hend;            /* Heap pointers for generational GC. */
    Eterm *old_htop;
    Eterm *old_heap;
    Uint16 gen_gcs;		/* Number of (minor) generational GCs. */
    Uint16 max_gen_gcs;		/* Max minor gen GCs before fullsweep. */
    ErlOffHeap off_heap;	/* Off-heap data updated by copy_struct(). */
    ErlHeapFragment* mbuf;	/* Pointer to message buffer list */
    Uint mbuf_sz;		/* Size of all message buffers */
    ErtsPSD *psd;		/* Rarely used process specific data */

    Uint64 bin_vheap_sz;	/* Virtual heap block size for binaries */
    Uint64 bin_vheap_mature;	/* Virtual heap block size for binaries */
    Uint64 bin_old_vheap_sz;	/* Virtual old heap block size for binaries */
    Uint64 bin_old_vheap;	/* Virtual old heap size for binaries */

    union {
#ifdef ERTS_SMP
	ErtsSmpPTimer *ptimer;
#else
	ErlTimer tm;		/* Timer entry */
#endif
	void *exit_data;	/* Misc data referred during termination */
    } u;

    ErtsRunQueue *bound_runq;

#ifdef ERTS_SMP
    erts_proc_lock_t lock;
    ErtsSchedulerData *scheduler_data;
    int is_exiting;
    Uint32 runq_flags;
    Uint32 status_flags;
    ErlMessageInQueue msg_inq;
    Eterm suspendee;
    ErtsPendingSuspend *pending_suspenders;
    ErtsPendExit pending_exit;
    ErtsRunQueue *run_queue;
#ifdef HIPE
    struct hipe_process_state_smp hipe_smp;
#endif
#endif

#ifdef HYBRID
    Eterm *rrma;                /* Remembered roots to Message Area */
    Eterm **rrsrc;              /* The source of the root */
    Uint nrr;                   /* Number of remembered roots */
    Uint rrsz;                  /* Size of root array */
#endif

#ifdef HYBRID
    Uint active;                /* Active since last major collection? */
    Uint active_index;          /* Index in the active process array */
#endif
 
#ifdef INCREMENTAL
    Process *active_next; /* Active processes to scan for roots */
    Process *active_prev; /* in collection of the message area  */
    Eterm *scan_top;
#endif

#ifdef CHECK_FOR_HOLES
    Eterm* last_htop;		/* No need to scan the heap below this point. */
    ErlHeapFragment* last_mbuf;	/* No need to scan beyond this mbuf. */
#endif

#ifdef DEBUG
    Eterm* last_old_htop;	/*
				 * No need to scan the old heap below this point
				 * when looking for invalid pointers into the new heap or
				 * heap fragments.
				 */
#endif

#ifdef FORCE_HEAP_FRAGS
    Uint space_verified;        /* Avoid HAlloc forcing heap fragments when */ 
    Eterm* space_verified_from; /* we rely on available heap space (TestHeap) */
#endif
};

#ifdef CHECK_FOR_HOLES
# define INIT_HOLE_CHECK(p)			\
do {						\
  (p)->last_htop = 0;				\
  (p)->last_mbuf = 0;				\
} while (0)

# define ERTS_HOLE_CHECK(p) erts_check_for_holes((p))
void erts_check_for_holes(Process* p);
#else
# define INIT_HOLE_CHECK(p)
# define ERTS_HOLE_CHECK(p)
#endif

/*
 * The MBUF_GC_FACTOR decides how easily a process is subject to GC 
 * due to message buffers allocated outside the heap.
 * The larger the factor, the easier the process gets GCed.
 * On a small memory system with lots of processes, this makes a significant 
 * difference, especially since the GCs help fragmentation quite a bit too.
 */
#if defined(SMALL_MEMORY)
#define MBUF_GC_FACTOR 4
#else
#define MBUF_GC_FACTOR 1
#endif

#define SEQ_TRACE_TOKEN(p)  ((p)->seq_trace_token)

/* The sequential tracing token is a tuple of size 5:
 *
 *    {Flags, Label, Serial, Sender}
 */

#define SEQ_TRACE_TOKEN_ARITY(p)    (arityval(*(tuple_val(SEQ_TRACE_TOKEN(p)))))
#define SEQ_TRACE_TOKEN_FLAGS(p)    (*(tuple_val(SEQ_TRACE_TOKEN(p)) + 1))
#define SEQ_TRACE_TOKEN_LABEL(p)    (*(tuple_val(SEQ_TRACE_TOKEN(p)) + 2))
#define SEQ_TRACE_TOKEN_SERIAL(p)   (*(tuple_val(SEQ_TRACE_TOKEN(p)) + 3))
#define SEQ_TRACE_TOKEN_SENDER(p)   (*(tuple_val(SEQ_TRACE_TOKEN(p)) + 4))
#define SEQ_TRACE_TOKEN_LASTCNT(p)  (*(tuple_val(SEQ_TRACE_TOKEN(p)) + 5))

/* used when we have unit32 token */
#define SEQ_TRACE_T_ARITY(token)    (arityval(*(tuple_val(token))))
#define SEQ_TRACE_T_FLAGS(token)    (*(tuple_val(token) + 1))
#define SEQ_TRACE_T_LABEL(token)    (*(tuple_val(token) + 2))
#define SEQ_TRACE_T_SERIAL(token)   (*(tuple_val(token) + 3))
#define SEQ_TRACE_T_SENDER(token)   (*(tuple_val(token) + 4))
#define SEQ_TRACE_T_LASTCNT(token)  (*(tuple_val(token) + 5))

/*
 * Possible flags for the flags field in ErlSpawnOpts below.
 */

#define SPO_LINK 1
#define SPO_USE_ARGS 2
#define SPO_MONITOR 4

/*
 * The following struct contains options for a process to be spawned.
 */
typedef struct {
    Uint flags;
    int error_code;		/* Error code returned from create_process(). */
    Eterm mref;			/* Monitor ref returned (if SPO_MONITOR was given). */

    /*
     * The following items are only initialized if the SPO_USE_ARGS flag is set.
     */
    Uint min_heap_size;		/* Minimum heap size (must be a valued returned
				 * from next_heap_size()).  */
    Uint min_vheap_size;	/* Minimum virtual heap size  */
    int priority;		/* Priority for process. */
    Uint16 max_gen_gcs;		/* Maximum number of gen GCs before fullsweep. */
    int scheduler;
} ErlSpawnOpts;

/*
 * The KILL_CATCHES(p) macro kills pending catches for process p.
 */

#define KILL_CATCHES(p) (p)->catches = -1

/* Shrink heap fragment from _last_ HAlloc.
*/
ERTS_GLB_INLINE void erts_heap_frag_shrink(Process* p, Eterm* hp);
#if ERTS_GLB_INLINE_INCL_FUNC_DEF
ERTS_GLB_INLINE void erts_heap_frag_shrink(Process* p, Eterm* hp)
{
    ErlHeapFragment* hf = MBUF(p);

    ASSERT(hf!=NULL && (hp - hf->mem < (unsigned long)hf->alloc_size));

    hf->used_size = hp - hf->mem;
}	
#endif /* inline */

Eterm* erts_heap_alloc(Process* p, Uint need);
#ifdef CHECK_FOR_HOLES
Eterm* erts_set_hole_marker(Eterm* ptr, Uint sz);
#endif

extern Process** process_tab;
#ifdef HYBRID
extern Uint erts_num_active_procs;
extern Process** erts_active_procs;
#endif
extern Uint erts_max_processes;
extern Uint erts_process_tab_index_mask;
extern Uint erts_default_process_flags;
extern erts_smp_rwmtx_t erts_cpu_bind_rwmtx;
/* If any of the erts_system_monitor_* variables are set (enabled),
** erts_system_monitor must be != NIL, to allow testing on just
** the erts_system_monitor_* variables.
*/
extern Eterm erts_system_monitor;
extern Uint erts_system_monitor_long_gc;
extern Uint erts_system_monitor_large_heap;
struct erts_system_monitor_flags_t {
	 unsigned int busy_port : 1;
    unsigned int busy_dist_port : 1;
};
extern struct erts_system_monitor_flags_t erts_system_monitor_flags;

/* system_profile, same rules as for system_monitor.
	erts_profile must be != NIL when 
	erts_profile_* is set. */

extern Eterm erts_system_profile;
struct erts_system_profile_flags_t {
    unsigned int scheduler : 1;
    unsigned int runnable_procs : 1;
    unsigned int runnable_ports : 1;
    unsigned int exclusive : 1;
};
extern struct erts_system_profile_flags_t erts_system_profile_flags;

#define INVALID_PID(p, pid)	((p) == NULL				\
				 || (p)->id != (pid)			\
				 || (p)->status == P_EXITING)
 
#define IS_TRACED(p)             ( (p)->tracer_proc != NIL )
#define ARE_TRACE_FLAGS_ON(p,tf) ( ((p)->trace_flags & (tf|F_SENSITIVE)) == (tf) )
#define IS_TRACED_FL(p,tf)       ( IS_TRACED(p) && ARE_TRACE_FLAGS_ON(p,tf) )

/* process flags */
#define F_TRAPEXIT           (1 <<  0)
#define F_INSLPQUEUE         (1 <<  1) /* Set if in timer queue */
#define F_TIMO               (1 <<  2) /* Set if timeout */
#define F_HEAP_GROW          (1 <<  3)
#define F_NEED_FULLSWEEP     (1 <<  4)
#define F_USING_DB           (1 <<  5) /* If have created tables */
#define F_DISTRIBUTION       (1 <<  6) /* Process used in distribution */
#define F_USING_DDLL         (1 <<  7) /* Process has used the DDLL interface */
#define F_HAVE_BLCKD_MSCHED  (1 <<  8) /* Process has blocked multi-scheduling */
#define F_P2PNR_RESCHED      (1 <<  9) /* Process has been rescheduled via erts_pid2proc_not_running() */
#define F_FORCE_GC           (1 << 10) /* Force gc at process in-scheduling */

/* process trace_flags */
#define F_SENSITIVE          (1 << 0)
#define F_TRACE_SEND         (1 << 1)   
#define F_TRACE_RECEIVE      (1 << 2)
#define F_TRACE_SOS          (1 << 3) /* Set on spawn       */
#define F_TRACE_SOS1         (1 << 4) /* Set on first spawn */
#define F_TRACE_SOL          (1 << 5) /* Set on link        */
#define F_TRACE_SOL1         (1 << 6) /* Set on first link  */
#define F_TRACE_CALLS        (1 << 7)
#define F_TIMESTAMP          (1 << 8)
#define F_TRACE_PROCS        (1 << 9)
#define F_TRACE_FIRST_CHILD  (1 << 10)
#define F_TRACE_SCHED        (1 << 11)
#define F_TRACE_GC           (1 << 12)
#define F_TRACE_ARITY_ONLY   (1 << 13)
#define F_TRACE_RETURN_TO    (1 << 14) /* Return_to trace when breakpoint tracing */
#define F_TRACE_SILENT       (1 << 15) /* No call trace msg suppress */
#define F_TRACER             (1 << 16) /* May be (has been) tracer */
#define F_EXCEPTION_TRACE    (1 << 17) /* May have exception trace on stack */

/* port trace flags, currently the same as process trace flags */
#define F_TRACE_SCHED_PORTS  (1 << 18) /* Trace of port scheduling */
#define F_TRACE_SCHED_PROCS  (1 << 19) /* With virtual scheduling */
#define F_TRACE_PORTS	     (1 << 20) /* Ports equivalent to F_TRACE_PROCS */
#define F_TRACE_SCHED_NO     (1 << 21) /* Trace with scheduler id */
#define F_TRACE_SCHED_EXIT   (1 << 22)

#define F_NUM_FLAGS          23
#ifdef DEBUG
#  define F_INITIAL_TRACE_FLAGS (5 << F_NUM_FLAGS)
#else
#  define F_INITIAL_TRACE_FLAGS 0
#endif



#define TRACEE_FLAGS ( F_TRACE_PROCS | F_TRACE_CALLS \
		     | F_TRACE_SOS |  F_TRACE_SOS1| F_TRACE_RECEIVE  \
		     | F_TRACE_SOL | F_TRACE_SOL1 | F_TRACE_SEND \
		     | F_TRACE_SCHED | F_TIMESTAMP | F_TRACE_GC \
		     | F_TRACE_ARITY_ONLY | F_TRACE_RETURN_TO \
                     | F_TRACE_SILENT | F_TRACE_SCHED_PROCS | F_TRACE_PORTS \
		     | F_TRACE_SCHED_PORTS | F_TRACE_SCHED_NO \
		     | F_TRACE_SCHED_EXIT)

#define ERTS_TRACEE_MODIFIER_FLAGS \
  (F_TRACE_SILENT | F_TIMESTAMP | F_TRACE_SCHED_NO)
#define ERTS_PORT_TRACEE_FLAGS \
  (ERTS_TRACEE_MODIFIER_FLAGS | F_TRACE_PORTS | F_TRACE_SCHED_PORTS)
#define ERTS_PROC_TRACEE_FLAGS \
  ((TRACEE_FLAGS & ~ERTS_PORT_TRACEE_FLAGS) | ERTS_TRACEE_MODIFIER_FLAGS)

/* Sequential trace flags */
#define SEQ_TRACE_SEND     (1 << 0)
#define SEQ_TRACE_RECEIVE  (1 << 1)
#define SEQ_TRACE_PRINT    (1 << 2)
#define SEQ_TRACE_TIMESTAMP (1 << 3)

#ifdef ERTS_SMP
/* Status flags ... */
#define ERTS_PROC_SFLG_PENDADD2SCHEDQ	(((Uint32) 1) << 0)	/* Pending
								   add to
								   schedule q */
#define ERTS_PROC_SFLG_INRUNQ		(((Uint32) 1) << 1)	/* Process is
								   in run q */
#define ERTS_PROC_SFLG_TRAPEXIT		(((Uint32) 1) << 2)	/* Process is
								   trapping
								   exit */
#define ERTS_PROC_SFLG_RUNNING		(((Uint32) 1) << 3)	/* Process is
								   running */
/* Scheduler flags in process struct... */
#define ERTS_PROC_RUNQ_FLG_RUNNING	(((Uint32) 1) << 0)	/* Process is
								   running */

#endif


#ifdef ERTS_SMP
#define ERTS_PROC_IS_TRAPPING_EXITS(P)					\
  (ERTS_SMP_LC_ASSERT(erts_proc_lc_my_proc_locks((P))			\
		      & ERTS_PROC_LOCK_STATUS),				\
   (P)->status_flags & ERTS_PROC_SFLG_TRAPEXIT)

#define ERTS_PROC_SET_TRAP_EXIT(P)					\
  (ERTS_SMP_LC_ASSERT(((ERTS_PROC_LOCK_MAIN|ERTS_PROC_LOCK_STATUS)	\
		       & erts_proc_lc_my_proc_locks((P)))		\
		      == (ERTS_PROC_LOCK_MAIN|ERTS_PROC_LOCK_STATUS)),	\
   (P)->status_flags |= ERTS_PROC_SFLG_TRAPEXIT,			\
   (P)->flags |= F_TRAPEXIT,						\
   1)

#define ERTS_PROC_UNSET_TRAP_EXIT(P)					\
  (ERTS_SMP_LC_ASSERT(((ERTS_PROC_LOCK_MAIN|ERTS_PROC_LOCK_STATUS)	\
		       & erts_proc_lc_my_proc_locks((P)))		\
		      == (ERTS_PROC_LOCK_MAIN|ERTS_PROC_LOCK_STATUS)),	\
   (P)->status_flags &= ~ERTS_PROC_SFLG_TRAPEXIT,			\
   (P)->flags &= ~F_TRAPEXIT,						\
   0)
#else
#define ERTS_PROC_IS_TRAPPING_EXITS(P) ((P)->flags & F_TRAPEXIT)
#define ERTS_PROC_SET_TRAP_EXIT(P) ((P)->flags |= F_TRAPEXIT, 1)
#define ERTS_PROC_UNSET_TRAP_EXIT(P) ((P)->flags &= ~F_TRAPEXIT, 0)
#endif

/* Option flags to erts_send_exit_signal() */
#define ERTS_XSIG_FLG_IGN_KILL		(((Uint32) 1) << 0)
#define ERTS_XSIG_FLG_NO_IGN_NORMAL	(((Uint32) 1) << 1)


/* Process status values */
#define P_FREE      0
#define P_RUNABLE   1
#define P_WAITING   2
#define P_RUNNING   3
#define P_EXITING   4
#define P_GARBING   5
#define P_SUSPENDED 6

#define CANCEL_TIMER(p) \
    do { \
	if ((p)->flags & (F_INSLPQUEUE)) \
	    cancel_timer(p); \
	else \
	    (p)->flags &= ~F_TIMO; \
    } while (0)

#define ERTS_RUNQ_IX(IX)						\
  (ASSERT_EXPR(0 <= (IX) && (IX) < erts_no_run_queues),			\
   &erts_aligned_run_queues[(IX)].runq)
#define ERTS_SCHEDULER_IX(IX)						\
  (ASSERT_EXPR(0 <= (IX) && (IX) < erts_no_schedulers),			\
   &erts_aligned_scheduler_data[(IX)].esd)

void erts_pre_init_process(void);
void erts_late_init_process(void);
void erts_early_init_scheduling(void);
void erts_init_scheduling(int, int, int);

ErtsProcList *erts_proclist_create(Process *);
void erts_proclist_destroy(ErtsProcList *);
int erts_proclist_same(ErtsProcList *, Process *);

int erts_sched_set_wakeup_limit(char *str);

#ifdef DEBUG
void erts_dbg_multi_scheduling_return_trap(Process *, Eterm);
#endif
int erts_get_max_no_executing_schedulers(void);
#ifdef ERTS_SMP
ErtsSchedSuspendResult
erts_schedulers_state(Uint *, Uint *, Uint *, int);
ErtsSchedSuspendResult
erts_set_schedulers_online(Process *p,
			   ErtsProcLocks plocks,
			   Sint new_no,
			   Sint *old_no);
ErtsSchedSuspendResult
erts_block_multi_scheduling(Process *, ErtsProcLocks, int, int);
int erts_is_multi_scheduling_blocked(void);
Eterm erts_multi_scheduling_blockers(Process *);
void erts_start_schedulers(void);
void erts_smp_notify_check_children_needed(void);
void
erts_smp_schedule_misc_aux_work(int ignore_self,
				int max_sched,
				void (*func)(void *),
				void *arg);
#endif
void erts_sched_notify_check_cpu_bind(void);
Uint erts_active_schedulers(void);
void erts_init_process(int);
Eterm erts_process_status(Process *, ErtsProcLocks, Process *, Eterm);
Uint erts_run_queues_len(Uint *);
void erts_add_to_runq(Process *);
Eterm erts_bound_schedulers_term(Process *c_p);
Eterm erts_get_cpu_topology_term(Process *c_p, Eterm which);
Eterm erts_get_schedulers_binds(Process *c_p);
Eterm erts_set_cpu_topology(Process *c_p, Eterm term);
Eterm erts_bind_schedulers(Process *c_p, Eterm how);
ErtsRunQueue *erts_schedid2runq(Uint);
#ifdef ERTS_SMP
ErtsMigrateResult erts_proc_migrate(Process *,
				    ErtsProcLocks *,
				    ErtsRunQueue *,
				    int *,
				    ErtsRunQueue *,
				    int *);
#endif
Process *schedule(Process*, int);
void erts_schedule_misc_op(void (*)(void *), void *);
Eterm erl_create_process(Process*, Eterm, Eterm, Eterm, ErlSpawnOpts*);
void erts_do_exit_process(Process*, Eterm);
void erts_continue_exit_process(Process *);
void set_timer(Process*, Uint);
void cancel_timer(Process*);
/* Begin System profile */
Uint erts_runnable_process_count(void);
Uint erts_process_count(void);
/* End System profile */
void erts_init_empty_process(Process *p);
void erts_cleanup_empty_process(Process* p);
#ifdef DEBUG
void erts_debug_verify_clean_empty_process(Process* p);
#endif
void erts_stack_dump(int to, void *to_arg, Process *);
void erts_program_counter_info(int to, void *to_arg, Process *);

Eterm erts_get_process_priority(Process *p);
Eterm erts_set_process_priority(Process *p, Eterm prio);

Uint erts_get_total_context_switches(void);
void erts_get_total_reductions(Uint *, Uint *);
void erts_get_exact_total_reductions(Process *, Uint *, Uint *);

Eterm erts_fake_scheduler_bindings(Process *p, Eterm how);

void erts_sched_stat_modify(int what);
Eterm erts_sched_stat_term(Process *p, int total);

void erts_free_proc(Process *);

void erts_suspend(Process*, ErtsProcLocks, struct port*);
void erts_resume(Process*, ErtsProcLocks);
int erts_resume_processes(ErtsProcList *);

int erts_send_exit_signal(Process *,
			  Eterm,
			  Process *,
			  ErtsProcLocks *,
			  Eterm,
			  Eterm,
			  Process *,
			  Uint32);
#ifdef ERTS_SMP
void erts_handle_pending_exit(Process *, ErtsProcLocks);
#define ERTS_PROC_PENDING_EXIT(P) \
  (ERTS_SMP_LC_ASSERT(erts_proc_lc_my_proc_locks((P)) & ERTS_PROC_LOCK_STATUS),\
   (P)->pending_exit.reason != THE_NON_VALUE)
#else
#define ERTS_PROC_PENDING_EXIT(P) 0
#endif

void erts_deep_process_dump(int, void *);

Eterm erts_get_reader_groups_map(Process *c_p);
Eterm erts_debug_reader_groups_map(Process *c_p, int groups);

Sint erts_test_next_pid(int, Uint);
Eterm erts_debug_processes(Process *c_p);
Eterm erts_debug_processes_bif_info(Process *c_p);
Uint erts_debug_nbalance(void);

#ifdef ERTS_SMP
#  define ERTS_GET_SCHEDULER_DATA_FROM_PROC(PROC) ((PROC)->scheduler_data)
#  define ERTS_PROC_GET_SCHDATA(PROC) ((PROC)->scheduler_data)
#else
#  define ERTS_GET_SCHEDULER_DATA_FROM_PROC(PROC) (erts_scheduler_data)
#  define ERTS_PROC_GET_SCHDATA(PROC) (erts_scheduler_data)
#endif

#if defined(ERTS_SMP) || defined(USE_THREADS)
ErtsSchedulerData *erts_get_scheduler_data(void);
#else
ERTS_GLB_INLINE ErtsSchedulerData *erts_get_scheduler_data(void);
#if ERTS_GLB_INLINE_INCL_FUNC_DEF

ERTS_GLB_INLINE
ErtsSchedulerData *erts_get_scheduler_data(void)
{
    return erts_scheduler_data;
}
#endif
#endif

#if defined(ERTS_SMP) && defined(ERTS_ENABLE_LOCK_CHECK)

#define ERTS_PROCESS_LOCK_ONLY_LOCK_CHECK_PROTO__
#include "erl_process_lock.h"
#undef ERTS_PROCESS_LOCK_ONLY_LOCK_CHECK_PROTO__

int erts_smp_lc_runq_is_locked(ErtsRunQueue *);
#define ERTS_SMP_LC_CHK_RUNQ_LOCK(RQ, L)				\
do {									\
    if ((L))								\
	ERTS_SMP_LC_ASSERT(erts_smp_lc_runq_is_locked((RQ)));		\
    else								\
	ERTS_SMP_LC_ASSERT(!erts_smp_lc_runq_is_locked((RQ)));		\
} while (0)
#else
#define ERTS_SMP_LC_CHK_RUNQ_LOCK(RQ, L)
#endif

void *erts_psd_set_init(Process *p, ErtsProcLocks plocks, int ix, void *data);

ERTS_GLB_INLINE void *
erts_psd_get(Process *p, int ix);
ERTS_GLB_INLINE void *
erts_psd_set(Process *p, ErtsProcLocks plocks, int ix, void *new);

#if ERTS_GLB_INLINE_INCL_FUNC_DEF

ERTS_GLB_INLINE void *
erts_psd_get(Process *p, int ix)
{
#if defined(ERTS_SMP) && defined(ERTS_ENABLE_LOCK_CHECK)
    ErtsProcLocks locks = erts_proc_lc_my_proc_locks(p);
    if (ERTS_LC_PSD_ANY_LOCK == erts_psd_required_locks[ix].get_locks)
	ERTS_SMP_LC_ASSERT(locks
			   || erts_is_system_blocked(0)
			   || (ERTS_IS_CRASH_DUMPING
			       && erts_is_system_blocked(ERTS_BS_FLG_ALLOW_GC)));
    else {
	locks &= erts_psd_required_locks[ix].get_locks;
	ERTS_SMP_LC_ASSERT(erts_psd_required_locks[ix].get_locks == locks
			   || erts_is_system_blocked(0)
			   || (ERTS_IS_CRASH_DUMPING
			       && erts_is_system_blocked(ERTS_BS_FLG_ALLOW_GC)));
    }
#endif
    ASSERT(0 <= ix && ix < ERTS_PSD_SIZE);
    return p->psd ? p->psd->data[ix] : NULL;
}


/*
 * NOTE: erts_psd_set() might release and reacquire locks on 'p'.
 */
ERTS_GLB_INLINE void *
erts_psd_set(Process *p, ErtsProcLocks plocks, int ix, void *data)
{
#if defined(ERTS_SMP) && defined(ERTS_ENABLE_LOCK_CHECK)
    ErtsProcLocks locks = erts_proc_lc_my_proc_locks(p);
    if (ERTS_LC_PSD_ANY_LOCK == erts_psd_required_locks[ix].set_locks)
	ERTS_SMP_LC_ASSERT(locks
			   || erts_is_system_blocked(0)
			   || (ERTS_IS_CRASH_DUMPING
			       && erts_is_system_blocked(ERTS_BS_FLG_ALLOW_GC)));
    else {
	locks &= erts_psd_required_locks[ix].set_locks;
	ERTS_SMP_LC_ASSERT(erts_psd_required_locks[ix].set_locks == locks
			   || erts_is_system_blocked(0)
			   || (ERTS_IS_CRASH_DUMPING
			       && erts_is_system_blocked(ERTS_BS_FLG_ALLOW_GC)));
    }
#endif
    ASSERT(0 <= ix && ix < ERTS_PSD_SIZE);
    if (p->psd) {
	void *old = p->psd->data[ix];
	p->psd->data[ix] = data;
	return old;
    }
    else {
	if (!data)
	    return NULL;
	else
	    return erts_psd_set_init(p, plocks, ix, data);
    }
}

#endif

#define ERTS_PROC_SCHED_ID(P, L, ID) \
  ((UWord) erts_psd_set((P), (L), ERTS_PSD_SCHED_ID, (void *) (ID)))

#define ERTS_PROC_GET_DIST_ENTRY(P) \
  ((DistEntry *) erts_psd_get((P), ERTS_PSD_DIST_ENTRY))
#define ERTS_PROC_SET_DIST_ENTRY(P, L, D) \
  ((DistEntry *) erts_psd_set((P), (L), ERTS_PSD_DIST_ENTRY, (void *) (D)))

#define ERTS_PROC_GET_SAVED_CALLS_BUF(P) \
  ((struct saved_calls *) erts_psd_get((P), ERTS_PSD_SAVED_CALLS_BUF))
#define ERTS_PROC_SET_SAVED_CALLS_BUF(P, L, SCB) \
  ((struct saved_calls *) erts_psd_set((P), (L), ERTS_PSD_SAVED_CALLS_BUF, (void *) (SCB)))

#define ERTS_PROC_GET_CALL_TIME(P) \
  ((process_breakpoint_time_t *) erts_psd_get((P), ERTS_PSD_CALL_TIME_BP))
#define ERTS_PROC_SET_CALL_TIME(P, L, PBT) \
  ((process_breakpoint_time_t *) erts_psd_set((P), (L), ERTS_PSD_CALL_TIME_BP, (void *) (PBT)))


ERTS_GLB_INLINE Eterm erts_proc_get_error_handler(Process *p);
ERTS_GLB_INLINE Eterm erts_proc_set_error_handler(Process *p,
						  ErtsProcLocks plocks,
						  Eterm handler);

#if ERTS_GLB_INLINE_INCL_FUNC_DEF
ERTS_GLB_INLINE Eterm
erts_proc_get_error_handler(Process *p)
{
    void *val = erts_psd_get(p, ERTS_PSD_ERROR_HANDLER);
    if (!val)
	return am_error_handler;
    else {
	ASSERT(is_atom(((Eterm) (UWord) val)));
	return (Eterm) (UWord) val;
    }
}

ERTS_GLB_INLINE Eterm
erts_proc_set_error_handler(Process *p, ErtsProcLocks plocks, Eterm handler)
{
    void *old_val;
    void *new_val;
    ASSERT(is_atom(handler));
    new_val = (handler == am_error_handler) ? NULL : (void *) (UWord) handler;
    old_val = erts_psd_set(p, plocks, ERTS_PSD_ERROR_HANDLER, new_val);
    if (!old_val)
	return am_error_handler;
    else {
	ASSERT(is_atom(((Eterm) (UWord) old_val)));
	return (Eterm) (UWord) old_val;
    }
}

#endif

#ifdef ERTS_SMP
ErtsRunQueue *erts_prepare_emigrate(ErtsRunQueue *c_rq,
				    ErtsRunQueueInfo *c_rqi,
				    int prio);

ERTS_GLB_INLINE ErtsRunQueue *erts_check_emigration_need(ErtsRunQueue *c_rq,
							 int prio);
#endif

ERTS_GLB_INLINE int erts_is_scheduler_bound(ErtsSchedulerData *esdp);
ERTS_GLB_INLINE Process *erts_get_current_process(void);
ERTS_GLB_INLINE Eterm erts_get_current_pid(void);
ERTS_GLB_INLINE Uint erts_get_scheduler_id(void);
ERTS_GLB_INLINE ErtsRunQueue *erts_get_runq_proc(Process *p);
ERTS_GLB_INLINE ErtsRunQueue *erts_get_runq_current(ErtsSchedulerData *esdp);
ERTS_GLB_INLINE void erts_smp_runq_lock(ErtsRunQueue *rq);
ERTS_GLB_INLINE int erts_smp_runq_trylock(ErtsRunQueue *rq);
ERTS_GLB_INLINE void erts_smp_runq_unlock(ErtsRunQueue *rq);
ERTS_GLB_INLINE void erts_smp_xrunq_lock(ErtsRunQueue *rq, ErtsRunQueue *xrq);
ERTS_GLB_INLINE void erts_smp_xrunq_unlock(ErtsRunQueue *rq, ErtsRunQueue *xrq);
ERTS_GLB_INLINE void erts_smp_runqs_lock(ErtsRunQueue *rq1, ErtsRunQueue *rq2);
ERTS_GLB_INLINE void erts_smp_runqs_unlock(ErtsRunQueue *rq1, ErtsRunQueue *rq2);

#if ERTS_GLB_INLINE_INCL_FUNC_DEF

#ifdef ERTS_SMP
ERTS_GLB_INLINE ErtsRunQueue *
erts_check_emigration_need(ErtsRunQueue *c_rq, int prio)
{
    ErtsRunQueueInfo *c_rqi;

    if (!ERTS_CHK_RUNQ_FLG_EMIGRATE(c_rq->flags, prio))
	return NULL;

    if (prio == ERTS_PORT_PRIO_LEVEL)
	c_rqi = &c_rq->ports.info;
    else
	c_rqi = &c_rq->procs.prio_info[prio];

    if (!ERTS_CHK_RUNQ_FLG_EVACUATE(c_rq->flags, prio)
	&& !(c_rq->flags & ERTS_RUNQ_FLG_INACTIVE)
	&& c_rqi->len <= c_rqi->migrate.limit.this)
	return NULL;

    return erts_prepare_emigrate(c_rq, c_rqi, prio);
}
#endif

ERTS_GLB_INLINE
int erts_is_scheduler_bound(ErtsSchedulerData *esdp)
{
    if (!esdp)
	esdp = erts_get_scheduler_data();
    ASSERT(esdp);
    return esdp->cpu_id >= 0;
}

ERTS_GLB_INLINE
Process *erts_get_current_process(void)
{
    ErtsSchedulerData *esdp = erts_get_scheduler_data();
    return esdp ? esdp->current_process : NULL;
}

ERTS_GLB_INLINE
Eterm erts_get_current_pid(void)
{
    Process *proc = erts_get_current_process();
    return proc ? proc->id : THE_NON_VALUE;
}

ERTS_GLB_INLINE
Uint erts_get_scheduler_id(void)
{
#ifdef ERTS_SMP
    ErtsSchedulerData *esdp = erts_get_scheduler_data();
    return esdp ? esdp->no : (Uint) 0;
#else
    return erts_get_scheduler_data() ? (Uint) 1 : (Uint) 0;
#endif
}

ERTS_GLB_INLINE ErtsRunQueue *
erts_get_runq_proc(Process *p)
{
    ERTS_SMP_LC_ASSERT(ERTS_PROC_LOCK_STATUS & erts_proc_lc_my_proc_locks(p));
#ifdef ERTS_SMP
    ASSERT(p->run_queue);
    return p->run_queue;
#else
    ASSERT(erts_common_run_queue);
    return erts_common_run_queue;
#endif
}

ERTS_GLB_INLINE ErtsRunQueue *
erts_get_runq_current(ErtsSchedulerData *esdp)
{
    ASSERT(!esdp || esdp == erts_get_scheduler_data());
#ifdef ERTS_SMP
    if (!esdp)
	esdp = erts_get_scheduler_data();
    return esdp->run_queue;
#else
    ASSERT(erts_common_run_queue);
    return erts_common_run_queue;
#endif
}

ERTS_GLB_INLINE void
erts_smp_runq_lock(ErtsRunQueue *rq)
{
#ifdef ERTS_SMP
    erts_smp_mtx_lock(&rq->mtx);
#endif
}

ERTS_GLB_INLINE int
erts_smp_runq_trylock(ErtsRunQueue *rq)
{
#ifdef ERTS_SMP
    return erts_smp_mtx_trylock(&rq->mtx);
#else
    return 0;
#endif
}

ERTS_GLB_INLINE void
erts_smp_runq_unlock(ErtsRunQueue *rq)
{
#ifdef ERTS_SMP
    erts_smp_mtx_unlock(&rq->mtx);
#endif
}

ERTS_GLB_INLINE void
erts_smp_xrunq_lock(ErtsRunQueue *rq, ErtsRunQueue *xrq)
{
#ifdef ERTS_SMP
    ERTS_SMP_LC_ASSERT(erts_smp_lc_mtx_is_locked(&rq->mtx));
    if (xrq != rq) {
	if (erts_smp_mtx_trylock(&xrq->mtx) == EBUSY) {
	    if (rq < xrq)
		erts_smp_mtx_lock(&xrq->mtx);
	    else {
		erts_smp_mtx_unlock(&rq->mtx);
		erts_smp_mtx_lock(&xrq->mtx);
		erts_smp_mtx_lock(&rq->mtx);
	    }
	}
    }
#endif
}

ERTS_GLB_INLINE void
erts_smp_xrunq_unlock(ErtsRunQueue *rq, ErtsRunQueue *xrq)
{
#ifdef ERTS_SMP
    if (xrq != rq)
	erts_smp_mtx_unlock(&xrq->mtx);
#endif
}

ERTS_GLB_INLINE void
erts_smp_runqs_lock(ErtsRunQueue *rq1, ErtsRunQueue *rq2)
{
#ifdef ERTS_SMP
    ASSERT(rq1 && rq2);
    if (rq1 == rq2)
	erts_smp_mtx_lock(&rq1->mtx);
    else if (rq1 < rq2) {
	erts_smp_mtx_lock(&rq1->mtx);
	erts_smp_mtx_lock(&rq2->mtx);	
    }
    else {
	erts_smp_mtx_lock(&rq2->mtx);
	erts_smp_mtx_lock(&rq1->mtx);	
    }
#endif
}

ERTS_GLB_INLINE void
erts_smp_runqs_unlock(ErtsRunQueue *rq1, ErtsRunQueue *rq2)
{
#ifdef ERTS_SMP
    ASSERT(rq1 && rq2);
    erts_smp_mtx_unlock(&rq1->mtx);
    if (rq1 != rq2)
	erts_smp_mtx_unlock(&rq2->mtx);
#endif
}

#endif /* #if ERTS_GLB_INLINE_INCL_FUNC_DEF */

ERTS_GLB_INLINE ErtsAtomCacheMap *erts_get_atom_cache_map(Process *c_p);

#if ERTS_GLB_INLINE_INCL_FUNC_DEF
ERTS_GLB_INLINE ErtsAtomCacheMap *
erts_get_atom_cache_map(Process *c_p)
{
    ErtsSchedulerData *esdp = (c_p
			       ? ERTS_PROC_GET_SCHDATA(c_p)
			       : erts_get_scheduler_data());
    ASSERT(esdp);
    return &esdp->atom_cache_map;
}
#endif

#ifdef ERTS_SMP

Process *erts_pid2proc_not_running(Process *,
				   ErtsProcLocks,
				   Eterm,
				   ErtsProcLocks);
Process *erts_pid2proc_nropt(Process *c_p,
			     ErtsProcLocks c_p_locks,
			     Eterm pid,
			     ErtsProcLocks pid_locks);
extern int erts_disable_proc_not_running_opt;

#ifdef DEBUG
#define ERTS_SMP_ASSERT_IS_NOT_EXITING(P) \
  do { ASSERT(!(P)->is_exiting); } while (0)
#else
#define ERTS_SMP_ASSERT_IS_NOT_EXITING(P)
#endif

/* NOTE: At least one process lock has to be held on P! */
#ifdef ERTS_ENABLE_LOCK_CHECK
#define ERTS_PROC_IS_EXITING(P) \
  (ERTS_SMP_LC_ASSERT(erts_proc_lc_my_proc_locks((P)) != 0 \
		      || erts_lc_pix_lock_is_locked(ERTS_PID2PIXLOCK((P)->id))),\
   (P)->is_exiting)
#else
#define ERTS_PROC_IS_EXITING(P) ((P)->is_exiting)
#endif

#else /* !ERTS_SMP */

#define ERTS_PROC_IS_EXITING(P) ((P)->status == P_EXITING)

#define ERTS_SMP_ASSERT_IS_NOT_EXITING(P)

#define erts_pid2proc_not_running erts_pid2proc
#define erts_pid2proc_nropt erts_pid2proc

#endif

/* Minimum NUMBER of processes for a small system to start */
#ifdef ERTS_SMP
#define ERTS_MIN_PROCESSES		ERTS_NO_OF_PIX_LOCKS
#else
#define ERTS_MIN_PROCESSES		16
#endif

void erts_smp_notify_inc_runq(ErtsRunQueue *runq);

#ifdef ERTS_SMP
void erts_sched_finish_poke(ErtsSchedulerSleepInfo *, erts_aint32_t);
ERTS_GLB_INLINE void erts_sched_poke(ErtsSchedulerSleepInfo *ssi);

#if ERTS_GLB_INLINE_INCL_FUNC_DEF

ERTS_GLB_INLINE void
erts_sched_poke(ErtsSchedulerSleepInfo *ssi)
{
    erts_aint32_t flags = erts_smp_atomic32_read(&ssi->flags);
    ASSERT(!(flags & ERTS_SSI_FLG_SLEEPING)
	   || (flags & ERTS_SSI_FLG_WAITING));
    if (flags & ERTS_SSI_FLG_SLEEPING) {
	flags = erts_smp_atomic32_band(&ssi->flags, ~ERTS_SSI_FLGS_SLEEP);
	erts_sched_finish_poke(ssi, flags);
    }
}

#endif /* #if ERTS_GLB_INLINE_INCL_FUNC_DEF */

#endif /* #ifdef ERTS_SMP */

#include "erl_process_lock.h"

#undef ERTS_INCLUDE_SCHEDULER_INTERNALS

#endif


<|MERGE_RESOLUTION|>--- conflicted
+++ resolved
@@ -238,12 +238,8 @@
 
 #define ERTS_SCHED_NEED_BLOCKABLE_AUX_WORK
 
-<<<<<<< HEAD
 #define ERTS_SSI_AUX_WORK_CHECK_CHILDREN	(((erts_aint32_t) 1) << 0)
-=======
-#define ERTS_SSI_AUX_WORK_CHECK_CHILDREN	(((long) 1) << 0)
-#define ERTS_SSI_AUX_WORK_MISC			(((long) 1) << 1)
->>>>>>> 8b18824e
+#define ERTS_SSI_AUX_WORK_MISC			(((erts_aint32_t) 1) << 1)
 
 #define ERTS_SSI_BLOCKABLE_AUX_WORK_MASK \
   (ERTS_SSI_AUX_WORK_CHECK_CHILDREN \

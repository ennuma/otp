--- conflicted
+++ resolved
@@ -20,24 +20,22 @@
  [
   {"5.5.2", 
    [
-<<<<<<< HEAD
     {load_module, ftp, soft_purge, soft_purge, []},
+    {load_module, mod_esi, soft_purge, soft_purge, []},
     {load_module, httpc, soft_purge, soft_purge, [httpc_handler]},
     {load_module, httpc_request, soft_purge, soft_purge, []},
     {update, httpc_handler, soft, soft_purge, soft_purge, [httpc_request]}
-=======
-    {load_module, mod_esi, soft_purge, soft_purge, []}
->>>>>>> b5aae772
    ]
   }, 
   {"5.5.1", 
    [
     {load_module, ftp, soft_purge, soft_purge, []}, 
     {load_module, http_chunk, soft_purge, soft_purge, []},
+    {load_module, mod_esi, soft_purge, soft_purge, []},
     {load_module, httpc, soft_purge, soft_purge, [httpc_handler]},
     {load_module, httpc_request, soft_purge, soft_purge, []},
     {update, httpc_handler, soft, soft_purge, soft_purge, 
-     [httpc_request,http_chunk]}
+     [httpc_request, http_chunk]}
    ]
   }, 
   {"5.5",
@@ -52,30 +50,24 @@
   } 
  ],
  [
-<<<<<<< HEAD
   {"5.5.2",
    [
     {load_module, ftp, soft_purge, soft_purge, []}, 
+    {load_module, mod_esi, soft_purge, soft_purge, []},
     {load_module, httpc, soft_purge, soft_purge, [httpc_handler]},
     {load_module, httpc_request, soft_purge, soft_purge, []},
     {update, httpc_handler, soft, soft_purge, soft_purge, [httpc_request]}
    ]
   },
-=======
-  {"5.5.2", 
-   [
-    {load_module, mod_esi, soft_purge, soft_purge, []}
-   ]
-  }, 
->>>>>>> b5aae772
   {"5.5.1", 
    [
     {load_module, ftp, soft_purge, soft_purge, []}, 
     {load_module, http_chunk, soft_purge, soft_purge, []},
+    {load_module, mod_esi, soft_purge, soft_purge, []},
     {load_module, httpc, soft_purge, soft_purge, [httpc_handler]},
     {load_module, httpc_request, soft_purge, soft_purge, []},
     {update, httpc_handler, soft, soft_purge, soft_purge, 
-     [httpc_request,http_chunk]}
+     [httpc_request, http_chunk]}
    ]
   }, 
   {"5.5",

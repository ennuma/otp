--- conflicted
+++ resolved
@@ -91,7 +91,7 @@
 	]).
 
 -export_type([
-<<<<<<< HEAD
+	      dir/0, 
 	      snmp_timer/0, 
 
 	      engine_id/0, 
@@ -115,14 +115,8 @@
 	      pdu/0, 
 	      trappdu/0, 
 	      mib/0, 
-
-=======
-	      dir/0, 
-	      
-	      oid/0,
 	      mib_name/0, 
  
->>>>>>> 08b6fcf4
 	      void/0
 	     ]).
 
@@ -186,7 +180,7 @@
 %% Types
 %%-----------------------------------------------------------------
 
-<<<<<<< HEAD
+-type dir()           :: string().
 -type snmp_timer()    :: #snmp_incr_timer{}.
 
 -type engine_id()     :: string().
@@ -208,16 +202,11 @@
 -type trap()          :: #trap{}.
 -type notification()  :: #notification{}.
 -type mib()           :: #mib{}.
+-type mib_name()      :: string().
 -type pdu()           :: #pdu{}.
 -type trappdu()       :: #trappdu{}.
 
 -type void()          :: term().
-=======
--type oid()      :: [non_neg_integer()].
--type void()     :: term().
--type dir()      :: string().
--type mib_name() :: string().
->>>>>>> 08b6fcf4
 
 
 %%-----------------------------------------------------------------

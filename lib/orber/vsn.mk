<<<<<<< HEAD
ORBER_VSN = 3.6.18
=======

ORBER_VSN = 3.6.19
>>>>>>> 98a66242
<|MERGE_RESOLUTION|>--- conflicted
+++ resolved
@@ -1,6 +1 @@
-<<<<<<< HEAD
-ORBER_VSN = 3.6.18
-=======
-
 ORBER_VSN = 3.6.19
->>>>>>> 98a66242

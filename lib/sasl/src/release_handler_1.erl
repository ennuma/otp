%%
%% %CopyrightBegin%
%%
%% Copyright Ericsson AB 1996-2011. All Rights Reserved.
%%
%% The contents of this file are subject to the Erlang Public License,
%% Version 1.1, (the "License"); you may not use this file except in
%% compliance with the License. You should have received a copy of the
%% Erlang Public License along with this software. If not, it can be
%% retrieved online at http://www.erlang.org/.
%%
%% Software distributed under the License is distributed on an "AS IS"
%% basis, WITHOUT WARRANTY OF ANY KIND, either express or implied. See
%% the License for the specific language governing rights and limitations
%% under the License.
%%
%% %CopyrightEnd%
%%
-module(release_handler_1).

%% External exports
<<<<<<< HEAD
-export([eval_script/1, eval_script/5,
	 check_script/2, check_old_processes/2]).
-export([get_current_vsn/1]). %% exported because used in a test case
=======
-export([eval_script/3, eval_script/4, check_script/2]).
-export([get_current_vsn/1, get_supervised_procs/0]). %% exported because used in a test case
>>>>>>> feecf394

-record(eval_state, {bins = [], stopped = [], suspended = [], apps = [],
		     libdirs, unpurged = [], vsns = [], newlibs = [],
		     opts = []}).
%%-----------------------------------------------------------------
%% bins      = [{Mod, Binary, FileName}]
%% stopped   = [{Mod, [pid()]}] - list of stopped pids for each module
%% suspended = [{Mod, [pid()]}] - list of suspended pids for each module
%% apps      = [app_spec()] - list of all apps in the new release
%% libdirs   = [{Lib, LibVsn, LibDir}] - Maps Lib to Vsn and Directory
%% unpurged  = [{Mod, soft_purge | brutal_purge}]
%% vsns      = [{Mod, OldVsn, NewVsn}] - remember the old vsn of a mod
%%                  before a new vsn is loaded; the new vsn
%%                  is kept in case of a downgrade, where the code_change
%%                  function receives the vsn of the module to downgrade
%%                  *to*.
%% newlibs   = [{Lib, LibVsn, LibDir}] - list of all new libs; used to change
%%                            the code path
%% opts      = [{Tag, Value}] - list of options
%%-----------------------------------------------------------------


%%%-----------------------------------------------------------------
%%% This is a low-level release handler.
%%%-----------------------------------------------------------------
check_script(Script, LibDirs) ->
    case catch check_old_processes(Script,soft_purge) of
	{ok, PurgeMods} ->
	    {Before, _After} = split_instructions(Script),
	    case catch lists:foldl(fun(Instruction, EvalState1) ->
					   eval(Instruction, EvalState1)
				   end,
				   #eval_state{libdirs = LibDirs},
				   Before) of
		EvalState2 when is_record(EvalState2, eval_state) ->
		    {ok,PurgeMods};
		{error, Error} ->
		    {error, Error};
		Other ->
		    {error, Other}
	    end;
	{error, Mod} ->
	    {error, {old_processes, Mod}}
    end.

%% eval_script/1 - For testing only - no apps added, just testing instructions
eval_script(Script) ->
    eval_script(Script, [], [], [], []).

eval_script(Script, Apps, LibDirs, NewLibs, Opts) ->
    case catch check_old_processes(Script,soft_purge) of
	{ok,_} ->
	    {Before, After} = split_instructions(Script),
	    case catch lists:foldl(fun(Instruction, EvalState1) ->
					   eval(Instruction, EvalState1)
				   end,
				   #eval_state{apps = Apps, 
					       libdirs = LibDirs,
					       newlibs = NewLibs,
					       opts = Opts},
				   Before) of
		EvalState2 when is_record(EvalState2, eval_state) ->
		    case catch lists:foldl(fun(Instruction, EvalState3) ->
						   eval(Instruction, EvalState3)
					   end,
					   EvalState2,
					   After) of
			EvalState4 when is_record(EvalState4, eval_state) ->
			    {ok, EvalState4#eval_state.unpurged};
			restart_new_emulator ->
			    restart_new_emulator;
			Error ->
			    {'EXIT', Error}
		    end;
		{error, Error} -> {error, Error};
		Other -> {error, Other}
	    end;
	{error, Mod} ->
	    {error, {old_processes, Mod}}
    end.

%%%-----------------------------------------------------------------
%%% Internal functions
%%%-----------------------------------------------------------------
split_instructions(Script) ->
    split_instructions(Script, []).
split_instructions([point_of_no_return | T], Before) ->
    {lists:reverse(Before), [point_of_no_return | T]};
split_instructions([H | T], Before) ->
    split_instructions(T, [H | Before]);
split_instructions([], Before) ->
    {[], lists:reverse(Before)}.

%%-----------------------------------------------------------------
%% Func: check_old_processes/2
%% Args: Script = [instruction()]
%%       PrePurgeMethod = soft_purge | brutal_purge
%% Purpose: Check if there is any process that runs an old version
%%          of a module that should be purged according to PrePurgeMethod.
%%          Returns a list of modules that can be soft_purged.
%%
%%          If PrePurgeMethod == soft_purge, the function will succeed
%%          only if there is no process running old code of any of the
%%          modules. Else it will throw {error,Mod}, where Mod is the
%%          first module found that can not be soft_purged.
%%
%%          If PrePurgeMethod == brutal_purge, the function will
%%          always succeed and return a list of all modules that are
%%          specified in the script with PrePurgeMethod brutal_purge,
%%          but that can be soft_purged.
%%
%% Returns: {ok,PurgeMods} | {error, Mod}
%%          PurgeMods = [Mod]
%%          Mod = atom()  
%%-----------------------------------------------------------------
check_old_processes(Script,PrePurgeMethod) ->
    Procs = erlang:processes(),
    {ok,lists:flatmap(
	  fun({load, {Mod, PPM, _PostPurgeMethod}}) when PPM==PrePurgeMethod ->
		  check_old_code(Mod,Procs,PrePurgeMethod);
	     ({remove, {Mod, PPM, _PostPurgeMethod}}) when PPM==PrePurgeMethod ->
		  check_old_code(Mod,Procs,PrePurgeMethod);
	     (_) -> []
	  end,
	  Script)}.

check_old_code(Mod,Procs,PrePurgeMethod) ->
    case erlang:check_old_code(Mod) of
	true when PrePurgeMethod==soft_purge ->
	    do_check_old_code(Mod,Procs);
	true when PrePurgeMethod==brutal_purge ->
	    case catch do_check_old_code(Mod,Procs) of
		{error,Mod} -> [];
		R -> R
	    end;
	false ->
	    []
    end.


do_check_old_code(Mod,Procs) ->
    lists:foreach(
      fun(Pid) ->
	      case erlang:check_process_code(Pid, Mod) of
		  false -> ok;
		  true -> throw({error, Mod})
	      end
      end,
      Procs),
    [Mod].


%%-----------------------------------------------------------------
%% An unpurged module is a module for which there exist an old
%% version of the code.  This should only be the case if there are
%% processes running the old version of the code.
%%
%% This functions evaluates each instruction.  Note that the
%% instructions here are low-level instructions.  e.g. lelle's
%% old synchronized_change would be translated to
%%   {load_object_code, Modules},
%%   {suspend, Modules}, [{load, Module}],
%%   {resume, Modules}, {purge, Modules}
%% Or, for example, if we want to do advanced external code change 
%% on two modules that depend on each other, by killing them and
%% then restaring them, we could do:
%%   {load_object_code, [Mod1, Mod2]},
%%   % delete old version
%%   {remove, {Mod1, brutal_purge}}, {remove, {Mod2, brutal_purge}},
%%   % now, some procs migth be running prev current (now old) version
%%   % kill them, and load new version
%%   {load, {Mod1, brutal_purge}}, {load, {Mod2, brutal_purge}}
%%   % now, there is one version of the code (new, current)
%%
%% NOTE: All load_object_code must be first in the script,
%%       a point_of_no_return must be present (if load_object_code
%%       is present).
%%
%% {load_object_code, {Lib, LibVsn, [Mod]} 
%%    read the files as binarys. do not make code out of them
%% {load, {Module, PrePurgeMethod, PostPurgeMethod}}
%%    Module must have been load_object_code:ed.  make code out of it
%%    old procs && soft_purge => no new release
%%    old procs && brutal_purge => old procs killed
%%    The new old code will be gc:ed later on, if PostPurgeMethod =
%%    soft_purge.  If it is brutal_purge, the code is purged when
%%    the release is made permanent.
%% {remove, {Module, PrePurgeMethod, PostPurgeMethod}}
%%    make current version old.  no current left.
%%    old procs && soft_purge => no new release
%%    old procs && brutal_purge => old procs killed
%%    The new old code will be gc:ed later on, if PostPurgeMethod =
%%    soft_purge.  If it is brutal_purge, the code is purged when
%%    the release is made permanent.
%% {purge, Modules}
%%    kill all procs running old code, delete old code
%% {suspend, [Module | {Module, Timeout}]}
%%    If a process doesn't repsond - never mind.  It will be killed
%%    later on (if a purge is performed).
%%    Hmm, we must do something smart here... we should probably kill it,
%%    but we cant, because its supervisor will restart it directly!  Maybe
%%    we should keep a list of those, call supervisor:terminate_child()
%%    when all others are suspended, and call sup:restart_child() when the
%%    others are resumed.
%% {code_change, [{Module, Extra}]}
%% {code_change, Mode, [{Module, Extra}]}  Mode = up | down
%%    Send code_change only to suspended procs running this code
%% {resume, [Module]}
%%    resume all previously suspended processes
%% {stop, [Module]}
%%    stop all procs running this code
%% {start, [Module]}
%%    starts the procs that were previously stopped for this code.
%%    Note that this will start processes in exactly the same place
%%    in the suptree where there were procs previously.
%% {sync_nodes, Id, [Node]}
%% {sync_nodes, Id, {M, F, A}}
%%    Synchronizes with the Nodes (or apply(M,F,A) == Nodes).  All Nodes
%%    must also exectue the same line.  Waits for all these nodes to get
%%    to this line.
%% point_of_no_return
%% restart_new_emulator
%% {stop_application, Appl}     - Impl with apply
%% {unload_application, Appl}   - Impl with {remove..}
%% {load_application, Appl}     - Impl with {load..}
%% {start_application, Appl}    - Impl with apply
%%-----------------------------------------------------------------
eval({load_object_code, {Lib, LibVsn, Modules}}, EvalState) ->
    case lists:keysearch(Lib, 1, EvalState#eval_state.libdirs) of
	{value, {Lib, LibVsn, LibDir} = LibInfo} ->
	    Ext = code:objfile_extension(),
	    {NewBins, NewVsns} = 
		lists:foldl(fun(Mod, {Bins, Vsns}) ->
				    File = lists:concat([Mod, Ext]),
				    FName = filename:join([LibDir, "ebin", File]),
				    case erl_prim_loader:get_file(FName) of
					{ok, Bin, FName2} ->
					    NVsns = add_vsns(Mod, Bin, Vsns),
					    {[{Mod, Bin, FName2} | Bins],NVsns};
					error ->
					    throw({error, {no_such_file,FName}})
				    end
			    end,
			    {EvalState#eval_state.bins,
			     EvalState#eval_state.vsns},
			    Modules),
	    NewLibs = lists:keystore(Lib,1,EvalState#eval_state.newlibs,LibInfo),
	    EvalState#eval_state{bins = NewBins,
				 newlibs = NewLibs,
				 vsns = NewVsns};
	{value, {Lib, LibVsn2, _LibDir}} ->
	    throw({error, {bad_lib_vsn, Lib, LibVsn2}})
    end;
eval(point_of_no_return, EvalState) ->
    Libs = case get_opt(update_paths, EvalState, false) of
	       false ->
		   EvalState#eval_state.newlibs;
	       true ->
		   EvalState#eval_state.libdirs
	   end,
    lists:foreach(fun({Lib, _LibVsn, LibDir}) ->
			  Ebin = filename:join(LibDir,"ebin"),
			  code:replace_path(Lib, Ebin)
		  end,
		  Libs),
    EvalState;
eval({load, {Mod, _PrePurgeMethod, PostPurgeMethod}}, EvalState) ->
    Bins = EvalState#eval_state.bins,
    {value, {_Mod, Bin, File}} = lists:keysearch(Mod, 1, Bins),
    % load_binary kills all procs running old code
    % if soft_purge, we know that there are no such procs now
    code:load_binary(Mod, File, Bin),
    % Now, the prev current is old.  There might be procs
    % running it.  Find them.
    Unpurged = do_soft_purge(Mod,PostPurgeMethod,EvalState#eval_state.unpurged),
    EvalState#eval_state{bins = lists:keydelete(Mod, 1, Bins),
			 unpurged = Unpurged};
eval({remove, {Mod, _PrePurgeMethod, PostPurgeMethod}}, EvalState) ->
    %% purge kills all procs running old code
    %% if soft_purge, we know that there are no such procs now
    code:purge(Mod),
    code:delete(Mod),
    %% Now, the prev current is old.  There might be procs
    %% running it.  Find them.
    Unpurged = do_soft_purge(Mod,PostPurgeMethod,EvalState#eval_state.unpurged),
    EvalState#eval_state{unpurged = Unpurged};
eval({purge, Modules}, EvalState) ->
    % Now, if there are any processes still executing old code, OR
    % if some new processes started after suspend but before load,
    % these are killed.
    lists:foreach(fun(Mod) -> code:purge(Mod) end, Modules),
    EvalState;
eval({suspend, Modules}, EvalState) ->
    Procs = get_supervised_procs(),
    NewSuspended =
	lists:foldl(fun(ModSpec, Suspended) ->
			    {Module, Def} = case ModSpec of 
						{Mod, ModTimeout} ->
						    {Mod, ModTimeout};
						Mod ->
						    {Mod, default}
					    end,
			    Timeout = get_opt(suspend_timeout, EvalState, Def),
			    Pids = suspend(Module, Procs, Timeout),
			    [{Module, Pids} | Suspended]
		    end,
		    EvalState#eval_state.suspended,
		    Modules),
    EvalState#eval_state{suspended = NewSuspended};
eval({resume, Modules}, EvalState) ->
    NewSuspended =
	lists:foldl(fun(Mod, Suspended) ->
			    lists:filter(fun({Mod2, Pids}) when Mod2 == Mod ->
						 resume(Pids),
						 false;
					    (_) ->
						 true
					 end,
					 Suspended)
		    end,
		    EvalState#eval_state.suspended,
		    Modules),
    EvalState#eval_state{suspended = NewSuspended};
eval({code_change, Modules}, EvalState) ->
    eval({code_change, up, Modules}, EvalState);
eval({code_change, Mode, Modules}, EvalState) ->
    Suspended = EvalState#eval_state.suspended,
    Vsns = EvalState#eval_state.vsns,
    Timeout = get_opt(code_change_timeout, EvalState, default),
    lists:foreach(fun({Mod, Extra}) ->
			  Vsn =
			      case lists:keysearch(Mod, 1, Vsns) of
				  {value, {Mod, OldVsn, _NewVsn}}
				    when Mode == up -> OldVsn;
				  {value, {Mod, _OldVsn, NewVsn}}
				    when Mode == down -> {down, NewVsn};
				  _ when Mode == up -> undefined;
				  _ -> {down, undefined}
			      end,
			  case lists:keysearch(Mod, 1, Suspended) of
			      {value, {_Mod, Pids}} ->
				  change_code(Pids, Mod, Vsn, Extra, Timeout);
			      _ -> ok
			  end
		  end,
		  Modules),
    EvalState;
eval({stop, Modules}, EvalState) ->
    Procs = get_supervised_procs(),
    NewStopped =
	lists:foldl(fun(Mod, Stopped) ->
			    Procs2 = stop(Mod, Procs),
			    [{Mod, Procs2} | Stopped]
		    end,
		    EvalState#eval_state.stopped,
		    Modules),
    EvalState#eval_state{stopped = NewStopped};
eval({start, Modules}, EvalState) ->
    NewStopped =
	lists:foldl(fun(Mod, Stopped) ->
			    lists:filter(fun({Mod2, Procs}) when Mod2 == Mod ->
						 start(Procs),
						 false;
					    (_) ->
						 true
					 end,
					 Stopped)
		    end,
		    EvalState#eval_state.stopped,
		    Modules),
    EvalState#eval_state{stopped = NewStopped};
eval({sync_nodes, Id, {M, F, A}}, EvalState) ->
    sync_nodes(Id, apply(M, F, A)),
    EvalState;
eval({sync_nodes, Id, Nodes}, EvalState) ->
    sync_nodes(Id, Nodes),
    EvalState;
eval({apply, {M, F, A}}, EvalState) ->
    apply(M, F, A),
    EvalState;
eval(restart_new_emulator, _EvalState) ->
    throw(restart_new_emulator).

get_opt(Tag, EvalState, Default) ->
    case lists:keysearch(Tag, 1, EvalState#eval_state.opts) of
	{value,  {_Tag, Value}} -> Value;
	false                   -> Default
    end.

%%-----------------------------------------------------------------
%% This is a first approximation.  Unfortunately, we might end up
%% with the situation that after this suspendation, some new
%% processes start *before* we have loaded the new code, and these
%% will execute the old code.  These processes could be terminated
%% later on (if the prev current version is purged).  The same
%% goes for processes that didn't respond to the suspend message.
%%-----------------------------------------------------------------
suspend(Mod, Procs, Timeout) ->
    lists:zf(fun({_Sup, _Name, Pid, Mods}) -> 
		     case lists:member(Mod, Mods) of
			 true ->
			     case catch sys_suspend(Pid, Timeout) of
				 ok -> {true, Pid};
				 _ -> 
				     % If the proc hangs, make sure to
				     % resume it when it gets suspended!
				     catch sys:resume(Pid),
				     false
			     end;
			 false ->
			     false
		     end
	     end,
	     Procs).

sys_suspend(Pid, default) ->
    sys:suspend(Pid);
sys_suspend(Pid, Timeout) ->
    sys:suspend(Pid, Timeout).

resume(Pids) ->
    lists:foreach(fun(Pid) -> catch sys:resume(Pid) end, Pids).

change_code(Pids, Mod, Vsn, Extra, Timeout) ->
    Fun = fun(Pid) -> 
		  case Timeout of
		      default ->
			  ok = sys:change_code(Pid, Mod, Vsn, Extra);
		      _Else ->
			  ok = sys:change_code(Pid, Mod, Vsn, Extra, Timeout)
		  end
	  end,
    lists:foreach(Fun, Pids).

stop(Mod, Procs) ->
    lists:zf(fun({undefined, _Name, _Pid, _Mods}) ->
		     false;
		({Sup, Name, _Pid, Mods}) -> 
		     case lists:member(Mod, Mods) of
			 true ->
			     case catch supervisor:terminate_child(
					  Sup, Name) of
				 ok -> {true, {Sup, Name}};
				 _ -> false
			     end;
			 false -> false
		     end
	     end,
	     Procs).

start(Procs) ->
    lists:foreach(fun({Sup, Name}) -> 
			  catch supervisor:restart_child(Sup, Name)
		  end,
		  Procs).

%%-----------------------------------------------------------------
%% Func: get_supervised_procs/0
%% Purpose: This is the magic function.  It finds all process in
%%          the system and which modules they execute as a call_back or
%%          process module.
%%          This is achieved by asking the main supervisor for the
%%          applications for all children and their modules
%%          (recursively).
%% NOTE: If a supervisor is suspended, it isn't possible to call
%%       which_children.  Code change on a supervisor should be
%%       done in another way; the only code in a supervisor is
%%       code for starting children.  Therefore, to change a
%%       supervisor module, we should load the new version, and then
%%       delete the old.  Then we should perform the start changes
%%       manually, by adding/deleting children.
%%
%%       Recent changes to this code cause the upgrade error out and
%%       log the case where a suspended supervisor has which_children
%%       called against it. This retains the behavior of causing a VM
%%       restart to the *old* version of a release but has the
%%       advantage of logging the pid and supervisor that had the
%%       issue.
%%
%%       A second case where this can occur is if a child spec is
%%       incorrect and get_modules is called against a process that
%%       can't respond to the gen:call. Again an error is logged,
%%       an error returned and a VM restart is issued.
%%
%% Returns: [{SuperPid, ChildName, ChildPid, Mods}]
%%-----------------------------------------------------------------
%% OTP-3452. For each application the first item contains the pid
%% of the top supervisor, and the name of the supervisor call-back module.  
%%-----------------------------------------------------------------

get_supervised_procs() ->
    lists:foldl(
      fun(Application, Procs) ->
              get_master_procs(Application,
                               Procs,
                               application_controller:get_master(Application))
      end,
      [],
      get_application_names()).

get_supervised_procs(_, Root, Procs, {ok, SupMod}) ->
    get_procs(maybe_supervisor_which_children(get_proc_state(Root), SupMod, Root), Root) ++
        [{undefined, undefined, Root, [SupMod]} |  Procs];
get_supervised_procs(Application, Root, Procs, {error, _}) ->
    error_logger:error_msg("release_handler: cannot find top supervisor for "
                           "application ~w~n", [Application]),
    get_procs(maybe_supervisor_which_children(get_proc_state(Root), Application, Root), Root) ++ Procs.

get_application_names() ->
    lists:map(fun({Application, _Name, _Vsn}) ->
                      Application
              end,
              application:which_applications()).

get_master_procs(Application, Procs, Pid) when is_pid(Pid) ->
    {Root, _AppMod} = application_master:get_child(Pid),
    get_supervised_procs(Application, Root, Procs, get_supervisor_module(Root));
get_master_procs(_, Procs, _) ->
    Procs.

get_procs([{Name, Pid, worker, dynamic} | T], Sup) when is_pid(Pid) ->
    Mods = maybe_get_dynamic_mods(Name, Pid),
    [{Sup, Name, Pid, Mods} | get_procs(T, Sup)];
get_procs([{Name, Pid, worker, Mods} | T], Sup) when is_pid(Pid), is_list(Mods) ->
    [{Sup, Name, Pid, Mods} | get_procs(T, Sup)];
get_procs([{Name, Pid, supervisor, Mods} | T], Sup) when is_pid(Pid) ->
    [{Sup, Name, Pid, Mods} | get_procs(T, Sup)] ++
        get_procs(maybe_supervisor_which_children(get_proc_state(Pid), Name, Pid), Pid);
get_procs([_H | T], Sup) ->
    get_procs(T, Sup);
get_procs(_, _Sup) ->
    [].

get_proc_state(Proc) ->
    {status, _, {module, _}, [_, State, _, _, _]} = sys:get_status(Proc),
    State.

maybe_supervisor_which_children(suspended, Name, Pid) ->
    error_logger:error_msg("release_handler: a which_children call"
                           " to ~p (~p) was avoided. This supervisor"
                           " is suspended and should likely be upgraded"
                           " differently. Exiting ...~n", [Name, Pid]),
    error(suspended_supervisor);

maybe_supervisor_which_children(State, Name, Pid) ->
    case catch supervisor:which_children(Pid) of
        Res when is_list(Res) ->
            Res;
        Other ->
            error_logger:error_msg("release_handler: ~p~nerror during"
                                   " a which_children call to ~p (~p)."
                                   " [State: ~p] Exiting ... ~n",
                                   [Other, Name, Pid, State]),
            error(which_children_failed)
    end.

maybe_get_dynamic_mods(Name, Pid) ->
    case catch gen:call(Pid, self(), get_modules) of
        {ok, Res} ->
            Res;
        Other ->
            error_logger:error_msg("release_handler: ~p~nerror during a"
                                   " get_modules call to ~p (~p),"
                                   " there may be an error in it's"
                                   " childspec. Exiting ...~n",
                                   [Other, Name, Pid]),
            error(get_modules_failed)
    end.

%% XXXX
%% Note: The following is a terrible hack done in order to resolve the
%% problem stated in ticket OTP-3452.

%% XXXX NOTE WELL: This record is from supervisor.erl. Also the record
%% name is really `state'. 
-record(supervisor_state, {name,
                strategy,
                children = [],
                dynamics = [],
                intensity,
                period,
                restarts = [],
                module,
                args}).

%% Return the name of the call-back module that implements the
%% (top) supervisor SupPid.
%% Returns: {ok, Module} | {error,undefined}
%%
get_supervisor_module(SupPid) ->
    case catch get_supervisor_module1(SupPid) of
	{ok, Module} when is_atom(Module) ->
	    {ok, Module};
	_Other ->
	    io:format("~w: reason: ~w~n", [SupPid, _Other]),
	    {error, undefined}
    end.

get_supervisor_module1(SupPid) ->
    {status, _Pid, {module, _Mod}, 
     [_PDict, _SysState, _Parent, _Dbg, Misc]} = sys:get_status(SupPid),
    %% supervisor Misc field changed at R13B04, handle old and new variants here
    State = case Misc of
                [_Name, State1, _Type, _Time] ->
                    State1;
                [_Header, _Data, {data, [{"State", State2}]}] ->
                    State2
            end,
    %% Cannot use #supervisor_state{module = Module} = State.
    {ok, element(#supervisor_state.module, State)}.

%%-----------------------------------------------------------------
%% Func: do_soft_purge/3
%% Args: Mod = atom()
%%       PostPurgeMethod = soft_purge | brutal_purge
%%       Unpurged = [{Mod, PostPurgeMethod}]
%% Purpose: Check if there are any processes left running this code.
%%          If so, make sure Mod is a member in the returned list.
%%          Otherwise, make sure Mod isn't a member in the returned
%%          list.
%% Returns: An updated list of unpurged modules.
%%-----------------------------------------------------------------
do_soft_purge(Mod, PostPurgeMethod, Unpurged) ->
    IsNoOldProcsLeft = code:soft_purge(Mod),
    case lists:keymember(Mod, 1, Unpurged) of
	true when IsNoOldProcsLeft == true -> lists:keydelete(Mod, 1, Unpurged);
	true -> Unpurged;
	false when IsNoOldProcsLeft == true -> Unpurged;
	false -> [{Mod, PostPurgeMethod} | Unpurged]
    end.

%%-----------------------------------------------------------------
%% Func: sync_nodes/2
%% Args: Id = term()
%%       Nodes = [atom()]
%% Purpose: Synchronizes with all nodes.
%%-----------------------------------------------------------------
sync_nodes(Id, Nodes) ->
    NNodes = lists:delete(node(), Nodes),
    lists:foreach(fun(Node) ->
			  {release_handler, Node} ! {sync_nodes, Id, node()}
		  end,
		  NNodes),
    lists:foreach(fun(Node) ->
			  receive
			      {sync_nodes, Id, Node} ->
				  ok;
			      {nodedown, Node} ->
				  throw({sync_error, {nodedown, Node}})
			  end
		  end,
		  NNodes).

add_vsns(Mod, NewBin, Vsns) ->
    OldVsn = get_current_vsn(Mod),
    NewVsn = get_vsn(NewBin),
    case lists:keysearch(Mod, 1, Vsns) of
	{value, {Mod, OldVsn0, NewVsn0}} ->
	    lists:keyreplace(Mod, 1, Vsns, {Mod,
					    replace_undefined(OldVsn0,OldVsn),
					    replace_undefined(NewVsn0,NewVsn)});
	false ->
	    [{Mod, OldVsn, NewVsn} | Vsns]
    end.

replace_undefined(undefined,Vsn) -> Vsn;
replace_undefined(Vsn,_) -> Vsn.

%%-----------------------------------------------------------------
%% Func: get_current_vsn/1
%% Args: Mod = atom()
%% Purpose: This function returns the equivalent of 
%%   beam_lib:version(code:which(Mod)), but it will also handle the
%%   case when using erl_prim_loader loader different from 'efile'.
%%   The reason for not using the Binary from the 'bins' or the
%%   version directly from the 'vsns' state field is that these are
%%   updated already by load_object_code, and this function is called
%%   from load and remove.
%% Returns: Vsn = term()
%%-----------------------------------------------------------------
get_current_vsn(Mod) ->
    File = code:which(Mod),
    case erl_prim_loader:get_file(File) of
	{ok, Bin, _File2} ->
	    get_vsn(Bin);
	error ->
	    %% This is the case when a new module is added, there will
	    %% be no current version of it at the time of this call.
	    undefined
    end.

%%-----------------------------------------------------------------
%% Func: get_vsn/1
%% Args: Bin = binary()
%% Purpose: Finds the version attribute of a module.
%% Returns: Vsn = term()
%%-----------------------------------------------------------------
get_vsn(Bin) ->
    {ok, {_Mod, Vsn}} = beam_lib:version(Bin),
    case misc_supp:is_string(Vsn) of
	true ->
	    Vsn;
	false ->
	    %% If -vsn(Vsn) defines a term which is not a
	    %% string, the value is returned here as [Vsn].
	    case Vsn of
		[VsnTerm] ->
		    VsnTerm;
		_ ->
		    Vsn
	    end
    end.<|MERGE_RESOLUTION|>--- conflicted
+++ resolved
@@ -19,14 +19,9 @@
 -module(release_handler_1).
 
 %% External exports
-<<<<<<< HEAD
 -export([eval_script/1, eval_script/5,
 	 check_script/2, check_old_processes/2]).
--export([get_current_vsn/1]). %% exported because used in a test case
-=======
--export([eval_script/3, eval_script/4, check_script/2]).
 -export([get_current_vsn/1, get_supervised_procs/0]). %% exported because used in a test case
->>>>>>> feecf394
 
 -record(eval_state, {bins = [], stopped = [], suspended = [], apps = [],
 		     libdirs, unpurged = [], vsns = [], newlibs = [],
